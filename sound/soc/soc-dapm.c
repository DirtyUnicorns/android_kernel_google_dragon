/*
 * soc-dapm.c  --  ALSA SoC Dynamic Audio Power Management
 *
 * Copyright 2005 Wolfson Microelectronics PLC.
 * Author: Liam Girdwood <lrg@slimlogic.co.uk>
 *
 *  This program is free software; you can redistribute  it and/or modify it
 *  under  the terms of  the GNU General  Public License as published by the
 *  Free Software Foundation;  either version 2 of the  License, or (at your
 *  option) any later version.
 *
 *  Features:
 *    o Changes power status of internal codec blocks depending on the
 *      dynamic configuration of codec internal audio paths and active
 *      DACs/ADCs.
 *    o Platform power domain - can support external components i.e. amps and
 *      mic/headphone insertion events.
 *    o Automatic Mic Bias support
 *    o Jack insertion power event initiation - e.g. hp insertion will enable
 *      sinks, dacs, etc
 *    o Delayed power down of audio subsystem to reduce pops between a quick
 *      device reopen.
 *
 */

#include <linux/module.h>
#include <linux/moduleparam.h>
#include <linux/init.h>
#include <linux/async.h>
#include <linux/delay.h>
#include <linux/pm.h>
#include <linux/bitops.h>
#include <linux/platform_device.h>
#include <linux/jiffies.h>
#include <linux/debugfs.h>
#include <linux/pm_runtime.h>
#include <linux/regulator/consumer.h>
#include <linux/clk.h>
#include <linux/slab.h>
#include <sound/core.h>
#include <sound/pcm.h>
#include <sound/pcm_params.h>
#include <sound/soc.h>
#include <sound/initval.h>

#include <trace/events/asoc.h>

#define DAPM_UPDATE_STAT(widget, val) widget->dapm->card->dapm_stats.val++;

#define SND_SOC_DAPM_DIR_REVERSE(x) ((x == SND_SOC_DAPM_DIR_IN) ? \
	SND_SOC_DAPM_DIR_OUT : SND_SOC_DAPM_DIR_IN)

#define snd_soc_dapm_for_each_direction(dir) \
	for ((dir) = SND_SOC_DAPM_DIR_IN; (dir) <= SND_SOC_DAPM_DIR_OUT; \
		(dir)++)

static int snd_soc_dapm_add_path(struct snd_soc_dapm_context *dapm,
	struct snd_soc_dapm_widget *wsource, struct snd_soc_dapm_widget *wsink,
	const char *control,
	int (*connected)(struct snd_soc_dapm_widget *source,
			 struct snd_soc_dapm_widget *sink));

struct snd_soc_dapm_widget *
snd_soc_dapm_new_control(struct snd_soc_dapm_context *dapm,
			 const struct snd_soc_dapm_widget *widget);

struct snd_soc_dapm_widget *
snd_soc_dapm_new_control_unlocked(struct snd_soc_dapm_context *dapm,
			 const struct snd_soc_dapm_widget *widget);

/* dapm power sequences - make this per codec in the future */
static int dapm_up_seq[] = {
	[snd_soc_dapm_pre] = 0,
	[snd_soc_dapm_regulator_supply] = 1,
	[snd_soc_dapm_clock_supply] = 1,
	[snd_soc_dapm_supply] = 2,
	[snd_soc_dapm_micbias] = 3,
	[snd_soc_dapm_dai_link] = 2,
	[snd_soc_dapm_dai_in] = 4,
	[snd_soc_dapm_dai_out] = 4,
	[snd_soc_dapm_aif_in] = 4,
	[snd_soc_dapm_aif_out] = 4,
	[snd_soc_dapm_mic] = 5,
	[snd_soc_dapm_mux] = 6,
	[snd_soc_dapm_demux] = 6,
	[snd_soc_dapm_dac] = 7,
	[snd_soc_dapm_switch] = 8,
	[snd_soc_dapm_mixer] = 8,
	[snd_soc_dapm_mixer_named_ctl] = 8,
	[snd_soc_dapm_pga] = 9,
	[snd_soc_dapm_adc] = 10,
	[snd_soc_dapm_out_drv] = 11,
	[snd_soc_dapm_hp] = 11,
	[snd_soc_dapm_spk] = 11,
	[snd_soc_dapm_line] = 11,
	[snd_soc_dapm_kcontrol] = 12,
	[snd_soc_dapm_post] = 13,
};

static int dapm_down_seq[] = {
	[snd_soc_dapm_pre] = 0,
	[snd_soc_dapm_kcontrol] = 1,
	[snd_soc_dapm_adc] = 2,
	[snd_soc_dapm_hp] = 3,
	[snd_soc_dapm_spk] = 3,
	[snd_soc_dapm_line] = 3,
	[snd_soc_dapm_out_drv] = 3,
	[snd_soc_dapm_pga] = 4,
	[snd_soc_dapm_switch] = 5,
	[snd_soc_dapm_mixer_named_ctl] = 5,
	[snd_soc_dapm_mixer] = 5,
	[snd_soc_dapm_dac] = 6,
	[snd_soc_dapm_mic] = 7,
	[snd_soc_dapm_micbias] = 8,
	[snd_soc_dapm_mux] = 9,
	[snd_soc_dapm_demux] = 9,
	[snd_soc_dapm_aif_in] = 10,
	[snd_soc_dapm_aif_out] = 10,
	[snd_soc_dapm_dai_in] = 10,
	[snd_soc_dapm_dai_out] = 10,
	[snd_soc_dapm_dai_link] = 11,
	[snd_soc_dapm_supply] = 12,
	[snd_soc_dapm_clock_supply] = 13,
	[snd_soc_dapm_regulator_supply] = 13,
	[snd_soc_dapm_post] = 14,
};

static void dapm_assert_locked(struct snd_soc_dapm_context *dapm)
{
	if (dapm->card && dapm->card->instantiated)
		lockdep_assert_held(&dapm->card->dapm_mutex);
}

static void pop_wait(u32 pop_time)
{
	if (pop_time)
		schedule_timeout_uninterruptible(msecs_to_jiffies(pop_time));
}

static void pop_dbg(struct device *dev, u32 pop_time, const char *fmt, ...)
{
	va_list args;
	char *buf;

	if (!pop_time)
		return;

	buf = kmalloc(PAGE_SIZE, GFP_KERNEL);
	if (buf == NULL)
		return;

	va_start(args, fmt);
	vsnprintf(buf, PAGE_SIZE, fmt, args);
	dev_info(dev, "%s", buf);
	va_end(args);

	kfree(buf);
}

static bool dapm_dirty_widget(struct snd_soc_dapm_widget *w)
{
	return !list_empty(&w->dirty);
}

static void dapm_mark_dirty(struct snd_soc_dapm_widget *w, const char *reason)
{
	dapm_assert_locked(w->dapm);

	if (!dapm_dirty_widget(w)) {
		dev_vdbg(w->dapm->dev, "Marking %s dirty due to %s\n",
			 w->name, reason);
		list_add_tail(&w->dirty, &w->dapm->card->dapm_dirty);
	}
}

/*
 * Common implementation for dapm_widget_invalidate_input_paths() and
 * dapm_widget_invalidate_output_paths(). The function is inlined since the
 * combined size of the two specialized functions is only marginally larger then
 * the size of the generic function and at the same time the fast path of the
 * specialized functions is significantly smaller than the generic function.
 */
static __always_inline void dapm_widget_invalidate_paths(
	struct snd_soc_dapm_widget *w, enum snd_soc_dapm_direction dir)
{
	enum snd_soc_dapm_direction rdir = SND_SOC_DAPM_DIR_REVERSE(dir);
	struct snd_soc_dapm_widget *node;
	struct snd_soc_dapm_path *p;
	LIST_HEAD(list);

	dapm_assert_locked(w->dapm);

	if (w->endpoints[dir] == -1)
		return;

	list_add_tail(&w->work_list, &list);
	w->endpoints[dir] = -1;

	list_for_each_entry(w, &list, work_list) {
		snd_soc_dapm_widget_for_each_path(w, dir, p) {
			if (p->is_supply || p->weak || !p->connect)
				continue;
			node = p->node[rdir];
			if (node->endpoints[dir] != -1) {
				node->endpoints[dir] = -1;
				list_add_tail(&node->work_list, &list);
			}
		}
	}
}

/*
 * dapm_widget_invalidate_input_paths() - Invalidate the cached number of
 *  input paths
 * @w: The widget for which to invalidate the cached number of input paths
 *
 * Resets the cached number of inputs for the specified widget and all widgets
 * that can be reached via outcoming paths from the widget.
 *
 * This function must be called if the number of output paths for a widget might
 * have changed. E.g. if the source state of a widget changes or a path is added
 * or activated with the widget as the sink.
 */
static void dapm_widget_invalidate_input_paths(struct snd_soc_dapm_widget *w)
{
	dapm_widget_invalidate_paths(w, SND_SOC_DAPM_DIR_IN);
}

/*
 * dapm_widget_invalidate_output_paths() - Invalidate the cached number of
 *  output paths
 * @w: The widget for which to invalidate the cached number of output paths
 *
 * Resets the cached number of outputs for the specified widget and all widgets
 * that can be reached via incoming paths from the widget.
 *
 * This function must be called if the number of output paths for a widget might
 * have changed. E.g. if the sink state of a widget changes or a path is added
 * or activated with the widget as the source.
 */
static void dapm_widget_invalidate_output_paths(struct snd_soc_dapm_widget *w)
{
	dapm_widget_invalidate_paths(w, SND_SOC_DAPM_DIR_OUT);
}

/*
 * dapm_path_invalidate() - Invalidates the cached number of inputs and outputs
 *  for the widgets connected to a path
 * @p: The path to invalidate
 *
 * Resets the cached number of inputs for the sink of the path and the cached
 * number of outputs for the source of the path.
 *
 * This function must be called when a path is added, removed or the connected
 * state changes.
 */
static void dapm_path_invalidate(struct snd_soc_dapm_path *p)
{
	/*
	 * Weak paths or supply paths do not influence the number of input or
	 * output paths of their neighbors.
	 */
	if (p->weak || p->is_supply)
		return;

	/*
	 * The number of connected endpoints is the sum of the number of
	 * connected endpoints of all neighbors. If a node with 0 connected
	 * endpoints is either connected or disconnected that sum won't change,
	 * so there is no need to re-check the path.
	 */
	if (p->source->endpoints[SND_SOC_DAPM_DIR_IN] != 0)
		dapm_widget_invalidate_input_paths(p->sink);
	if (p->sink->endpoints[SND_SOC_DAPM_DIR_OUT] != 0)
		dapm_widget_invalidate_output_paths(p->source);
}

void dapm_mark_endpoints_dirty(struct snd_soc_card *card)
{
	struct snd_soc_dapm_widget *w;

	mutex_lock(&card->dapm_mutex);

	list_for_each_entry(w, &card->widgets, list) {
		if (w->is_ep) {
			dapm_mark_dirty(w, "Rechecking endpoints");
			if (w->is_ep & SND_SOC_DAPM_EP_SINK)
				dapm_widget_invalidate_output_paths(w);
			if (w->is_ep & SND_SOC_DAPM_EP_SOURCE)
				dapm_widget_invalidate_input_paths(w);
		}
	}

	mutex_unlock(&card->dapm_mutex);
}
EXPORT_SYMBOL_GPL(dapm_mark_endpoints_dirty);

/* create a new dapm widget */
static inline struct snd_soc_dapm_widget *dapm_cnew_widget(
	const struct snd_soc_dapm_widget *_widget)
{
	return kmemdup(_widget, sizeof(*_widget), GFP_KERNEL);
}

struct dapm_kcontrol_data {
	unsigned int value;
	struct snd_soc_dapm_widget *widget;
	struct list_head paths;
	struct snd_soc_dapm_widget_list *wlist;
};

static int dapm_kcontrol_data_alloc(struct snd_soc_dapm_widget *widget,
	struct snd_kcontrol *kcontrol)
{
	struct dapm_kcontrol_data *data;
	struct soc_mixer_control *mc;
	struct soc_enum *e;
	const char *name;
	int ret;

	data = kzalloc(sizeof(*data), GFP_KERNEL);
	if (!data)
		return -ENOMEM;

	INIT_LIST_HEAD(&data->paths);

	switch (widget->id) {
	case snd_soc_dapm_switch:
	case snd_soc_dapm_mixer:
	case snd_soc_dapm_mixer_named_ctl:
		mc = (struct soc_mixer_control *)kcontrol->private_value;

		if (mc->autodisable) {
			struct snd_soc_dapm_widget template;

			name = kasprintf(GFP_KERNEL, "%s %s", kcontrol->id.name,
					 "Autodisable");
			if (!name) {
				ret = -ENOMEM;
				goto err_data;
			}

			memset(&template, 0, sizeof(template));
			template.reg = mc->reg;
			template.mask = (1 << fls(mc->max)) - 1;
			template.shift = mc->shift;
			if (mc->invert)
				template.off_val = mc->max;
			else
				template.off_val = 0;
			template.on_val = template.off_val;
			template.id = snd_soc_dapm_kcontrol;
			template.name = name;

			data->value = template.on_val;

			data->widget =
				snd_soc_dapm_new_control_unlocked(widget->dapm,
				&template);
			if (!data->widget) {
				ret = -ENOMEM;
				goto err_name;
			}
		}
		break;
	case snd_soc_dapm_demux:
	case snd_soc_dapm_mux:
		e = (struct soc_enum *)kcontrol->private_value;

		if (e->autodisable) {
			struct snd_soc_dapm_widget template;

			name = kasprintf(GFP_KERNEL, "%s %s", kcontrol->id.name,
					 "Autodisable");
			if (!name) {
				ret = -ENOMEM;
				goto err_data;
			}

			memset(&template, 0, sizeof(template));
			template.reg = e->reg;
			template.mask = e->mask << e->shift_l;
			template.shift = e->shift_l;
			template.off_val = snd_soc_enum_item_to_val(e, 0);
			template.on_val = template.off_val;
			template.id = snd_soc_dapm_kcontrol;
			template.name = name;

			data->value = template.on_val;

			data->widget = snd_soc_dapm_new_control(widget->dapm,
					&template);
			if (!data->widget) {
				ret = -ENOMEM;
				goto err_name;
			}

			snd_soc_dapm_add_path(widget->dapm, data->widget,
					      widget, NULL, NULL);
		}
		break;
	default:
		break;
	}

	kcontrol->private_data = data;

	return 0;

err_name:
	kfree(name);
err_data:
	kfree(data);
	return ret;
}

static void dapm_kcontrol_free(struct snd_kcontrol *kctl)
{
	struct dapm_kcontrol_data *data = snd_kcontrol_chip(kctl);
<<<<<<< HEAD
	if (data->widget)
		kfree(data->widget->name);
=======

	list_del(&data->paths);
>>>>>>> e903eb4a
	kfree(data->wlist);
	kfree(data);
}

static struct snd_soc_dapm_widget_list *dapm_kcontrol_get_wlist(
	const struct snd_kcontrol *kcontrol)
{
	struct dapm_kcontrol_data *data = snd_kcontrol_chip(kcontrol);

	return data->wlist;
}

static int dapm_kcontrol_add_widget(struct snd_kcontrol *kcontrol,
	struct snd_soc_dapm_widget *widget)
{
	struct dapm_kcontrol_data *data = snd_kcontrol_chip(kcontrol);
	struct snd_soc_dapm_widget_list *new_wlist;
	unsigned int n;

	if (data->wlist)
		n = data->wlist->num_widgets + 1;
	else
		n = 1;

	new_wlist = krealloc(data->wlist,
			sizeof(*new_wlist) + sizeof(widget) * n, GFP_KERNEL);
	if (!new_wlist)
		return -ENOMEM;

	new_wlist->widgets[n - 1] = widget;
	new_wlist->num_widgets = n;

	data->wlist = new_wlist;

	return 0;
}

static void dapm_kcontrol_add_path(const struct snd_kcontrol *kcontrol,
	struct snd_soc_dapm_path *path)
{
	struct dapm_kcontrol_data *data = snd_kcontrol_chip(kcontrol);

	list_add_tail(&path->list_kcontrol, &data->paths);
}

static bool dapm_kcontrol_is_powered(const struct snd_kcontrol *kcontrol)
{
	struct dapm_kcontrol_data *data = snd_kcontrol_chip(kcontrol);

	if (!data->widget)
		return true;

	return data->widget->power;
}

static struct list_head *dapm_kcontrol_get_path_list(
	const struct snd_kcontrol *kcontrol)
{
	struct dapm_kcontrol_data *data = snd_kcontrol_chip(kcontrol);

	return &data->paths;
}

#define dapm_kcontrol_for_each_path(path, kcontrol) \
	list_for_each_entry(path, dapm_kcontrol_get_path_list(kcontrol), \
		list_kcontrol)

unsigned int dapm_kcontrol_get_value(const struct snd_kcontrol *kcontrol)
{
	struct dapm_kcontrol_data *data = snd_kcontrol_chip(kcontrol);

	return data->value;
}
EXPORT_SYMBOL_GPL(dapm_kcontrol_get_value);

static bool dapm_kcontrol_set_value(const struct snd_kcontrol *kcontrol,
	unsigned int value)
{
	struct dapm_kcontrol_data *data = snd_kcontrol_chip(kcontrol);

	if (data->value == value)
		return false;

	if (data->widget)
		data->widget->on_val = value;

	data->value = value;

	return true;
}

/**
 * snd_soc_dapm_kcontrol_widget() - Returns the widget associated to a
 *   kcontrol
 * @kcontrol: The kcontrol
 */
struct snd_soc_dapm_widget *snd_soc_dapm_kcontrol_widget(
				struct snd_kcontrol *kcontrol)
{
	return dapm_kcontrol_get_wlist(kcontrol)->widgets[0];
}
EXPORT_SYMBOL_GPL(snd_soc_dapm_kcontrol_widget);

/**
 * snd_soc_dapm_kcontrol_dapm() - Returns the dapm context associated to a
 *  kcontrol
 * @kcontrol: The kcontrol
 *
 * Note: This function must only be used on kcontrols that are known to have
 * been registered for a CODEC. Otherwise the behaviour is undefined.
 */
struct snd_soc_dapm_context *snd_soc_dapm_kcontrol_dapm(
	struct snd_kcontrol *kcontrol)
{
	return dapm_kcontrol_get_wlist(kcontrol)->widgets[0]->dapm;
}
EXPORT_SYMBOL_GPL(snd_soc_dapm_kcontrol_dapm);

static void dapm_reset(struct snd_soc_card *card)
{
	struct snd_soc_dapm_widget *w;

	lockdep_assert_held(&card->dapm_mutex);

	memset(&card->dapm_stats, 0, sizeof(card->dapm_stats));

	list_for_each_entry(w, &card->widgets, list) {
		w->new_power = w->power;
		w->power_checked = false;
	}
}

static const char *soc_dapm_prefix(struct snd_soc_dapm_context *dapm)
{
	if (!dapm->component)
		return NULL;
	return dapm->component->name_prefix;
}

static int soc_dapm_read(struct snd_soc_dapm_context *dapm, int reg,
	unsigned int *value)
{
	if (!dapm->component)
		return -EIO;
	return snd_soc_component_read(dapm->component, reg, value);
}

static int soc_dapm_update_bits(struct snd_soc_dapm_context *dapm,
	int reg, unsigned int mask, unsigned int value)
{
	if (!dapm->component)
		return -EIO;
	return snd_soc_component_update_bits(dapm->component, reg,
					     mask, value);
}

static int soc_dapm_test_bits(struct snd_soc_dapm_context *dapm,
	int reg, unsigned int mask, unsigned int value)
{
	if (!dapm->component)
		return -EIO;
	return snd_soc_component_test_bits(dapm->component, reg, mask, value);
}

static void soc_dapm_async_complete(struct snd_soc_dapm_context *dapm)
{
	if (dapm->component)
		snd_soc_component_async_complete(dapm->component);
}

static struct snd_soc_dapm_widget *
dapm_wcache_lookup(struct snd_soc_dapm_wcache *wcache, const char *name)
{
	struct snd_soc_dapm_widget *w = wcache->widget;
	struct list_head *wlist;
	const int depth = 2;
	int i = 0;

	if (w) {
		wlist = &w->dapm->card->widgets;

		list_for_each_entry_from(w, wlist, list) {
			if (!strcmp(name, w->name))
				return w;

			if (++i == depth)
				break;
		}
	}

	return NULL;
}

static inline void dapm_wcache_update(struct snd_soc_dapm_wcache *wcache,
				      struct snd_soc_dapm_widget *w)
{
	wcache->widget = w;
}

/**
 * snd_soc_dapm_force_bias_level() - Sets the DAPM bias level
 * @dapm: The DAPM context for which to set the level
 * @level: The level to set
 *
 * Forces the DAPM bias level to a specific state. It will call the bias level
 * callback of DAPM context with the specified level. This will even happen if
 * the context is already at the same level. Furthermore it will not go through
 * the normal bias level sequencing, meaning any intermediate states between the
 * current and the target state will not be entered.
 *
 * Note that the change in bias level is only temporary and the next time
 * snd_soc_dapm_sync() is called the state will be set to the level as
 * determined by the DAPM core. The function is mainly intended to be used to
 * used during probe or resume from suspend to power up the device so
 * initialization can be done, before the DAPM core takes over.
 */
int snd_soc_dapm_force_bias_level(struct snd_soc_dapm_context *dapm,
	enum snd_soc_bias_level level)
{
	int ret = 0;

	if (dapm->set_bias_level)
		ret = dapm->set_bias_level(dapm, level);

	if (ret == 0)
		dapm->bias_level = level;

	return ret;
}
EXPORT_SYMBOL_GPL(snd_soc_dapm_force_bias_level);

/**
 * snd_soc_dapm_set_bias_level - set the bias level for the system
 * @dapm: DAPM context
 * @level: level to configure
 *
 * Configure the bias (power) levels for the SoC audio device.
 *
 * Returns 0 for success else error.
 */
static int snd_soc_dapm_set_bias_level(struct snd_soc_dapm_context *dapm,
				       enum snd_soc_bias_level level)
{
	struct snd_soc_card *card = dapm->card;
	int ret = 0;

	trace_snd_soc_bias_level_start(card, level);

	if (card && card->set_bias_level)
		ret = card->set_bias_level(card, dapm, level);
	if (ret != 0)
		goto out;

	if (!card || dapm != &card->dapm)
		ret = snd_soc_dapm_force_bias_level(dapm, level);

	if (ret != 0)
		goto out;

	if (card && card->set_bias_level_post)
		ret = card->set_bias_level_post(card, dapm, level);
out:
	trace_snd_soc_bias_level_done(card, level);

	return ret;
}

/* connect mux widget to its interconnecting audio paths */
static int dapm_connect_mux(struct snd_soc_dapm_context *dapm,
	struct snd_soc_dapm_path *path, const char *control_name,
	struct snd_soc_dapm_widget *w)
{
	const struct snd_kcontrol_new *kcontrol = &w->kcontrol_news[0];
	struct soc_enum *e = (struct soc_enum *)kcontrol->private_value;
	unsigned int val, item;
	int i;

	if (e->reg != SND_SOC_NOPM) {
		soc_dapm_read(dapm, e->reg, &val);
		val = (val >> e->shift_l) & e->mask;
		item = snd_soc_enum_val_to_item(e, val);
	} else {
		/* since a virtual mux has no backing registers to
		 * decide which path to connect, it will try to match
		 * with the first enumeration.  This is to ensure
		 * that the default mux choice (the first) will be
		 * correctly powered up during initialization.
		 */
		item = 0;
	}

	for (i = 0; i < e->items; i++) {
		if (!(strcmp(control_name, e->texts[i]))) {
			path->name = e->texts[i];
			if (i == item)
				path->connect = 1;
			else
				path->connect = 0;
			return 0;
		}
	}

	return -ENODEV;
}

/* set up initial codec paths */
static void dapm_set_mixer_path_status(struct snd_soc_dapm_path *p, int i)
{
	struct soc_mixer_control *mc = (struct soc_mixer_control *)
		p->sink->kcontrol_news[i].private_value;
	unsigned int reg = mc->reg;
	unsigned int shift = mc->shift;
	unsigned int max = mc->max;
	unsigned int mask = (1 << fls(max)) - 1;
	unsigned int invert = mc->invert;
	unsigned int val;

	if (reg != SND_SOC_NOPM) {
		soc_dapm_read(p->sink->dapm, reg, &val);
		val = (val >> shift) & mask;
		if (invert)
			val = max - val;
		p->connect = !!val;
	} else {
		p->connect = 0;
	}
}

/* connect mixer widget to its interconnecting audio paths */
static int dapm_connect_mixer(struct snd_soc_dapm_context *dapm,
	struct snd_soc_dapm_path *path, const char *control_name)
{
	int i;

	/* search for mixer kcontrol */
	for (i = 0; i < path->sink->num_kcontrols; i++) {
		if (!strcmp(control_name, path->sink->kcontrol_news[i].name)) {
			path->name = path->sink->kcontrol_news[i].name;
			dapm_set_mixer_path_status(path, i);
			return 0;
		}
	}
	return -ENODEV;
}

static int dapm_is_shared_kcontrol(struct snd_soc_dapm_context *dapm,
	struct snd_soc_dapm_widget *kcontrolw,
	const struct snd_kcontrol_new *kcontrol_new,
	struct snd_kcontrol **kcontrol)
{
	struct snd_soc_dapm_widget *w;
	int i;

	*kcontrol = NULL;

	list_for_each_entry(w, &dapm->card->widgets, list) {
		if (w == kcontrolw || w->dapm != kcontrolw->dapm)
			continue;
		for (i = 0; i < w->num_kcontrols; i++) {
			if (&w->kcontrol_news[i] == kcontrol_new) {
				if (w->kcontrols)
					*kcontrol = w->kcontrols[i];
				return 1;
			}
		}
	}

	return 0;
}

/*
 * Determine if a kcontrol is shared. If it is, look it up. If it isn't,
 * create it. Either way, add the widget into the control's widget list
 */
static int dapm_create_or_share_kcontrol(struct snd_soc_dapm_widget *w,
	int kci)
{
	struct snd_soc_dapm_context *dapm = w->dapm;
	struct snd_card *card = dapm->card->snd_card;
	const char *prefix;
	size_t prefix_len;
	int shared;
	struct snd_kcontrol *kcontrol;
	bool wname_in_long_name, kcname_in_long_name;
	char *long_name = NULL;
	const char *name;
	int ret = 0;

	prefix = soc_dapm_prefix(dapm);
	if (prefix)
		prefix_len = strlen(prefix) + 1;
	else
		prefix_len = 0;

	shared = dapm_is_shared_kcontrol(dapm, w, &w->kcontrol_news[kci],
					 &kcontrol);

	if (!kcontrol) {
		if (shared) {
			wname_in_long_name = false;
			kcname_in_long_name = true;
		} else {
			switch (w->id) {
			case snd_soc_dapm_switch:
			case snd_soc_dapm_mixer:
			case snd_soc_dapm_pga:
				wname_in_long_name = true;
				kcname_in_long_name = true;
				break;
			case snd_soc_dapm_mixer_named_ctl:
				wname_in_long_name = false;
				kcname_in_long_name = true;
				break;
			case snd_soc_dapm_demux:
			case snd_soc_dapm_mux:
				wname_in_long_name = true;
				kcname_in_long_name = false;
				break;
			default:
				return -EINVAL;
			}
		}

		if (wname_in_long_name && kcname_in_long_name) {
			/*
			 * The control will get a prefix from the control
			 * creation process but we're also using the same
			 * prefix for widgets so cut the prefix off the
			 * front of the widget name.
			 */
			long_name = kasprintf(GFP_KERNEL, "%s %s",
				 w->name + prefix_len,
				 w->kcontrol_news[kci].name);
			if (long_name == NULL)
				return -ENOMEM;

			name = long_name;
		} else if (wname_in_long_name) {
			long_name = NULL;
			name = w->name + prefix_len;
		} else {
			long_name = NULL;
			name = w->kcontrol_news[kci].name;
		}

		kcontrol = snd_soc_cnew(&w->kcontrol_news[kci], NULL, name,
					prefix);
		if (!kcontrol) {
			ret = -ENOMEM;
			goto exit_free;
		}

		kcontrol->private_free = dapm_kcontrol_free;

		ret = dapm_kcontrol_data_alloc(w, kcontrol);
		if (ret) {
			snd_ctl_free_one(kcontrol);
			goto exit_free;
		}

		ret = snd_ctl_add(card, kcontrol);
		if (ret < 0) {
			dev_err(dapm->dev,
				"ASoC: failed to add widget %s dapm kcontrol %s: %d\n",
				w->name, name, ret);
			goto exit_free;
		}
	}

	ret = dapm_kcontrol_add_widget(kcontrol, w);
	if (ret == 0)
		w->kcontrols[kci] = kcontrol;

exit_free:
	kfree(long_name);

	return ret;
}

/* create new dapm mixer control */
static int dapm_new_mixer(struct snd_soc_dapm_widget *w)
{
	int i, ret;
	struct snd_soc_dapm_path *path;
	struct dapm_kcontrol_data *data;

	/* add kcontrol */
	for (i = 0; i < w->num_kcontrols; i++) {
		/* match name */
		snd_soc_dapm_widget_for_each_source_path(w, path) {
			/* mixer/mux paths name must match control name */
			if (path->name != (char *)w->kcontrol_news[i].name)
				continue;

			if (!w->kcontrols[i]) {
				ret = dapm_create_or_share_kcontrol(w, i);
				if (ret < 0)
					return ret;
			}

			dapm_kcontrol_add_path(w->kcontrols[i], path);

			data = snd_kcontrol_chip(w->kcontrols[i]);
			if (data->widget)
				snd_soc_dapm_add_path(data->widget->dapm,
						      data->widget,
						      path->source,
						      NULL, NULL);
		}
	}

	return 0;
}

/* create new dapm mux control */
static int dapm_new_mux(struct snd_soc_dapm_widget *w)
{
	struct snd_soc_dapm_context *dapm = w->dapm;
	enum snd_soc_dapm_direction dir;
	struct snd_soc_dapm_path *path;
	const char *type;
	int ret;

	switch (w->id) {
	case snd_soc_dapm_mux:
		dir = SND_SOC_DAPM_DIR_OUT;
		type = "mux";
		break;
	case snd_soc_dapm_demux:
		dir = SND_SOC_DAPM_DIR_IN;
		type = "demux";
		break;
	default:
		return -EINVAL;
	}

	if (w->num_kcontrols != 1) {
		dev_err(dapm->dev,
			"ASoC: %s %s has incorrect number of controls\n", type,
			w->name);
		return -EINVAL;
	}

	if (list_empty(&w->edges[dir])) {
		dev_err(dapm->dev, "ASoC: %s %s has no paths\n", type, w->name);
		return -EINVAL;
	}

	ret = dapm_create_or_share_kcontrol(w, 0);
	if (ret < 0)
		return ret;

	snd_soc_dapm_widget_for_each_path(w, dir, path) {
		if (path->name)
			dapm_kcontrol_add_path(w->kcontrols[0], path);
	}

	return 0;
}

/* create new dapm volume control */
static int dapm_new_pga(struct snd_soc_dapm_widget *w)
{
	int i, ret;

	for (i = 0; i < w->num_kcontrols; i++) {
		ret = dapm_create_or_share_kcontrol(w, i);
		if (ret < 0)
			return ret;
	}

	return 0;
}

/* create new dapm dai link control */
static int dapm_new_dai_link(struct snd_soc_dapm_widget *w)
{
	int i, ret;
	struct snd_kcontrol *kcontrol;
	struct snd_soc_dapm_context *dapm = w->dapm;
	struct snd_card *card = dapm->card->snd_card;

	/* create control for links with > 1 config */
	if (w->num_params <= 1)
		return 0;

	/* add kcontrol */
	for (i = 0; i < w->num_kcontrols; i++) {
		kcontrol = snd_soc_cnew(&w->kcontrol_news[i], w,
					w->name, NULL);
		ret = snd_ctl_add(card, kcontrol);
		if (ret < 0) {
			dev_err(dapm->dev,
				"ASoC: failed to add widget %s dapm kcontrol %s: %d\n",
				w->name, w->kcontrol_news[i].name, ret);
			return ret;
		}
		kcontrol->private_data = w;
		w->kcontrols[i] = kcontrol;
	}

	return 0;
}

/* We implement power down on suspend by checking the power state of
 * the ALSA card - when we are suspending the ALSA state for the card
 * is set to D3.
 */
static int snd_soc_dapm_suspend_check(struct snd_soc_dapm_widget *widget)
{
	int level = snd_power_get_state(widget->dapm->card->snd_card);

	switch (level) {
	case SNDRV_CTL_POWER_D3hot:
	case SNDRV_CTL_POWER_D3cold:
		if (widget->ignore_suspend)
			dev_dbg(widget->dapm->dev, "ASoC: %s ignoring suspend\n",
				widget->name);
		return widget->ignore_suspend;
	default:
		return 1;
	}
}

static int dapm_widget_list_create(struct snd_soc_dapm_widget_list **list,
	struct list_head *widgets)
{
	struct snd_soc_dapm_widget *w;
	struct list_head *it;
	unsigned int size = 0;
	unsigned int i = 0;

	list_for_each(it, widgets)
		size++;

	*list = kzalloc(sizeof(**list) + size * sizeof(*w), GFP_KERNEL);
	if (*list == NULL)
		return -ENOMEM;

	list_for_each_entry(w, widgets, work_list)
		(*list)->widgets[i++] = w;

	(*list)->num_widgets = i;

	return 0;
}

static void trace_snd_soc_dapm_path(struct snd_soc_dapm_widget *w,
	enum snd_soc_dapm_direction dir, struct snd_soc_dapm_path *p)
{
	if (dir == SND_SOC_DAPM_DIR_IN)
		trace_snd_soc_dapm_input_path(w, p);
	else
		trace_snd_soc_dapm_output_path(w, p);
}

/*
 * Common implementation for is_connected_output_ep() and
 * is_connected_input_ep(). The function is inlined since the combined size of
 * the two specialized functions is only marginally larger then the size of the
 * generic function and at the same time the fast path of the specialized
 * functions is significantly smaller than the generic function.
 */
static __always_inline int is_connected_ep(struct snd_soc_dapm_widget *widget,
	struct list_head *list, enum snd_soc_dapm_direction dir,
	int (*fn)(struct snd_soc_dapm_widget *, struct list_head *))
{
	enum snd_soc_dapm_direction rdir = SND_SOC_DAPM_DIR_REVERSE(dir);
	struct snd_soc_dapm_path *path;
	int con = 0;

	if (widget->endpoints[dir] >= 0)
		return widget->endpoints[dir];

	DAPM_UPDATE_STAT(widget, path_checks);

	/* do we need to add this widget to the list ? */
	if (list)
		list_add_tail(&widget->work_list, list);

	if ((widget->is_ep & SND_SOC_DAPM_DIR_TO_EP(dir)) && widget->connected) {
		widget->endpoints[dir] = snd_soc_dapm_suspend_check(widget);
		return widget->endpoints[dir];
	}

	snd_soc_dapm_widget_for_each_path(widget, rdir, path) {
		DAPM_UPDATE_STAT(widget, neighbour_checks);

		if (path->weak || path->is_supply)
			continue;

		if (path->walking)
			return 1;

		trace_snd_soc_dapm_path(widget, dir, path);

		if (path->connect) {
			path->walking = 1;
			con += fn(path->node[dir], list);
			path->walking = 0;
		}
	}

	widget->endpoints[dir] = con;

	return con;
}

/*
 * Recursively check for a completed path to an active or physically connected
 * output widget. Returns number of complete paths.
 */
static int is_connected_output_ep(struct snd_soc_dapm_widget *widget,
	struct list_head *list)
{
	return is_connected_ep(widget, list, SND_SOC_DAPM_DIR_OUT,
			is_connected_output_ep);
}

/*
 * Recursively check for a completed path to an active or physically connected
 * input widget. Returns number of complete paths.
 */
static int is_connected_input_ep(struct snd_soc_dapm_widget *widget,
	struct list_head *list)
{
	return is_connected_ep(widget, list, SND_SOC_DAPM_DIR_IN,
			is_connected_input_ep);
}

/**
 * snd_soc_dapm_get_connected_widgets - query audio path and it's widgets.
 * @dai: the soc DAI.
 * @stream: stream direction.
 * @list: list of active widgets for this stream.
 *
 * Queries DAPM graph as to whether an valid audio stream path exists for
 * the initial stream specified by name. This takes into account
 * current mixer and mux kcontrol settings. Creates list of valid widgets.
 *
 * Returns the number of valid paths or negative error.
 */
int snd_soc_dapm_dai_get_connected_widgets(struct snd_soc_dai *dai, int stream,
	struct snd_soc_dapm_widget_list **list)
{
	struct snd_soc_card *card = dai->component->card;
	struct snd_soc_dapm_widget *w;
	LIST_HEAD(widgets);
	int paths;
	int ret;

	mutex_lock_nested(&card->dapm_mutex, SND_SOC_DAPM_CLASS_RUNTIME);

	/*
	 * For is_connected_{output,input}_ep fully discover the graph we need
	 * to reset the cached number of inputs and outputs.
	 */
	list_for_each_entry(w, &card->widgets, list) {
		w->endpoints[SND_SOC_DAPM_DIR_IN] = -1;
		w->endpoints[SND_SOC_DAPM_DIR_OUT] = -1;
	}

	if (stream == SNDRV_PCM_STREAM_PLAYBACK)
		paths = is_connected_output_ep(dai->playback_widget, &widgets);
	else
		paths = is_connected_input_ep(dai->capture_widget, &widgets);

	/* Drop starting point */
	list_del(widgets.next);

	ret = dapm_widget_list_create(list, &widgets);
	if (ret)
		return ret;

	trace_snd_soc_dapm_connected(paths, stream);
	mutex_unlock(&card->dapm_mutex);

	return paths;
}

/*
 * Handler for regulator supply widget.
 */
int dapm_regulator_event(struct snd_soc_dapm_widget *w,
		   struct snd_kcontrol *kcontrol, int event)
{
	int ret;

	soc_dapm_async_complete(w->dapm);

	if (SND_SOC_DAPM_EVENT_ON(event)) {
		if (w->on_val & SND_SOC_DAPM_REGULATOR_BYPASS) {
			ret = regulator_allow_bypass(w->regulator, false);
			if (ret != 0)
				dev_warn(w->dapm->dev,
					 "ASoC: Failed to unbypass %s: %d\n",
					 w->name, ret);
		}

		return regulator_enable(w->regulator);
	} else {
		if (w->on_val & SND_SOC_DAPM_REGULATOR_BYPASS) {
			ret = regulator_allow_bypass(w->regulator, true);
			if (ret != 0)
				dev_warn(w->dapm->dev,
					 "ASoC: Failed to bypass %s: %d\n",
					 w->name, ret);
		}

		return regulator_disable_deferred(w->regulator, w->shift);
	}
}
EXPORT_SYMBOL_GPL(dapm_regulator_event);

/*
 * Handler for clock supply widget.
 */
int dapm_clock_event(struct snd_soc_dapm_widget *w,
		   struct snd_kcontrol *kcontrol, int event)
{
	if (!w->clk)
		return -EIO;

	soc_dapm_async_complete(w->dapm);

#ifdef CONFIG_HAVE_CLK
	if (SND_SOC_DAPM_EVENT_ON(event)) {
		return clk_prepare_enable(w->clk);
	} else {
		clk_disable_unprepare(w->clk);
		return 0;
	}
#endif
	return 0;
}
EXPORT_SYMBOL_GPL(dapm_clock_event);

static int dapm_widget_power_check(struct snd_soc_dapm_widget *w)
{
	if (w->power_checked)
		return w->new_power;

	if (w->force)
		w->new_power = 1;
	else
		w->new_power = w->power_check(w);

	w->power_checked = true;

	return w->new_power;
}

/* Generic check to see if a widget should be powered.
 */
static int dapm_generic_check_power(struct snd_soc_dapm_widget *w)
{
	int in, out;

	DAPM_UPDATE_STAT(w, power_checks);

	in = is_connected_input_ep(w, NULL);
	out = is_connected_output_ep(w, NULL);
	return out != 0 && in != 0;
}

/* Check to see if a power supply is needed */
static int dapm_supply_check_power(struct snd_soc_dapm_widget *w)
{
	struct snd_soc_dapm_path *path;

	DAPM_UPDATE_STAT(w, power_checks);

	/* Check if one of our outputs is connected */
	snd_soc_dapm_widget_for_each_sink_path(w, path) {
		DAPM_UPDATE_STAT(w, neighbour_checks);

		if (path->weak)
			continue;

		if (path->connected &&
		    !path->connected(path->source, path->sink))
			continue;

		if (dapm_widget_power_check(path->sink))
			return 1;
	}

	return 0;
}

static int dapm_always_on_check_power(struct snd_soc_dapm_widget *w)
{
	return 1;
}

static int dapm_seq_compare(struct snd_soc_dapm_widget *a,
			    struct snd_soc_dapm_widget *b,
			    bool power_up)
{
	int *sort;

	if (power_up)
		sort = dapm_up_seq;
	else
		sort = dapm_down_seq;

	if (sort[a->id] != sort[b->id])
		return sort[a->id] - sort[b->id];
	if (a->subseq != b->subseq) {
		if (power_up)
			return a->subseq - b->subseq;
		else
			return b->subseq - a->subseq;
	}
	if (a->reg != b->reg)
		return a->reg - b->reg;
	if (a->dapm != b->dapm)
		return (unsigned long)a->dapm - (unsigned long)b->dapm;

	return 0;
}

/* Insert a widget in order into a DAPM power sequence. */
static void dapm_seq_insert(struct snd_soc_dapm_widget *new_widget,
			    struct list_head *list,
			    bool power_up)
{
	struct snd_soc_dapm_widget *w;

	list_for_each_entry(w, list, power_list)
		if (dapm_seq_compare(new_widget, w, power_up) < 0) {
			list_add_tail(&new_widget->power_list, &w->power_list);
			return;
		}

	list_add_tail(&new_widget->power_list, list);
}

static void dapm_seq_check_event(struct snd_soc_card *card,
				 struct snd_soc_dapm_widget *w, int event)
{
	const char *ev_name;
	int power, ret;

	switch (event) {
	case SND_SOC_DAPM_PRE_PMU:
		ev_name = "PRE_PMU";
		power = 1;
		break;
	case SND_SOC_DAPM_POST_PMU:
		ev_name = "POST_PMU";
		power = 1;
		break;
	case SND_SOC_DAPM_PRE_PMD:
		ev_name = "PRE_PMD";
		power = 0;
		break;
	case SND_SOC_DAPM_POST_PMD:
		ev_name = "POST_PMD";
		power = 0;
		break;
	case SND_SOC_DAPM_WILL_PMU:
		ev_name = "WILL_PMU";
		power = 1;
		break;
	case SND_SOC_DAPM_WILL_PMD:
		ev_name = "WILL_PMD";
		power = 0;
		break;
	default:
		WARN(1, "Unknown event %d\n", event);
		return;
	}

	if (w->new_power != power)
		return;

	if (w->event && (w->event_flags & event)) {
		pop_dbg(w->dapm->dev, card->pop_time, "pop test : %s %s\n",
			w->name, ev_name);
		soc_dapm_async_complete(w->dapm);
		trace_snd_soc_dapm_widget_event_start(w, event);
		ret = w->event(w, NULL, event);
		trace_snd_soc_dapm_widget_event_done(w, event);
		if (ret < 0)
			dev_err(w->dapm->dev, "ASoC: %s: %s event failed: %d\n",
			       ev_name, w->name, ret);
	}
}

/* Apply the coalesced changes from a DAPM sequence */
static void dapm_seq_run_coalesced(struct snd_soc_card *card,
				   struct list_head *pending)
{
	struct snd_soc_dapm_context *dapm;
	struct snd_soc_dapm_widget *w;
	int reg;
	unsigned int value = 0;
	unsigned int mask = 0;

	w = list_first_entry(pending, struct snd_soc_dapm_widget, power_list);
	reg = w->reg;
	dapm = w->dapm;

	list_for_each_entry(w, pending, power_list) {
		WARN_ON(reg != w->reg || dapm != w->dapm);
		w->power = w->new_power;

		mask |= w->mask << w->shift;
		if (w->power)
			value |= w->on_val << w->shift;
		else
			value |= w->off_val << w->shift;

		pop_dbg(dapm->dev, card->pop_time,
			"pop test : Queue %s: reg=0x%x, 0x%x/0x%x\n",
			w->name, reg, value, mask);

		/* Check for events */
		dapm_seq_check_event(card, w, SND_SOC_DAPM_PRE_PMU);
		dapm_seq_check_event(card, w, SND_SOC_DAPM_PRE_PMD);
	}

	if (reg >= 0) {
		/* Any widget will do, they should all be updating the
		 * same register.
		 */

		pop_dbg(dapm->dev, card->pop_time,
			"pop test : Applying 0x%x/0x%x to %x in %dms\n",
			value, mask, reg, card->pop_time);
		pop_wait(card->pop_time);
		soc_dapm_update_bits(dapm, reg, mask, value);
	}

	list_for_each_entry(w, pending, power_list) {
		dapm_seq_check_event(card, w, SND_SOC_DAPM_POST_PMU);
		dapm_seq_check_event(card, w, SND_SOC_DAPM_POST_PMD);
	}
}

/* Apply a DAPM power sequence.
 *
 * We walk over a pre-sorted list of widgets to apply power to.  In
 * order to minimise the number of writes to the device required
 * multiple widgets will be updated in a single write where possible.
 * Currently anything that requires more than a single write is not
 * handled.
 */
static void dapm_seq_run(struct snd_soc_card *card,
	struct list_head *list, int event, bool power_up)
{
	struct snd_soc_dapm_widget *w, *n;
	struct snd_soc_dapm_context *d;
	LIST_HEAD(pending);
	int cur_sort = -1;
	int cur_subseq = -1;
	int cur_reg = SND_SOC_NOPM;
	struct snd_soc_dapm_context *cur_dapm = NULL;
	int ret, i;
	int *sort;

	if (power_up)
		sort = dapm_up_seq;
	else
		sort = dapm_down_seq;

	list_for_each_entry_safe(w, n, list, power_list) {
		ret = 0;

		/* Do we need to apply any queued changes? */
		if (sort[w->id] != cur_sort || w->reg != cur_reg ||
		    w->dapm != cur_dapm || w->subseq != cur_subseq) {
			if (!list_empty(&pending))
				dapm_seq_run_coalesced(card, &pending);

			if (cur_dapm && cur_dapm->seq_notifier) {
				for (i = 0; i < ARRAY_SIZE(dapm_up_seq); i++)
					if (sort[i] == cur_sort)
						cur_dapm->seq_notifier(cur_dapm,
								       i,
								       cur_subseq);
			}

			if (cur_dapm && w->dapm != cur_dapm)
				soc_dapm_async_complete(cur_dapm);

			INIT_LIST_HEAD(&pending);
			cur_sort = -1;
			cur_subseq = INT_MIN;
			cur_reg = SND_SOC_NOPM;
			cur_dapm = NULL;
		}

		switch (w->id) {
		case snd_soc_dapm_pre:
			if (!w->event)
				list_for_each_entry_safe_continue(w, n, list,
								  power_list);

			if (event == SND_SOC_DAPM_STREAM_START)
				ret = w->event(w,
					       NULL, SND_SOC_DAPM_PRE_PMU);
			else if (event == SND_SOC_DAPM_STREAM_STOP)
				ret = w->event(w,
					       NULL, SND_SOC_DAPM_PRE_PMD);
			break;

		case snd_soc_dapm_post:
			if (!w->event)
				list_for_each_entry_safe_continue(w, n, list,
								  power_list);

			if (event == SND_SOC_DAPM_STREAM_START)
				ret = w->event(w,
					       NULL, SND_SOC_DAPM_POST_PMU);
			else if (event == SND_SOC_DAPM_STREAM_STOP)
				ret = w->event(w,
					       NULL, SND_SOC_DAPM_POST_PMD);
			break;

		default:
			/* Queue it up for application */
			cur_sort = sort[w->id];
			cur_subseq = w->subseq;
			cur_reg = w->reg;
			cur_dapm = w->dapm;
			list_move(&w->power_list, &pending);
			break;
		}

		if (ret < 0)
			dev_err(w->dapm->dev,
				"ASoC: Failed to apply widget power: %d\n", ret);
	}

	if (!list_empty(&pending))
		dapm_seq_run_coalesced(card, &pending);

	if (cur_dapm && cur_dapm->seq_notifier) {
		for (i = 0; i < ARRAY_SIZE(dapm_up_seq); i++)
			if (sort[i] == cur_sort)
				cur_dapm->seq_notifier(cur_dapm,
						       i, cur_subseq);
	}

	list_for_each_entry(d, &card->dapm_list, list) {
		soc_dapm_async_complete(d);
	}
}

static void dapm_widget_update(struct snd_soc_card *card)
{
	struct snd_soc_dapm_update *update = card->update;
	struct snd_soc_dapm_widget_list *wlist;
	struct snd_soc_dapm_widget *w = NULL;
	unsigned int wi;
	int ret;

	if (!update || !dapm_kcontrol_is_powered(update->kcontrol))
		return;

	wlist = dapm_kcontrol_get_wlist(update->kcontrol);

	for (wi = 0; wi < wlist->num_widgets; wi++) {
		w = wlist->widgets[wi];

		if (w->event && (w->event_flags & SND_SOC_DAPM_PRE_REG)) {
			ret = w->event(w, update->kcontrol, SND_SOC_DAPM_PRE_REG);
			if (ret != 0)
				dev_err(w->dapm->dev, "ASoC: %s DAPM pre-event failed: %d\n",
					   w->name, ret);
		}
	}

	if (!w)
		return;

	ret = soc_dapm_update_bits(w->dapm, update->reg, update->mask,
		update->val);
	if (ret < 0)
		dev_err(w->dapm->dev, "ASoC: %s DAPM update failed: %d\n",
			w->name, ret);

	for (wi = 0; wi < wlist->num_widgets; wi++) {
		w = wlist->widgets[wi];

		if (w->event && (w->event_flags & SND_SOC_DAPM_POST_REG)) {
			ret = w->event(w, update->kcontrol, SND_SOC_DAPM_POST_REG);
			if (ret != 0)
				dev_err(w->dapm->dev, "ASoC: %s DAPM post-event failed: %d\n",
					   w->name, ret);
		}
	}
}

/* Async callback run prior to DAPM sequences - brings to _PREPARE if
 * they're changing state.
 */
static void dapm_pre_sequence_async(void *data, async_cookie_t cookie)
{
	struct snd_soc_dapm_context *d = data;
	int ret;

	/* If we're off and we're not supposed to be go into STANDBY */
	if (d->bias_level == SND_SOC_BIAS_OFF &&
	    d->target_bias_level != SND_SOC_BIAS_OFF) {
		if (d->dev)
			pm_runtime_get_sync(d->dev);

		ret = snd_soc_dapm_set_bias_level(d, SND_SOC_BIAS_STANDBY);
		if (ret != 0)
			dev_err(d->dev,
				"ASoC: Failed to turn on bias: %d\n", ret);
	}

	/* Prepare for a transition to ON or away from ON */
	if ((d->target_bias_level == SND_SOC_BIAS_ON &&
	     d->bias_level != SND_SOC_BIAS_ON) ||
	    (d->target_bias_level != SND_SOC_BIAS_ON &&
	     d->bias_level == SND_SOC_BIAS_ON)) {
		ret = snd_soc_dapm_set_bias_level(d, SND_SOC_BIAS_PREPARE);
		if (ret != 0)
			dev_err(d->dev,
				"ASoC: Failed to prepare bias: %d\n", ret);
	}
}

/* Async callback run prior to DAPM sequences - brings to their final
 * state.
 */
static void dapm_post_sequence_async(void *data, async_cookie_t cookie)
{
	struct snd_soc_dapm_context *d = data;
	int ret;

	/* If we just powered the last thing off drop to standby bias */
	if (d->bias_level == SND_SOC_BIAS_PREPARE &&
	    (d->target_bias_level == SND_SOC_BIAS_STANDBY ||
	     d->target_bias_level == SND_SOC_BIAS_OFF)) {
		ret = snd_soc_dapm_set_bias_level(d, SND_SOC_BIAS_STANDBY);
		if (ret != 0)
			dev_err(d->dev, "ASoC: Failed to apply standby bias: %d\n",
				ret);
	}

	/* If we're in standby and can support bias off then do that */
	if (d->bias_level == SND_SOC_BIAS_STANDBY &&
	    d->target_bias_level == SND_SOC_BIAS_OFF) {
		ret = snd_soc_dapm_set_bias_level(d, SND_SOC_BIAS_OFF);
		if (ret != 0)
			dev_err(d->dev, "ASoC: Failed to turn off bias: %d\n",
				ret);

		if (d->dev)
			pm_runtime_put(d->dev);
	}

	/* If we just powered up then move to active bias */
	if (d->bias_level == SND_SOC_BIAS_PREPARE &&
	    d->target_bias_level == SND_SOC_BIAS_ON) {
		ret = snd_soc_dapm_set_bias_level(d, SND_SOC_BIAS_ON);
		if (ret != 0)
			dev_err(d->dev, "ASoC: Failed to apply active bias: %d\n",
				ret);
	}
}

static void dapm_widget_set_peer_power(struct snd_soc_dapm_widget *peer,
				       bool power, bool connect)
{
	/* If a connection is being made or broken then that update
	 * will have marked the peer dirty, otherwise the widgets are
	 * not connected and this update has no impact. */
	if (!connect)
		return;

	/* If the peer is already in the state we're moving to then we
	 * won't have an impact on it. */
	if (power != peer->power)
		dapm_mark_dirty(peer, "peer state change");
}

static void dapm_widget_set_power(struct snd_soc_dapm_widget *w, bool power,
				  struct list_head *up_list,
				  struct list_head *down_list)
{
	struct snd_soc_dapm_path *path;

	if (w->power == power)
		return;

	trace_snd_soc_dapm_widget_power(w, power);

	/* If we changed our power state perhaps our neigbours changed
	 * also.
	 */
	snd_soc_dapm_widget_for_each_source_path(w, path)
		dapm_widget_set_peer_power(path->source, power, path->connect);

	/* Supplies can't affect their outputs, only their inputs */
	if (!w->is_supply) {
		snd_soc_dapm_widget_for_each_sink_path(w, path)
			dapm_widget_set_peer_power(path->sink, power,
						   path->connect);
	}

	if (power)
		dapm_seq_insert(w, up_list, true);
	else
		dapm_seq_insert(w, down_list, false);
}

static void dapm_power_one_widget(struct snd_soc_dapm_widget *w,
				  struct list_head *up_list,
				  struct list_head *down_list)
{
	int power;

	switch (w->id) {
	case snd_soc_dapm_pre:
		dapm_seq_insert(w, down_list, false);
		break;
	case snd_soc_dapm_post:
		dapm_seq_insert(w, up_list, true);
		break;

	default:
		power = dapm_widget_power_check(w);

		dapm_widget_set_power(w, power, up_list, down_list);
		break;
	}
}

static bool dapm_idle_bias_off(struct snd_soc_dapm_context *dapm)
{
	if (dapm->idle_bias_off)
		return true;

	switch (snd_power_get_state(dapm->card->snd_card)) {
	case SNDRV_CTL_POWER_D3hot:
	case SNDRV_CTL_POWER_D3cold:
		return dapm->suspend_bias_off;
	default:
		break;
	}

	return false;
}

/*
 * Scan each dapm widget for complete audio path.
 * A complete path is a route that has valid endpoints i.e.:-
 *
 *  o DAC to output pin.
 *  o Input Pin to ADC.
 *  o Input pin to Output pin (bypass, sidetone)
 *  o DAC to ADC (loopback).
 */
static int dapm_power_widgets(struct snd_soc_card *card, int event)
{
	struct snd_soc_dapm_widget *w;
	struct snd_soc_dapm_context *d;
	LIST_HEAD(up_list);
	LIST_HEAD(down_list);
	ASYNC_DOMAIN_EXCLUSIVE(async_domain);
	enum snd_soc_bias_level bias;

	lockdep_assert_held(&card->dapm_mutex);

	trace_snd_soc_dapm_start(card);

	list_for_each_entry(d, &card->dapm_list, list) {
		if (dapm_idle_bias_off(d))
			d->target_bias_level = SND_SOC_BIAS_OFF;
		else
			d->target_bias_level = SND_SOC_BIAS_STANDBY;
	}

	dapm_reset(card);

	/* Check which widgets we need to power and store them in
	 * lists indicating if they should be powered up or down.  We
	 * only check widgets that have been flagged as dirty but note
	 * that new widgets may be added to the dirty list while we
	 * iterate.
	 */
	list_for_each_entry(w, &card->dapm_dirty, dirty) {
		dapm_power_one_widget(w, &up_list, &down_list);
	}

	list_for_each_entry(w, &card->widgets, list) {
		switch (w->id) {
		case snd_soc_dapm_pre:
		case snd_soc_dapm_post:
			/* These widgets always need to be powered */
			break;
		default:
			list_del_init(&w->dirty);
			break;
		}

		if (w->new_power) {
			d = w->dapm;

			/* Supplies and micbiases only bring the
			 * context up to STANDBY as unless something
			 * else is active and passing audio they
			 * generally don't require full power.  Signal
			 * generators are virtual pins and have no
			 * power impact themselves.
			 */
			switch (w->id) {
			case snd_soc_dapm_siggen:
			case snd_soc_dapm_vmid:
				break;
			case snd_soc_dapm_supply:
			case snd_soc_dapm_regulator_supply:
			case snd_soc_dapm_clock_supply:
			case snd_soc_dapm_micbias:
				if (d->target_bias_level < SND_SOC_BIAS_STANDBY)
					d->target_bias_level = SND_SOC_BIAS_STANDBY;
				break;
			default:
				d->target_bias_level = SND_SOC_BIAS_ON;
				break;
			}
		}

	}

	/* Force all contexts in the card to the same bias state if
	 * they're not ground referenced.
	 */
	bias = SND_SOC_BIAS_OFF;
	list_for_each_entry(d, &card->dapm_list, list)
		if (d->target_bias_level > bias)
			bias = d->target_bias_level;
	list_for_each_entry(d, &card->dapm_list, list)
		if (!dapm_idle_bias_off(d))
			d->target_bias_level = bias;

	trace_snd_soc_dapm_walk_done(card);

	/* Run card bias changes at first */
	dapm_pre_sequence_async(&card->dapm, 0);
	/* Run other bias changes in parallel */
	list_for_each_entry(d, &card->dapm_list, list) {
		if (d != &card->dapm)
			async_schedule_domain(dapm_pre_sequence_async, d,
						&async_domain);
	}
	async_synchronize_full_domain(&async_domain);

	list_for_each_entry(w, &down_list, power_list) {
		dapm_seq_check_event(card, w, SND_SOC_DAPM_WILL_PMD);
	}

	list_for_each_entry(w, &up_list, power_list) {
		dapm_seq_check_event(card, w, SND_SOC_DAPM_WILL_PMU);
	}

	/* Power down widgets first; try to avoid amplifying pops. */
	dapm_seq_run(card, &down_list, event, false);

	dapm_widget_update(card);

	/* Now power up. */
	dapm_seq_run(card, &up_list, event, true);

	/* Run all the bias changes in parallel */
	list_for_each_entry(d, &card->dapm_list, list) {
		if (d != &card->dapm)
			async_schedule_domain(dapm_post_sequence_async, d,
						&async_domain);
	}
	async_synchronize_full_domain(&async_domain);
	/* Run card bias changes at last */
	dapm_post_sequence_async(&card->dapm, 0);

	/* do we need to notify any clients that DAPM event is complete */
	list_for_each_entry(d, &card->dapm_list, list) {
		if (d->stream_event)
			d->stream_event(d, event);
	}

	pop_dbg(card->dev, card->pop_time,
		"DAPM sequencing finished, waiting %dms\n", card->pop_time);
	pop_wait(card->pop_time);

	trace_snd_soc_dapm_done(card);

	return 0;
}

#ifdef CONFIG_DEBUG_FS
static ssize_t dapm_widget_power_read_file(struct file *file,
					   char __user *user_buf,
					   size_t count, loff_t *ppos)
{
	struct snd_soc_dapm_widget *w = file->private_data;
	struct snd_soc_card *card = w->dapm->card;
	enum snd_soc_dapm_direction dir, rdir;
	char *buf;
	int in, out;
	ssize_t ret;
	struct snd_soc_dapm_path *p = NULL;

	buf = kmalloc(PAGE_SIZE, GFP_KERNEL);
	if (!buf)
		return -ENOMEM;

	mutex_lock(&card->dapm_mutex);

	/* Supply widgets are not handled by is_connected_{input,output}_ep() */
	if (w->is_supply) {
		in = 0;
		out = 0;
	} else {
		in = is_connected_input_ep(w, NULL);
		out = is_connected_output_ep(w, NULL);
	}

	ret = snprintf(buf, PAGE_SIZE, "%s: %s%s  in %d out %d",
		       w->name, w->power ? "On" : "Off",
		       w->force ? " (forced)" : "", in, out);

	if (w->reg >= 0)
		ret += snprintf(buf + ret, PAGE_SIZE - ret,
				" - R%d(0x%x) mask 0x%x",
				w->reg, w->reg, w->mask << w->shift);

	ret += snprintf(buf + ret, PAGE_SIZE - ret, "\n");

	if (w->sname)
		ret += snprintf(buf + ret, PAGE_SIZE - ret, " stream %s %s\n",
				w->sname,
				w->active ? "active" : "inactive");

	snd_soc_dapm_for_each_direction(dir) {
		rdir = SND_SOC_DAPM_DIR_REVERSE(dir);
		snd_soc_dapm_widget_for_each_path(w, dir, p) {
			if (p->connected && !p->connected(w, p->node[rdir]))
				continue;

			if (!p->connect)
				continue;

			ret += snprintf(buf + ret, PAGE_SIZE - ret,
					" %s  \"%s\" \"%s\"\n",
					(rdir == SND_SOC_DAPM_DIR_IN) ? "in" : "out",
					p->name ? p->name : "static",
					p->node[rdir]->name);
		}
	}

	mutex_unlock(&card->dapm_mutex);

	ret = simple_read_from_buffer(user_buf, count, ppos, buf, ret);

	kfree(buf);
	return ret;
}

static const struct file_operations dapm_widget_power_fops = {
	.open = simple_open,
	.read = dapm_widget_power_read_file,
	.llseek = default_llseek,
};

static ssize_t dapm_bias_read_file(struct file *file, char __user *user_buf,
				   size_t count, loff_t *ppos)
{
	struct snd_soc_dapm_context *dapm = file->private_data;
	char *level;

	switch (dapm->bias_level) {
	case SND_SOC_BIAS_ON:
		level = "On\n";
		break;
	case SND_SOC_BIAS_PREPARE:
		level = "Prepare\n";
		break;
	case SND_SOC_BIAS_STANDBY:
		level = "Standby\n";
		break;
	case SND_SOC_BIAS_OFF:
		level = "Off\n";
		break;
	default:
		WARN(1, "Unknown bias_level %d\n", dapm->bias_level);
		level = "Unknown\n";
		break;
	}

	return simple_read_from_buffer(user_buf, count, ppos, level,
				       strlen(level));
}

static const struct file_operations dapm_bias_fops = {
	.open = simple_open,
	.read = dapm_bias_read_file,
	.llseek = default_llseek,
};

void snd_soc_dapm_debugfs_init(struct snd_soc_dapm_context *dapm,
	struct dentry *parent)
{
	struct dentry *d;

	if (!parent)
		return;

	dapm->debugfs_dapm = debugfs_create_dir("dapm", parent);

	if (!dapm->debugfs_dapm) {
		dev_warn(dapm->dev,
		       "ASoC: Failed to create DAPM debugfs directory\n");
		return;
	}

	d = debugfs_create_file("bias_level", 0444,
				dapm->debugfs_dapm, dapm,
				&dapm_bias_fops);
	if (!d)
		dev_warn(dapm->dev,
			 "ASoC: Failed to create bias level debugfs file\n");
}

static void dapm_debugfs_add_widget(struct snd_soc_dapm_widget *w)
{
	struct snd_soc_dapm_context *dapm = w->dapm;
	struct dentry *d;

	if (!dapm->debugfs_dapm || !w->name)
		return;

	d = debugfs_create_file(w->name, 0444,
				dapm->debugfs_dapm, w,
				&dapm_widget_power_fops);
	if (!d)
		dev_warn(w->dapm->dev,
			"ASoC: Failed to create %s debugfs file\n",
			w->name);
}

static void dapm_debugfs_cleanup(struct snd_soc_dapm_context *dapm)
{
	debugfs_remove_recursive(dapm->debugfs_dapm);
}

#else
void snd_soc_dapm_debugfs_init(struct snd_soc_dapm_context *dapm,
	struct dentry *parent)
{
}

static inline void dapm_debugfs_add_widget(struct snd_soc_dapm_widget *w)
{
}

static inline void dapm_debugfs_cleanup(struct snd_soc_dapm_context *dapm)
{
}

#endif

/*
 * soc_dapm_connect_path() - Connects or disconnects a path
 * @path: The path to update
 * @connect: The new connect state of the path. True if the path is connected,
 *  false if it is disconneted.
 * @reason: The reason why the path changed (for debugging only)
 */
static void soc_dapm_connect_path(struct snd_soc_dapm_path *path,
	bool connect, const char *reason)
{
	if (path->connect == connect)
		return;

	path->connect = connect;
	dapm_mark_dirty(path->source, reason);
	dapm_mark_dirty(path->sink, reason);
	dapm_path_invalidate(path);
}

/* test and update the power status of a mux widget */
static int soc_dapm_mux_update_power(struct snd_soc_card *card,
				 struct snd_kcontrol *kcontrol, int mux, struct soc_enum *e)
{
	struct snd_soc_dapm_path *path;
	int found = 0;
	bool connect;

	lockdep_assert_held(&card->dapm_mutex);

	/* find dapm widget path assoc with kcontrol */
	dapm_kcontrol_for_each_path(path, kcontrol) {
		found = 1;
		/* we now need to match the string in the enum to the path */
		if (!(strcmp(path->name, e->texts[mux])))
			connect = true;
		else
			connect = false;

		soc_dapm_connect_path(path, connect, "mux update");
	}

	if (found)
		dapm_power_widgets(card, SND_SOC_DAPM_STREAM_NOP);

	return found;
}

int snd_soc_dapm_mux_update_power(struct snd_soc_dapm_context *dapm,
	struct snd_kcontrol *kcontrol, int mux, struct soc_enum *e,
	struct snd_soc_dapm_update *update)
{
	struct snd_soc_card *card = dapm->card;
	int ret;

	mutex_lock_nested(&card->dapm_mutex, SND_SOC_DAPM_CLASS_RUNTIME);
	card->update = update;
	ret = soc_dapm_mux_update_power(card, kcontrol, mux, e);
	card->update = NULL;
	mutex_unlock(&card->dapm_mutex);
	if (ret > 0)
		soc_dpcm_runtime_update(card);
	return ret;
}
EXPORT_SYMBOL_GPL(snd_soc_dapm_mux_update_power);

/* test and update the power status of a mixer or switch widget */
static int soc_dapm_mixer_update_power(struct snd_soc_card *card,
				   struct snd_kcontrol *kcontrol, int connect)
{
	struct snd_soc_dapm_path *path;
	int found = 0;

	lockdep_assert_held(&card->dapm_mutex);

	/* find dapm widget path assoc with kcontrol */
	dapm_kcontrol_for_each_path(path, kcontrol) {
		found = 1;
		soc_dapm_connect_path(path, connect, "mixer update");
	}

	if (found)
		dapm_power_widgets(card, SND_SOC_DAPM_STREAM_NOP);

	return found;
}

int snd_soc_dapm_mixer_update_power(struct snd_soc_dapm_context *dapm,
	struct snd_kcontrol *kcontrol, int connect,
	struct snd_soc_dapm_update *update)
{
	struct snd_soc_card *card = dapm->card;
	int ret;

	mutex_lock_nested(&card->dapm_mutex, SND_SOC_DAPM_CLASS_RUNTIME);
	card->update = update;
	ret = soc_dapm_mixer_update_power(card, kcontrol, connect);
	card->update = NULL;
	mutex_unlock(&card->dapm_mutex);
	if (ret > 0)
		soc_dpcm_runtime_update(card);
	return ret;
}
EXPORT_SYMBOL_GPL(snd_soc_dapm_mixer_update_power);

static ssize_t dapm_widget_show_codec(struct snd_soc_codec *codec, char *buf)
{
	struct snd_soc_dapm_widget *w;
	int count = 0;
	char *state = "not set";

	list_for_each_entry(w, &codec->component.card->widgets, list) {
		if (w->dapm != &codec->dapm)
			continue;

		/* only display widgets that burnm power */
		switch (w->id) {
		case snd_soc_dapm_hp:
		case snd_soc_dapm_mic:
		case snd_soc_dapm_spk:
		case snd_soc_dapm_line:
		case snd_soc_dapm_micbias:
		case snd_soc_dapm_dac:
		case snd_soc_dapm_adc:
		case snd_soc_dapm_pga:
		case snd_soc_dapm_out_drv:
		case snd_soc_dapm_mixer:
		case snd_soc_dapm_mixer_named_ctl:
		case snd_soc_dapm_supply:
		case snd_soc_dapm_regulator_supply:
		case snd_soc_dapm_clock_supply:
			if (w->name)
				count += sprintf(buf + count, "%s: %s\n",
					w->name, w->power ? "On":"Off");
		break;
		default:
		break;
		}
	}

	switch (codec->dapm.bias_level) {
	case SND_SOC_BIAS_ON:
		state = "On";
		break;
	case SND_SOC_BIAS_PREPARE:
		state = "Prepare";
		break;
	case SND_SOC_BIAS_STANDBY:
		state = "Standby";
		break;
	case SND_SOC_BIAS_OFF:
		state = "Off";
		break;
	}
	count += sprintf(buf + count, "PM State: %s\n", state);

	return count;
}

/* show dapm widget status in sys fs */
static ssize_t dapm_widget_show(struct device *dev,
	struct device_attribute *attr, char *buf)
{
	struct snd_soc_pcm_runtime *rtd = dev_get_drvdata(dev);
	int i, count = 0;

	mutex_lock(&rtd->card->dapm_mutex);

	for (i = 0; i < rtd->num_codecs; i++) {
		struct snd_soc_codec *codec = rtd->codec_dais[i]->codec;
		count += dapm_widget_show_codec(codec, buf + count);
	}

	mutex_unlock(&rtd->card->dapm_mutex);

	return count;
}

static DEVICE_ATTR(dapm_widget, 0444, dapm_widget_show, NULL);

struct attribute *soc_dapm_dev_attrs[] = {
	&dev_attr_dapm_widget.attr,
	NULL
};

static void dapm_free_path(struct snd_soc_dapm_path *path)
{
	list_del(&path->list_node[SND_SOC_DAPM_DIR_IN]);
	list_del(&path->list_node[SND_SOC_DAPM_DIR_OUT]);
	list_del(&path->list_kcontrol);
	list_del(&path->list);
	kfree(path);
}

void snd_soc_dapm_free_widget(struct snd_soc_dapm_widget *w)
{
	struct snd_soc_dapm_path *p, *next_p;
	enum snd_soc_dapm_direction dir;

	list_del(&w->list);
	/*
	 * remove source and sink paths associated to this widget.
	 * While removing the path, remove reference to it from both
	 * source and sink widgets so that path is removed only once.
	 */
	snd_soc_dapm_for_each_direction(dir) {
		snd_soc_dapm_widget_for_each_path_safe(w, dir, p, next_p)
			dapm_free_path(p);
	}

	kfree(w->kcontrols);
	kfree(w->name);
	kfree(w);
}

/* free all dapm widgets and resources */
static void dapm_free_widgets(struct snd_soc_dapm_context *dapm)
{
	struct snd_soc_dapm_widget *w, *next_w;

	list_for_each_entry_safe(w, next_w, &dapm->card->widgets, list) {
		if (w->dapm != dapm)
			continue;
		snd_soc_dapm_free_widget(w);
	}
}

static struct snd_soc_dapm_widget *dapm_find_widget(
			struct snd_soc_dapm_context *dapm, const char *pin,
			bool search_other_contexts)
{
	struct snd_soc_dapm_widget *w;
	struct snd_soc_dapm_widget *fallback = NULL;

	list_for_each_entry(w, &dapm->card->widgets, list) {
		if (!strcmp(w->name, pin)) {
			if (w->dapm == dapm)
				return w;
			else
				fallback = w;
		}
	}

	if (search_other_contexts)
		return fallback;

	return NULL;
}

static int snd_soc_dapm_set_pin(struct snd_soc_dapm_context *dapm,
				const char *pin, int status)
{
	struct snd_soc_dapm_widget *w = dapm_find_widget(dapm, pin, true);

	dapm_assert_locked(dapm);

	if (!w) {
		dev_err(dapm->dev, "ASoC: DAPM unknown pin %s\n", pin);
		return -EINVAL;
	}

	if (w->connected != status) {
		dapm_mark_dirty(w, "pin configuration");
		dapm_widget_invalidate_input_paths(w);
		dapm_widget_invalidate_output_paths(w);
	}

	w->connected = status;
	if (status == 0)
		w->force = 0;

	return 0;
}

/**
 * snd_soc_dapm_sync_unlocked - scan and power dapm paths
 * @dapm: DAPM context
 *
 * Walks all dapm audio paths and powers widgets according to their
 * stream or path usage.
 *
 * Requires external locking.
 *
 * Returns 0 for success.
 */
int snd_soc_dapm_sync_unlocked(struct snd_soc_dapm_context *dapm)
{
	/*
	 * Suppress early reports (eg, jacks syncing their state) to avoid
	 * silly DAPM runs during card startup.
	 */
	if (!dapm->card || !dapm->card->instantiated)
		return 0;

	return dapm_power_widgets(dapm->card, SND_SOC_DAPM_STREAM_NOP);
}
EXPORT_SYMBOL_GPL(snd_soc_dapm_sync_unlocked);

/**
 * snd_soc_dapm_sync - scan and power dapm paths
 * @dapm: DAPM context
 *
 * Walks all dapm audio paths and powers widgets according to their
 * stream or path usage.
 *
 * Returns 0 for success.
 */
int snd_soc_dapm_sync(struct snd_soc_dapm_context *dapm)
{
	int ret;

	mutex_lock_nested(&dapm->card->dapm_mutex, SND_SOC_DAPM_CLASS_RUNTIME);
	ret = snd_soc_dapm_sync_unlocked(dapm);
	mutex_unlock(&dapm->card->dapm_mutex);
	return ret;
}
EXPORT_SYMBOL_GPL(snd_soc_dapm_sync);

/*
 * dapm_update_widget_flags() - Re-compute widget sink and source flags
 * @w: The widget for which to update the flags
 *
 * Some widgets have a dynamic category which depends on which neighbors they
 * are connected to. This function update the category for these widgets.
 *
 * This function must be called whenever a path is added or removed to a widget.
 */
static void dapm_update_widget_flags(struct snd_soc_dapm_widget *w)
{
	enum snd_soc_dapm_direction dir;
	struct snd_soc_dapm_path *p;
	unsigned int ep;

	switch (w->id) {
	case snd_soc_dapm_input:
		/* On a fully routed card a input is never a source */
		if (w->dapm->card->fully_routed)
			return;
		ep = SND_SOC_DAPM_EP_SOURCE;
		snd_soc_dapm_widget_for_each_source_path(w, p) {
			if (p->source->id == snd_soc_dapm_micbias ||
				p->source->id == snd_soc_dapm_mic ||
				p->source->id == snd_soc_dapm_line ||
				p->source->id == snd_soc_dapm_output) {
					ep = 0;
					break;
			}
		}
		break;
	case snd_soc_dapm_output:
		/* On a fully routed card a output is never a sink */
		if (w->dapm->card->fully_routed)
			return;
		ep = SND_SOC_DAPM_EP_SINK;
		snd_soc_dapm_widget_for_each_sink_path(w, p) {
			if (p->sink->id == snd_soc_dapm_spk ||
				p->sink->id == snd_soc_dapm_hp ||
				p->sink->id == snd_soc_dapm_line ||
				p->sink->id == snd_soc_dapm_input) {
					ep = 0;
					break;
			}
		}
		break;
	case snd_soc_dapm_line:
		ep = 0;
		snd_soc_dapm_for_each_direction(dir) {
			if (!list_empty(&w->edges[dir]))
				ep |= SND_SOC_DAPM_DIR_TO_EP(dir);
		}
		break;
	default:
		return;
	}

	w->is_ep = ep;
}

static int snd_soc_dapm_check_dynamic_path(struct snd_soc_dapm_context *dapm,
	struct snd_soc_dapm_widget *source, struct snd_soc_dapm_widget *sink,
	const char *control)
{
	bool dynamic_source = false;
	bool dynamic_sink = false;

	if (!control)
		return 0;

	switch (source->id) {
	case snd_soc_dapm_demux:
		dynamic_source = true;
		break;
	default:
		break;
	}

	switch (sink->id) {
	case snd_soc_dapm_mux:
	case snd_soc_dapm_switch:
	case snd_soc_dapm_mixer:
	case snd_soc_dapm_mixer_named_ctl:
		dynamic_sink = true;
		break;
	default:
		break;
	}

	if (dynamic_source && dynamic_sink) {
		dev_err(dapm->dev,
			"Direct connection between demux and mixer/mux not supported for path %s -> [%s] -> %s\n",
			source->name, control, sink->name);
		return -EINVAL;
	} else if (!dynamic_source && !dynamic_sink) {
		dev_err(dapm->dev,
			"Control not supported for path %s -> [%s] -> %s\n",
			source->name, control, sink->name);
		return -EINVAL;
	}

	return 0;
}

static int snd_soc_dapm_add_path(struct snd_soc_dapm_context *dapm,
	struct snd_soc_dapm_widget *wsource, struct snd_soc_dapm_widget *wsink,
	const char *control,
	int (*connected)(struct snd_soc_dapm_widget *source,
			 struct snd_soc_dapm_widget *sink))
{
	struct snd_soc_dapm_widget *widgets[2];
	enum snd_soc_dapm_direction dir;
	struct snd_soc_dapm_path *path;
	int ret;

	if (wsink->is_supply && !wsource->is_supply) {
		dev_err(dapm->dev,
			"Connecting non-supply widget to supply widget is not supported (%s -> %s)\n",
			wsource->name, wsink->name);
		return -EINVAL;
	}

	if (connected && !wsource->is_supply) {
		dev_err(dapm->dev,
			"connected() callback only supported for supply widgets (%s -> %s)\n",
			wsource->name, wsink->name);
		return -EINVAL;
	}

	if (wsource->is_supply && control) {
		dev_err(dapm->dev,
			"Conditional paths are not supported for supply widgets (%s -> [%s] -> %s)\n",
			wsource->name, control, wsink->name);
		return -EINVAL;
	}

	ret = snd_soc_dapm_check_dynamic_path(dapm, wsource, wsink, control);
	if (ret)
		return ret;

	path = kzalloc(sizeof(struct snd_soc_dapm_path), GFP_KERNEL);
	if (!path)
		return -ENOMEM;

	path->node[SND_SOC_DAPM_DIR_IN] = wsource;
	path->node[SND_SOC_DAPM_DIR_OUT] = wsink;
	widgets[SND_SOC_DAPM_DIR_IN] = wsource;
	widgets[SND_SOC_DAPM_DIR_OUT] = wsink;

	path->connected = connected;
	INIT_LIST_HEAD(&path->list);
	INIT_LIST_HEAD(&path->list_kcontrol);

	if (wsource->is_supply || wsink->is_supply)
		path->is_supply = 1;

	/* connect static paths */
	if (control == NULL) {
		path->connect = 1;
	} else {
		switch (wsource->id) {
		case snd_soc_dapm_demux:
			ret = dapm_connect_mux(dapm, path, control, wsource);
			if (ret)
				goto err;
			break;
		default:
			break;
		}

		switch (wsink->id) {
		case snd_soc_dapm_mux:
			ret = dapm_connect_mux(dapm, path, control, wsink);
			if (ret != 0)
				goto err;
			break;
		case snd_soc_dapm_switch:
		case snd_soc_dapm_mixer:
		case snd_soc_dapm_mixer_named_ctl:
			ret = dapm_connect_mixer(dapm, path, control);
			if (ret != 0)
				goto err;
			break;
		default:
			break;
		}
	}

	list_add(&path->list, &dapm->card->paths);
	snd_soc_dapm_for_each_direction(dir)
		list_add(&path->list_node[dir], &widgets[dir]->edges[dir]);

	snd_soc_dapm_for_each_direction(dir) {
		dapm_update_widget_flags(widgets[dir]);
		dapm_mark_dirty(widgets[dir], "Route added");
	}

	if (dapm->card->instantiated && path->connect)
		dapm_path_invalidate(path);

	return 0;
err:
	kfree(path);
	return ret;
}

static int snd_soc_dapm_add_route(struct snd_soc_dapm_context *dapm,
				  const struct snd_soc_dapm_route *route)
{
	struct snd_soc_dapm_widget *wsource = NULL, *wsink = NULL, *w;
	struct snd_soc_dapm_widget *wtsource = NULL, *wtsink = NULL;
	const char *sink;
	const char *source;
	char prefixed_sink[80];
	char prefixed_source[80];
	const char *prefix;
	int ret;

	prefix = soc_dapm_prefix(dapm);
	if (prefix) {
		snprintf(prefixed_sink, sizeof(prefixed_sink), "%s %s",
			 prefix, route->sink);
		sink = prefixed_sink;
		snprintf(prefixed_source, sizeof(prefixed_source), "%s %s",
			 prefix, route->source);
		source = prefixed_source;
	} else {
		sink = route->sink;
		source = route->source;
	}

	wsource = dapm_wcache_lookup(&dapm->path_source_cache, source);
	wsink = dapm_wcache_lookup(&dapm->path_sink_cache, sink);

	if (wsink && wsource)
		goto skip_search;

	/*
	 * find src and dest widgets over all widgets but favor a widget from
	 * current DAPM context
	 */
	list_for_each_entry(w, &dapm->card->widgets, list) {
		if (!wsink && !(strcmp(w->name, sink))) {
			wtsink = w;
			if (w->dapm == dapm) {
				wsink = w;
				if (wsource)
					break;
			}
			continue;
		}
		if (!wsource && !(strcmp(w->name, source))) {
			wtsource = w;
			if (w->dapm == dapm) {
				wsource = w;
				if (wsink)
					break;
			}
		}
	}
	/* use widget from another DAPM context if not found from this */
	if (!wsink)
		wsink = wtsink;
	if (!wsource)
		wsource = wtsource;

	if (wsource == NULL) {
		dev_err(dapm->dev, "ASoC: no source widget found for %s\n",
			route->source);
		return -ENODEV;
	}
	if (wsink == NULL) {
		dev_err(dapm->dev, "ASoC: no sink widget found for %s\n",
			route->sink);
		return -ENODEV;
	}

skip_search:
	dapm_wcache_update(&dapm->path_sink_cache, wsink);
	dapm_wcache_update(&dapm->path_source_cache, wsource);

	ret = snd_soc_dapm_add_path(dapm, wsource, wsink, route->control,
		route->connected);
	if (ret)
		goto err;

	return 0;
err:
	dev_warn(dapm->dev, "ASoC: no dapm match for %s --> %s --> %s\n",
		 source, route->control, sink);
	return ret;
}

static int snd_soc_dapm_del_route(struct snd_soc_dapm_context *dapm,
				  const struct snd_soc_dapm_route *route)
{
	struct snd_soc_dapm_widget *wsource, *wsink;
	struct snd_soc_dapm_path *path, *p;
	const char *sink;
	const char *source;
	char prefixed_sink[80];
	char prefixed_source[80];
	const char *prefix;

	if (route->control) {
		dev_err(dapm->dev,
			"ASoC: Removal of routes with controls not supported\n");
		return -EINVAL;
	}

	prefix = soc_dapm_prefix(dapm);
	if (prefix) {
		snprintf(prefixed_sink, sizeof(prefixed_sink), "%s %s",
			 prefix, route->sink);
		sink = prefixed_sink;
		snprintf(prefixed_source, sizeof(prefixed_source), "%s %s",
			 prefix, route->source);
		source = prefixed_source;
	} else {
		sink = route->sink;
		source = route->source;
	}

	path = NULL;
	list_for_each_entry(p, &dapm->card->paths, list) {
		if (strcmp(p->source->name, source) != 0)
			continue;
		if (strcmp(p->sink->name, sink) != 0)
			continue;
		path = p;
		break;
	}

	if (path) {
		wsource = path->source;
		wsink = path->sink;

		dapm_mark_dirty(wsource, "Route removed");
		dapm_mark_dirty(wsink, "Route removed");
		if (path->connect)
			dapm_path_invalidate(path);

		dapm_free_path(path);

		/* Update any path related flags */
		dapm_update_widget_flags(wsource);
		dapm_update_widget_flags(wsink);
	} else {
		dev_warn(dapm->dev, "ASoC: Route %s->%s does not exist\n",
			 source, sink);
	}

	return 0;
}

/**
 * snd_soc_dapm_add_routes - Add routes between DAPM widgets
 * @dapm: DAPM context
 * @route: audio routes
 * @num: number of routes
 *
 * Connects 2 dapm widgets together via a named audio path. The sink is
 * the widget receiving the audio signal, whilst the source is the sender
 * of the audio signal.
 *
 * Returns 0 for success else error. On error all resources can be freed
 * with a call to snd_soc_card_free().
 */
int snd_soc_dapm_add_routes(struct snd_soc_dapm_context *dapm,
			    const struct snd_soc_dapm_route *route, int num)
{
	int i, r, ret = 0;

	mutex_lock_nested(&dapm->card->dapm_mutex, SND_SOC_DAPM_CLASS_INIT);
	for (i = 0; i < num; i++) {
		r = snd_soc_dapm_add_route(dapm, route);
		if (r < 0) {
			dev_err(dapm->dev, "ASoC: Failed to add route %s -> %s -> %s\n",
				route->source,
				route->control ? route->control : "direct",
				route->sink);
			ret = r;
		}
		route++;
	}
	mutex_unlock(&dapm->card->dapm_mutex);

	return ret;
}
EXPORT_SYMBOL_GPL(snd_soc_dapm_add_routes);

/**
 * snd_soc_dapm_del_routes - Remove routes between DAPM widgets
 * @dapm: DAPM context
 * @route: audio routes
 * @num: number of routes
 *
 * Removes routes from the DAPM context.
 */
int snd_soc_dapm_del_routes(struct snd_soc_dapm_context *dapm,
			    const struct snd_soc_dapm_route *route, int num)
{
	int i, ret = 0;

	mutex_lock_nested(&dapm->card->dapm_mutex, SND_SOC_DAPM_CLASS_INIT);
	for (i = 0; i < num; i++) {
		snd_soc_dapm_del_route(dapm, route);
		route++;
	}
	mutex_unlock(&dapm->card->dapm_mutex);

	return ret;
}
EXPORT_SYMBOL_GPL(snd_soc_dapm_del_routes);

static int snd_soc_dapm_weak_route(struct snd_soc_dapm_context *dapm,
				   const struct snd_soc_dapm_route *route)
{
	struct snd_soc_dapm_widget *source = dapm_find_widget(dapm,
							      route->source,
							      true);
	struct snd_soc_dapm_widget *sink = dapm_find_widget(dapm,
							    route->sink,
							    true);
	struct snd_soc_dapm_path *path;
	int count = 0;

	if (!source) {
		dev_err(dapm->dev, "ASoC: Unable to find source %s for weak route\n",
			route->source);
		return -ENODEV;
	}

	if (!sink) {
		dev_err(dapm->dev, "ASoC: Unable to find sink %s for weak route\n",
			route->sink);
		return -ENODEV;
	}

	if (route->control || route->connected)
		dev_warn(dapm->dev, "ASoC: Ignoring control for weak route %s->%s\n",
			 route->source, route->sink);

	snd_soc_dapm_widget_for_each_sink_path(source, path) {
		if (path->sink == sink) {
			path->weak = 1;
			count++;
		}
	}

	if (count == 0)
		dev_err(dapm->dev, "ASoC: No path found for weak route %s->%s\n",
			route->source, route->sink);
	if (count > 1)
		dev_warn(dapm->dev, "ASoC: %d paths found for weak route %s->%s\n",
			 count, route->source, route->sink);

	return 0;
}

/**
 * snd_soc_dapm_weak_routes - Mark routes between DAPM widgets as weak
 * @dapm: DAPM context
 * @route: audio routes
 * @num: number of routes
 *
 * Mark existing routes matching those specified in the passed array
 * as being weak, meaning that they are ignored for the purpose of
 * power decisions.  The main intended use case is for sidetone paths
 * which couple audio between other independent paths if they are both
 * active in order to make the combination work better at the user
 * level but which aren't intended to be "used".
 *
 * Note that CODEC drivers should not use this as sidetone type paths
 * can frequently also be used as bypass paths.
 */
int snd_soc_dapm_weak_routes(struct snd_soc_dapm_context *dapm,
			     const struct snd_soc_dapm_route *route, int num)
{
	int i, err;
	int ret = 0;

	mutex_lock_nested(&dapm->card->dapm_mutex, SND_SOC_DAPM_CLASS_INIT);
	for (i = 0; i < num; i++) {
		err = snd_soc_dapm_weak_route(dapm, route);
		if (err)
			ret = err;
		route++;
	}
	mutex_unlock(&dapm->card->dapm_mutex);

	return ret;
}
EXPORT_SYMBOL_GPL(snd_soc_dapm_weak_routes);

/**
 * snd_soc_dapm_new_widgets - add new dapm widgets
 * @dapm: DAPM context
 *
 * Checks the codec for any new dapm widgets and creates them if found.
 *
 * Returns 0 for success.
 */
int snd_soc_dapm_new_widgets(struct snd_soc_card *card)
{
	struct snd_soc_dapm_widget *w;
	unsigned int val;

	mutex_lock_nested(&card->dapm_mutex, SND_SOC_DAPM_CLASS_INIT);

	list_for_each_entry(w, &card->widgets, list)
	{
		if (w->new)
			continue;

		if (w->num_kcontrols) {
			w->kcontrols = kzalloc(w->num_kcontrols *
						sizeof(struct snd_kcontrol *),
						GFP_KERNEL);
			if (!w->kcontrols) {
				mutex_unlock(&card->dapm_mutex);
				return -ENOMEM;
			}
		}

		switch(w->id) {
		case snd_soc_dapm_switch:
		case snd_soc_dapm_mixer:
		case snd_soc_dapm_mixer_named_ctl:
			dapm_new_mixer(w);
			break;
		case snd_soc_dapm_mux:
		case snd_soc_dapm_demux:
			dapm_new_mux(w);
			break;
		case snd_soc_dapm_pga:
		case snd_soc_dapm_out_drv:
			dapm_new_pga(w);
			break;
		case snd_soc_dapm_dai_link:
			dapm_new_dai_link(w);
			break;
		default:
			break;
		}

		/* Read the initial power state from the device */
		if (w->reg >= 0) {
			soc_dapm_read(w->dapm, w->reg, &val);
			val = val >> w->shift;
			val &= w->mask;
			if (val == w->on_val)
				w->power = 1;
		}

		w->new = 1;

		dapm_mark_dirty(w, "new widget");
		dapm_debugfs_add_widget(w);
	}

	dapm_power_widgets(card, SND_SOC_DAPM_STREAM_NOP);
	mutex_unlock(&card->dapm_mutex);
	return 0;
}
EXPORT_SYMBOL_GPL(snd_soc_dapm_new_widgets);

/**
 * snd_soc_dapm_get_volsw - dapm mixer get callback
 * @kcontrol: mixer control
 * @ucontrol: control element information
 *
 * Callback to get the value of a dapm mixer control.
 *
 * Returns 0 for success.
 */
int snd_soc_dapm_get_volsw(struct snd_kcontrol *kcontrol,
	struct snd_ctl_elem_value *ucontrol)
{
	struct snd_soc_dapm_context *dapm = snd_soc_dapm_kcontrol_dapm(kcontrol);
	struct snd_soc_card *card = dapm->card;
	struct soc_mixer_control *mc =
		(struct soc_mixer_control *)kcontrol->private_value;
	int reg = mc->reg;
	unsigned int shift = mc->shift;
	int max = mc->max;
	unsigned int mask = (1 << fls(max)) - 1;
	unsigned int invert = mc->invert;
	unsigned int val;
	int ret = 0;

	if (snd_soc_volsw_is_stereo(mc))
		dev_warn(dapm->dev,
			 "ASoC: Control '%s' is stereo, which is not supported\n",
			 kcontrol->id.name);

	mutex_lock_nested(&card->dapm_mutex, SND_SOC_DAPM_CLASS_RUNTIME);
	if (dapm_kcontrol_is_powered(kcontrol) && reg != SND_SOC_NOPM) {
		ret = soc_dapm_read(dapm, reg, &val);
		val = (val >> shift) & mask;
	} else {
		val = dapm_kcontrol_get_value(kcontrol);
	}
	mutex_unlock(&card->dapm_mutex);

	if (invert)
		ucontrol->value.integer.value[0] = max - val;
	else
		ucontrol->value.integer.value[0] = val;

	return ret;
}
EXPORT_SYMBOL_GPL(snd_soc_dapm_get_volsw);

/**
 * snd_soc_dapm_put_volsw - dapm mixer set callback
 * @kcontrol: mixer control
 * @ucontrol: control element information
 *
 * Callback to set the value of a dapm mixer control.
 *
 * Returns 0 for success.
 */
int snd_soc_dapm_put_volsw(struct snd_kcontrol *kcontrol,
	struct snd_ctl_elem_value *ucontrol)
{
	struct snd_soc_dapm_context *dapm = snd_soc_dapm_kcontrol_dapm(kcontrol);
	struct snd_soc_card *card = dapm->card;
	struct soc_mixer_control *mc =
		(struct soc_mixer_control *)kcontrol->private_value;
	int reg = mc->reg;
	unsigned int shift = mc->shift;
	int max = mc->max;
	unsigned int mask = (1 << fls(max)) - 1;
	unsigned int invert = mc->invert;
	unsigned int val;
	int connect, change, reg_change = 0;
	struct snd_soc_dapm_update update;
	int ret = 0;

	if (snd_soc_volsw_is_stereo(mc))
		dev_warn(dapm->dev,
			 "ASoC: Control '%s' is stereo, which is not supported\n",
			 kcontrol->id.name);

	val = (ucontrol->value.integer.value[0] & mask);
	connect = !!val;

	if (invert)
		val = max - val;

	mutex_lock_nested(&card->dapm_mutex, SND_SOC_DAPM_CLASS_RUNTIME);

	change = dapm_kcontrol_set_value(kcontrol, val);

	if (reg != SND_SOC_NOPM) {
		mask = mask << shift;
		val = val << shift;

		reg_change = soc_dapm_test_bits(dapm, reg, mask, val);
	}

	if (change || reg_change) {
		if (reg_change) {
			update.kcontrol = kcontrol;
			update.reg = reg;
			update.mask = mask;
			update.val = val;
			card->update = &update;
		}
		change |= reg_change;

		ret = soc_dapm_mixer_update_power(card, kcontrol, connect);

		card->update = NULL;
	}

	mutex_unlock(&card->dapm_mutex);

	if (ret > 0)
		soc_dpcm_runtime_update(card);

	return change;
}
EXPORT_SYMBOL_GPL(snd_soc_dapm_put_volsw);

/**
 * snd_soc_dapm_get_enum_double - dapm enumerated double mixer get callback
 * @kcontrol: mixer control
 * @ucontrol: control element information
 *
 * Callback to get the value of a dapm enumerated double mixer control.
 *
 * Returns 0 for success.
 */
int snd_soc_dapm_get_enum_double(struct snd_kcontrol *kcontrol,
	struct snd_ctl_elem_value *ucontrol)
{
	struct snd_soc_dapm_context *dapm = snd_soc_dapm_kcontrol_dapm(kcontrol);
	struct snd_soc_card *card = dapm->card;
	struct soc_enum *e = (struct soc_enum *)kcontrol->private_value;
	unsigned int reg_val, val;

	mutex_lock_nested(&card->dapm_mutex, SND_SOC_DAPM_CLASS_RUNTIME);
	if (e->reg != SND_SOC_NOPM && dapm_kcontrol_is_powered(kcontrol)) {
		int ret = soc_dapm_read(dapm, e->reg, &reg_val);
		if (ret) {
			mutex_unlock(&card->dapm_mutex);
			return ret;
		}
	} else {
		reg_val = dapm_kcontrol_get_value(kcontrol);
	}
	mutex_unlock(&card->dapm_mutex);

	val = (reg_val >> e->shift_l) & e->mask;
	ucontrol->value.enumerated.item[0] = snd_soc_enum_val_to_item(e, val);
	if (e->shift_l != e->shift_r) {
		val = (reg_val >> e->shift_r) & e->mask;
		val = snd_soc_enum_val_to_item(e, val);
		ucontrol->value.enumerated.item[1] = val;
	}

	return 0;
}
EXPORT_SYMBOL_GPL(snd_soc_dapm_get_enum_double);

/**
 * snd_soc_dapm_put_enum_double - dapm enumerated double mixer set callback
 * @kcontrol: mixer control
 * @ucontrol: control element information
 *
 * Callback to set the value of a dapm enumerated double mixer control.
 *
 * Returns 0 for success.
 */
int snd_soc_dapm_put_enum_double(struct snd_kcontrol *kcontrol,
	struct snd_ctl_elem_value *ucontrol)
{
	struct snd_soc_dapm_context *dapm = snd_soc_dapm_kcontrol_dapm(kcontrol);
	struct snd_soc_card *card = dapm->card;
	struct soc_enum *e = (struct soc_enum *)kcontrol->private_value;
	unsigned int *item = ucontrol->value.enumerated.item;
	unsigned int val, change, reg_change = 0;
	unsigned int mask;
	struct snd_soc_dapm_update update;
	int ret = 0;

	if (item[0] >= e->items)
		return -EINVAL;

	val = snd_soc_enum_item_to_val(e, item[0]) << e->shift_l;
	mask = e->mask << e->shift_l;
	if (e->shift_l != e->shift_r) {
		if (item[1] > e->items)
			return -EINVAL;
		val |= snd_soc_enum_item_to_val(e, item[1]) << e->shift_l;
		mask |= e->mask << e->shift_r;
	}

	mutex_lock_nested(&card->dapm_mutex, SND_SOC_DAPM_CLASS_RUNTIME);

	change = dapm_kcontrol_set_value(kcontrol, val);

	if (e->reg != SND_SOC_NOPM)
		reg_change = soc_dapm_test_bits(dapm, e->reg, mask, val);

	if (change || reg_change) {
		if (reg_change) {
			update.kcontrol = kcontrol;
			update.reg = e->reg;
			update.mask = mask;
			update.val = val;
			card->update = &update;
		}
		change |= reg_change;

		ret = soc_dapm_mux_update_power(card, kcontrol, item[0], e);

		card->update = NULL;
	}

	mutex_unlock(&card->dapm_mutex);

	if (ret > 0)
		soc_dpcm_runtime_update(card);

	return change;
}
EXPORT_SYMBOL_GPL(snd_soc_dapm_put_enum_double);

/**
 * snd_soc_dapm_info_pin_switch - Info for a pin switch
 *
 * @kcontrol: mixer control
 * @uinfo: control element information
 *
 * Callback to provide information about a pin switch control.
 */
int snd_soc_dapm_info_pin_switch(struct snd_kcontrol *kcontrol,
				 struct snd_ctl_elem_info *uinfo)
{
	uinfo->type = SNDRV_CTL_ELEM_TYPE_BOOLEAN;
	uinfo->count = 1;
	uinfo->value.integer.min = 0;
	uinfo->value.integer.max = 1;

	return 0;
}
EXPORT_SYMBOL_GPL(snd_soc_dapm_info_pin_switch);

/**
 * snd_soc_dapm_get_pin_switch - Get information for a pin switch
 *
 * @kcontrol: mixer control
 * @ucontrol: Value
 */
int snd_soc_dapm_get_pin_switch(struct snd_kcontrol *kcontrol,
				struct snd_ctl_elem_value *ucontrol)
{
	struct snd_soc_card *card = snd_kcontrol_chip(kcontrol);
	const char *pin = (const char *)kcontrol->private_value;

	mutex_lock_nested(&card->dapm_mutex, SND_SOC_DAPM_CLASS_RUNTIME);

	ucontrol->value.integer.value[0] =
		snd_soc_dapm_get_pin_status(&card->dapm, pin);

	mutex_unlock(&card->dapm_mutex);

	return 0;
}
EXPORT_SYMBOL_GPL(snd_soc_dapm_get_pin_switch);

/**
 * snd_soc_dapm_put_pin_switch - Set information for a pin switch
 *
 * @kcontrol: mixer control
 * @ucontrol: Value
 */
int snd_soc_dapm_put_pin_switch(struct snd_kcontrol *kcontrol,
				struct snd_ctl_elem_value *ucontrol)
{
	struct snd_soc_card *card = snd_kcontrol_chip(kcontrol);
	const char *pin = (const char *)kcontrol->private_value;

	if (ucontrol->value.integer.value[0])
		snd_soc_dapm_enable_pin(&card->dapm, pin);
	else
		snd_soc_dapm_disable_pin(&card->dapm, pin);

	snd_soc_dapm_sync(&card->dapm);
	return 0;
}
EXPORT_SYMBOL_GPL(snd_soc_dapm_put_pin_switch);

struct snd_soc_dapm_widget *
snd_soc_dapm_new_control(struct snd_soc_dapm_context *dapm,
	const struct snd_soc_dapm_widget *widget)
{
	struct snd_soc_dapm_widget *w;

	mutex_lock_nested(&dapm->card->dapm_mutex, SND_SOC_DAPM_CLASS_RUNTIME);
	w = snd_soc_dapm_new_control_unlocked(dapm, widget);
	if (!w)
		dev_err(dapm->dev,
			"ASoC: Failed to create DAPM control %s\n",
			widget->name);

	mutex_unlock(&dapm->card->dapm_mutex);
	return w;
}

struct snd_soc_dapm_widget *
snd_soc_dapm_new_control_unlocked(struct snd_soc_dapm_context *dapm,
			 const struct snd_soc_dapm_widget *widget)
{
	enum snd_soc_dapm_direction dir;
	struct snd_soc_dapm_widget *w;
	const char *prefix;
	int ret;

	if ((w = dapm_cnew_widget(widget)) == NULL)
		return NULL;

	switch (w->id) {
	case snd_soc_dapm_regulator_supply:
		w->regulator = devm_regulator_get(dapm->dev, w->name);
		if (IS_ERR(w->regulator)) {
			ret = PTR_ERR(w->regulator);
			dev_err(dapm->dev, "ASoC: Failed to request %s: %d\n",
				w->name, ret);
			return NULL;
		}

		if (w->on_val & SND_SOC_DAPM_REGULATOR_BYPASS) {
			ret = regulator_allow_bypass(w->regulator, true);
			if (ret != 0)
				dev_warn(w->dapm->dev,
					 "ASoC: Failed to bypass %s: %d\n",
					 w->name, ret);
		}
		break;
	case snd_soc_dapm_clock_supply:
#ifdef CONFIG_CLKDEV_LOOKUP
		w->clk = devm_clk_get(dapm->dev, w->name);
		if (IS_ERR(w->clk)) {
			ret = PTR_ERR(w->clk);
			dev_err(dapm->dev, "ASoC: Failed to request %s: %d\n",
				w->name, ret);
			return NULL;
		}
#else
		return NULL;
#endif
		break;
	default:
		break;
	}

	prefix = soc_dapm_prefix(dapm);
	if (prefix) {
		w->name = kasprintf(GFP_KERNEL, "%s %s", prefix, widget->name);
		if (widget->sname)
			w->sname = kasprintf(GFP_KERNEL, "%s %s", prefix,
					     widget->sname);
	} else {
		w->name = kasprintf(GFP_KERNEL, "%s", widget->name);
		if (widget->sname)
			w->sname = kasprintf(GFP_KERNEL, "%s", widget->sname);
	}
	if (w->name == NULL) {
		kfree(w);
		return NULL;
	}

	switch (w->id) {
	case snd_soc_dapm_mic:
		w->is_ep = SND_SOC_DAPM_EP_SOURCE;
		w->power_check = dapm_generic_check_power;
		break;
	case snd_soc_dapm_input:
		if (!dapm->card->fully_routed)
			w->is_ep = SND_SOC_DAPM_EP_SOURCE;
		w->power_check = dapm_generic_check_power;
		break;
	case snd_soc_dapm_spk:
	case snd_soc_dapm_hp:
		w->is_ep = SND_SOC_DAPM_EP_SINK;
		w->power_check = dapm_generic_check_power;
		break;
	case snd_soc_dapm_output:
		if (!dapm->card->fully_routed)
			w->is_ep = SND_SOC_DAPM_EP_SINK;
		w->power_check = dapm_generic_check_power;
		break;
	case snd_soc_dapm_vmid:
	case snd_soc_dapm_siggen:
		w->is_ep = SND_SOC_DAPM_EP_SOURCE;
		w->power_check = dapm_always_on_check_power;
		break;
	case snd_soc_dapm_sink:
		w->is_ep = SND_SOC_DAPM_EP_SINK;
		w->power_check = dapm_always_on_check_power;
		break;

	case snd_soc_dapm_mux:
	case snd_soc_dapm_demux:
	case snd_soc_dapm_switch:
	case snd_soc_dapm_mixer:
	case snd_soc_dapm_mixer_named_ctl:
	case snd_soc_dapm_adc:
	case snd_soc_dapm_aif_out:
	case snd_soc_dapm_dac:
	case snd_soc_dapm_aif_in:
	case snd_soc_dapm_pga:
	case snd_soc_dapm_out_drv:
	case snd_soc_dapm_micbias:
	case snd_soc_dapm_line:
	case snd_soc_dapm_dai_link:
	case snd_soc_dapm_dai_out:
	case snd_soc_dapm_dai_in:
		w->power_check = dapm_generic_check_power;
		break;
	case snd_soc_dapm_supply:
	case snd_soc_dapm_regulator_supply:
	case snd_soc_dapm_clock_supply:
	case snd_soc_dapm_kcontrol:
		w->is_supply = 1;
		w->power_check = dapm_supply_check_power;
		break;
	default:
		w->power_check = dapm_always_on_check_power;
		break;
	}

	w->dapm = dapm;
	INIT_LIST_HEAD(&w->list);
	INIT_LIST_HEAD(&w->dirty);
	list_add(&w->list, &dapm->card->widgets);

	snd_soc_dapm_for_each_direction(dir) {
		INIT_LIST_HEAD(&w->edges[dir]);
		w->endpoints[dir] = -1;
	}

	/* machine layer set ups unconnected pins and insertions */
	w->connected = 1;
	return w;
}

/**
 * snd_soc_dapm_new_controls - create new dapm controls
 * @dapm: DAPM context
 * @widget: widget array
 * @num: number of widgets
 *
 * Creates new DAPM controls based upon the templates.
 *
 * Returns 0 for success else error.
 */
int snd_soc_dapm_new_controls(struct snd_soc_dapm_context *dapm,
	const struct snd_soc_dapm_widget *widget,
	int num)
{
	struct snd_soc_dapm_widget *w;
	int i;
	int ret = 0;

	mutex_lock_nested(&dapm->card->dapm_mutex, SND_SOC_DAPM_CLASS_INIT);
	for (i = 0; i < num; i++) {
		w = snd_soc_dapm_new_control_unlocked(dapm, widget);
		if (!w) {
			dev_err(dapm->dev,
				"ASoC: Failed to create DAPM control %s\n",
				widget->name);
			ret = -ENOMEM;
			break;
		}
		widget++;
	}
	mutex_unlock(&dapm->card->dapm_mutex);
	return ret;
}
EXPORT_SYMBOL_GPL(snd_soc_dapm_new_controls);

static int snd_soc_dai_link_event(struct snd_soc_dapm_widget *w,
				  struct snd_kcontrol *kcontrol, int event)
{
	struct snd_soc_dapm_path *source_p, *sink_p;
	struct snd_soc_dai *source, *sink;
	const struct snd_soc_pcm_stream *config = w->params + w->params_select;
	struct snd_pcm_substream substream;
	struct snd_pcm_hw_params *params = NULL;
	u64 fmt;
	int ret;

	if (WARN_ON(!config) ||
	    WARN_ON(list_empty(&w->edges[SND_SOC_DAPM_DIR_OUT]) ||
		    list_empty(&w->edges[SND_SOC_DAPM_DIR_IN])))
		return -EINVAL;

	/* We only support a single source and sink, pick the first */
	source_p = list_first_entry(&w->edges[SND_SOC_DAPM_DIR_OUT],
				    struct snd_soc_dapm_path,
				    list_node[SND_SOC_DAPM_DIR_OUT]);
	sink_p = list_first_entry(&w->edges[SND_SOC_DAPM_DIR_IN],
				    struct snd_soc_dapm_path,
				    list_node[SND_SOC_DAPM_DIR_IN]);

	if (WARN_ON(!source_p || !sink_p) ||
	    WARN_ON(!sink_p->source || !source_p->sink) ||
	    WARN_ON(!source_p->source || !sink_p->sink))
		return -EINVAL;

	source = source_p->source->priv;
	sink = sink_p->sink->priv;

	/* Be a little careful as we don't want to overflow the mask array */
	if (config->formats) {
		fmt = ffs(config->formats) - 1;
	} else {
		dev_warn(w->dapm->dev, "ASoC: Invalid format %llx specified\n",
			 config->formats);
		fmt = 0;
	}

	/* Currently very limited parameter selection */
	params = kzalloc(sizeof(*params), GFP_KERNEL);
	if (!params) {
		ret = -ENOMEM;
		goto out;
	}
	snd_mask_set(hw_param_mask(params, SNDRV_PCM_HW_PARAM_FORMAT), fmt);

	hw_param_interval(params, SNDRV_PCM_HW_PARAM_RATE)->min =
		config->rate_min;
	hw_param_interval(params, SNDRV_PCM_HW_PARAM_RATE)->max =
		config->rate_max;

	hw_param_interval(params, SNDRV_PCM_HW_PARAM_CHANNELS)->min
		= config->channels_min;
	hw_param_interval(params, SNDRV_PCM_HW_PARAM_CHANNELS)->max
		= config->channels_max;

	memset(&substream, 0, sizeof(substream));

	switch (event) {
	case SND_SOC_DAPM_PRE_PMU:
		substream.stream = SNDRV_PCM_STREAM_CAPTURE;
		if (source->driver->ops && source->driver->ops->startup) {
			ret = source->driver->ops->startup(&substream, source);
			if (ret < 0) {
				dev_err(source->dev,
					"ASoC: startup() failed: %d\n", ret);
				goto out;
			}
			source->active++;
		}
		ret = soc_dai_hw_params(&substream, params, source);
		if (ret < 0)
			goto out;

		substream.stream = SNDRV_PCM_STREAM_PLAYBACK;
		if (sink->driver->ops && sink->driver->ops->startup) {
			ret = sink->driver->ops->startup(&substream, sink);
			if (ret < 0) {
				dev_err(sink->dev,
					"ASoC: startup() failed: %d\n", ret);
				goto out;
			}
			sink->active++;
		}
		ret = soc_dai_hw_params(&substream, params, sink);
		if (ret < 0)
			goto out;
		break;

	case SND_SOC_DAPM_POST_PMU:
		ret = snd_soc_dai_digital_mute(sink, 0,
					       SNDRV_PCM_STREAM_PLAYBACK);
		if (ret != 0 && ret != -ENOTSUPP)
			dev_warn(sink->dev, "ASoC: Failed to unmute: %d\n", ret);
		ret = 0;
		break;

	case SND_SOC_DAPM_PRE_PMD:
		ret = snd_soc_dai_digital_mute(sink, 1,
					       SNDRV_PCM_STREAM_PLAYBACK);
		if (ret != 0 && ret != -ENOTSUPP)
			dev_warn(sink->dev, "ASoC: Failed to mute: %d\n", ret);
		ret = 0;

		source->active--;
		if (source->driver->ops && source->driver->ops->shutdown) {
			substream.stream = SNDRV_PCM_STREAM_CAPTURE;
			source->driver->ops->shutdown(&substream, source);
		}

		sink->active--;
		if (sink->driver->ops && sink->driver->ops->shutdown) {
			substream.stream = SNDRV_PCM_STREAM_PLAYBACK;
			sink->driver->ops->shutdown(&substream, sink);
		}
		break;

	default:
		WARN(1, "Unknown event %d\n", event);
		return -EINVAL;
	}

out:
	kfree(params);
	return ret;
}

static int snd_soc_dapm_dai_link_get(struct snd_kcontrol *kcontrol,
			  struct snd_ctl_elem_value *ucontrol)
{
	struct snd_soc_dapm_widget *w = snd_kcontrol_chip(kcontrol);

	ucontrol->value.integer.value[0] = w->params_select;

	return 0;
}

static int snd_soc_dapm_dai_link_put(struct snd_kcontrol *kcontrol,
			  struct snd_ctl_elem_value *ucontrol)
{
	struct snd_soc_dapm_widget *w = snd_kcontrol_chip(kcontrol);

	/* Can't change the config when widget is already powered */
	if (w->power)
		return -EBUSY;

	if (ucontrol->value.integer.value[0] == w->params_select)
		return 0;

	if (ucontrol->value.integer.value[0] >= w->num_params)
		return -EINVAL;

	w->params_select = ucontrol->value.integer.value[0];

	return 0;
}

int snd_soc_dapm_new_pcm(struct snd_soc_card *card,
			 const struct snd_soc_pcm_stream *params,
			 unsigned int num_params,
			 struct snd_soc_dapm_widget *source,
			 struct snd_soc_dapm_widget *sink)
{
	struct snd_soc_dapm_widget template;
	struct snd_soc_dapm_widget *w;
	char *link_name;
	int ret, count;
	unsigned long private_value;
	const char **w_param_text;
	struct soc_enum w_param_enum[] = {
		SOC_ENUM_SINGLE(0, 0, 0, NULL),
	};
	struct snd_kcontrol_new kcontrol_dai_link[] = {
		SOC_ENUM_EXT(NULL, w_param_enum[0],
			     snd_soc_dapm_dai_link_get,
			     snd_soc_dapm_dai_link_put),
	};
	const struct snd_soc_pcm_stream *config = params;

	w_param_text = devm_kcalloc(card->dev, num_params,
					sizeof(char *), GFP_KERNEL);
	if (!w_param_text)
		return -ENOMEM;

	link_name = devm_kasprintf(card->dev, GFP_KERNEL, "%s-%s",
				   source->name, sink->name);
	if (!link_name) {
		ret = -ENOMEM;
		goto outfree_w_param;
	}

	for (count = 0 ; count < num_params; count++) {
		if (!config->stream_name) {
			dev_warn(card->dapm.dev,
				"ASoC: anonymous config %d for dai link %s\n",
				count, link_name);
			w_param_text[count] =
				devm_kasprintf(card->dev, GFP_KERNEL,
					       "Anonymous Configuration %d",
					       count);
			if (!w_param_text[count]) {
				ret = -ENOMEM;
				goto outfree_link_name;
			}
		} else {
			w_param_text[count] = devm_kmemdup(card->dev,
						config->stream_name,
						strlen(config->stream_name) + 1,
						GFP_KERNEL);
			if (!w_param_text[count]) {
				ret = -ENOMEM;
				goto outfree_link_name;
			}
		}
		config++;
	}
	w_param_enum[0].items = num_params;
	w_param_enum[0].texts = w_param_text;

	memset(&template, 0, sizeof(template));
	template.reg = SND_SOC_NOPM;
	template.id = snd_soc_dapm_dai_link;
	template.name = link_name;
	template.event = snd_soc_dai_link_event;
	template.event_flags = SND_SOC_DAPM_PRE_PMU | SND_SOC_DAPM_POST_PMU |
		SND_SOC_DAPM_PRE_PMD;
	template.num_kcontrols = 1;
	/* duplicate w_param_enum on heap so that memory persists */
	private_value =
		(unsigned long) devm_kmemdup(card->dev,
			(void *)(kcontrol_dai_link[0].private_value),
			sizeof(struct soc_enum), GFP_KERNEL);
	if (!private_value) {
		dev_err(card->dev, "ASoC: Failed to create control for %s widget\n",
			link_name);
		ret = -ENOMEM;
		goto outfree_link_name;
	}
	kcontrol_dai_link[0].private_value = private_value;
	/* duplicate kcontrol_dai_link on heap so that memory persists */
	template.kcontrol_news =
				devm_kmemdup(card->dev, &kcontrol_dai_link[0],
					sizeof(struct snd_kcontrol_new),
					GFP_KERNEL);
	if (!template.kcontrol_news) {
		dev_err(card->dev, "ASoC: Failed to create control for %s widget\n",
			link_name);
		ret = -ENOMEM;
		goto outfree_private_value;
	}

	dev_dbg(card->dev, "ASoC: adding %s widget\n", link_name);

	w = snd_soc_dapm_new_control_unlocked(&card->dapm, &template);
	if (!w) {
		dev_err(card->dev, "ASoC: Failed to create %s widget\n",
			link_name);
		ret = -ENOMEM;
		goto outfree_kcontrol_news;
	}

	w->params = params;
	w->num_params = num_params;

	ret = snd_soc_dapm_add_path(&card->dapm, source, w, NULL, NULL);
	if (ret)
		goto outfree_w;
	return snd_soc_dapm_add_path(&card->dapm, w, sink, NULL, NULL);

outfree_w:
	devm_kfree(card->dev, w);
outfree_kcontrol_news:
	devm_kfree(card->dev, (void *)template.kcontrol_news);
outfree_private_value:
	devm_kfree(card->dev, (void *)private_value);
outfree_link_name:
	devm_kfree(card->dev, link_name);
outfree_w_param:
	for (count = 0 ; count < num_params; count++)
		devm_kfree(card->dev, (void *)w_param_text[count]);
	devm_kfree(card->dev, w_param_text);

	return ret;
}

int snd_soc_dapm_new_dai_widgets(struct snd_soc_dapm_context *dapm,
				 struct snd_soc_dai *dai)
{
	struct snd_soc_dapm_widget template;
	struct snd_soc_dapm_widget *w;

	WARN_ON(dapm->dev != dai->dev);

	memset(&template, 0, sizeof(template));
	template.reg = SND_SOC_NOPM;

	if (dai->driver->playback.stream_name) {
		template.id = snd_soc_dapm_dai_in;
		template.name = dai->driver->playback.stream_name;
		template.sname = dai->driver->playback.stream_name;

		dev_dbg(dai->dev, "ASoC: adding %s widget\n",
			template.name);

		w = snd_soc_dapm_new_control_unlocked(dapm, &template);
		if (!w) {
			dev_err(dapm->dev, "ASoC: Failed to create %s widget\n",
				dai->driver->playback.stream_name);
			return -ENOMEM;
		}

		w->priv = dai;
		dai->playback_widget = w;
	}

	if (dai->driver->capture.stream_name) {
		template.id = snd_soc_dapm_dai_out;
		template.name = dai->driver->capture.stream_name;
		template.sname = dai->driver->capture.stream_name;

		dev_dbg(dai->dev, "ASoC: adding %s widget\n",
			template.name);

		w = snd_soc_dapm_new_control_unlocked(dapm, &template);
		if (!w) {
			dev_err(dapm->dev, "ASoC: Failed to create %s widget\n",
				dai->driver->capture.stream_name);
			return -ENOMEM;
		}

		w->priv = dai;
		dai->capture_widget = w;
	}

	return 0;
}

int snd_soc_dapm_link_dai_widgets(struct snd_soc_card *card)
{
	struct snd_soc_dapm_widget *dai_w, *w;
	struct snd_soc_dapm_widget *src, *sink;
	struct snd_soc_dai *dai;

	/* For each DAI widget... */
	list_for_each_entry(dai_w, &card->widgets, list) {
		switch (dai_w->id) {
		case snd_soc_dapm_dai_in:
		case snd_soc_dapm_dai_out:
			break;
		default:
			continue;
		}

		dai = dai_w->priv;

		/* ...find all widgets with the same stream and link them */
		list_for_each_entry(w, &card->widgets, list) {
			if (w->dapm != dai_w->dapm)
				continue;

			switch (w->id) {
			case snd_soc_dapm_dai_in:
			case snd_soc_dapm_dai_out:
				continue;
			default:
				break;
			}

			if (!w->sname || !strstr(w->sname, dai_w->sname))
				continue;

			if (dai_w->id == snd_soc_dapm_dai_in) {
				src = dai_w;
				sink = w;
			} else {
				src = w;
				sink = dai_w;
			}
			dev_dbg(dai->dev, "%s -> %s\n", src->name, sink->name);
			snd_soc_dapm_add_path(w->dapm, src, sink, NULL, NULL);
		}
	}

	return 0;
}

static void dapm_connect_dai_link_widgets(struct snd_soc_card *card,
					  struct snd_soc_pcm_runtime *rtd)
{
	struct snd_soc_dai *cpu_dai = rtd->cpu_dai;
	struct snd_soc_dapm_widget *sink, *source;
	int i;

	for (i = 0; i < rtd->num_codecs; i++) {
		struct snd_soc_dai *codec_dai = rtd->codec_dais[i];

		/* connect BE DAI playback if widgets are valid */
		if (codec_dai->playback_widget && cpu_dai->playback_widget) {
			source = cpu_dai->playback_widget;
			sink = codec_dai->playback_widget;
			dev_dbg(rtd->dev, "connected DAI link %s:%s -> %s:%s\n",
				cpu_dai->component->name, source->name,
				codec_dai->component->name, sink->name);

			snd_soc_dapm_add_path(&card->dapm, source, sink,
				NULL, NULL);
		}

		/* connect BE DAI capture if widgets are valid */
		if (codec_dai->capture_widget && cpu_dai->capture_widget) {
			source = codec_dai->capture_widget;
			sink = cpu_dai->capture_widget;
			dev_dbg(rtd->dev, "connected DAI link %s:%s -> %s:%s\n",
				codec_dai->component->name, source->name,
				cpu_dai->component->name, sink->name);

			snd_soc_dapm_add_path(&card->dapm, source, sink,
				NULL, NULL);
		}
	}
}

static void soc_dapm_dai_stream_event(struct snd_soc_dai *dai, int stream,
	int event)
{
	struct snd_soc_dapm_widget *w;
	unsigned int ep;

	if (stream == SNDRV_PCM_STREAM_PLAYBACK)
		w = dai->playback_widget;
	else
		w = dai->capture_widget;

	if (w) {
		dapm_mark_dirty(w, "stream event");

		if (w->id == snd_soc_dapm_dai_in) {
			ep = SND_SOC_DAPM_EP_SOURCE;
			dapm_widget_invalidate_input_paths(w);
		} else {
			ep = SND_SOC_DAPM_EP_SINK;
			dapm_widget_invalidate_output_paths(w);
		}

		switch (event) {
		case SND_SOC_DAPM_STREAM_START:
			w->active = 1;
			w->is_ep = ep;
			break;
		case SND_SOC_DAPM_STREAM_STOP:
			w->active = 0;
			w->is_ep = 0;
			break;
		case SND_SOC_DAPM_STREAM_SUSPEND:
		case SND_SOC_DAPM_STREAM_RESUME:
		case SND_SOC_DAPM_STREAM_PAUSE_PUSH:
		case SND_SOC_DAPM_STREAM_PAUSE_RELEASE:
			break;
		}
	}
}

void snd_soc_dapm_connect_dai_link_widgets(struct snd_soc_card *card)
{
	struct snd_soc_pcm_runtime *rtd = card->rtd;
	int i;

	/* for each BE DAI link... */
	for (i = 0; i < card->num_rtd; i++) {
		rtd = &card->rtd[i];

		/*
		 * dynamic FE links have no fixed DAI mapping.
		 * CODEC<->CODEC links have no direct connection.
		 */
		if (rtd->dai_link->dynamic || rtd->dai_link->params)
			continue;

		dapm_connect_dai_link_widgets(card, rtd);
	}
}

static void soc_dapm_stream_event(struct snd_soc_pcm_runtime *rtd, int stream,
	int event)
{
	int i;

	soc_dapm_dai_stream_event(rtd->cpu_dai, stream, event);
	for (i = 0; i < rtd->num_codecs; i++)
		soc_dapm_dai_stream_event(rtd->codec_dais[i], stream, event);

	dapm_power_widgets(rtd->card, event);
}

/**
 * snd_soc_dapm_stream_event - send a stream event to the dapm core
 * @rtd: PCM runtime data
 * @stream: stream name
 * @event: stream event
 *
 * Sends a stream event to the dapm core. The core then makes any
 * necessary widget power changes.
 *
 * Returns 0 for success else error.
 */
void snd_soc_dapm_stream_event(struct snd_soc_pcm_runtime *rtd, int stream,
			      int event)
{
	struct snd_soc_card *card = rtd->card;

	mutex_lock_nested(&card->dapm_mutex, SND_SOC_DAPM_CLASS_RUNTIME);
	soc_dapm_stream_event(rtd, stream, event);
	mutex_unlock(&card->dapm_mutex);
}

/**
 * snd_soc_dapm_enable_pin_unlocked - enable pin.
 * @dapm: DAPM context
 * @pin: pin name
 *
 * Enables input/output pin and its parents or children widgets iff there is
 * a valid audio route and active audio stream.
 *
 * Requires external locking.
 *
 * NOTE: snd_soc_dapm_sync() needs to be called after this for DAPM to
 * do any widget power switching.
 */
int snd_soc_dapm_enable_pin_unlocked(struct snd_soc_dapm_context *dapm,
				   const char *pin)
{
	return snd_soc_dapm_set_pin(dapm, pin, 1);
}
EXPORT_SYMBOL_GPL(snd_soc_dapm_enable_pin_unlocked);

/**
 * snd_soc_dapm_enable_pin - enable pin.
 * @dapm: DAPM context
 * @pin: pin name
 *
 * Enables input/output pin and its parents or children widgets iff there is
 * a valid audio route and active audio stream.
 *
 * NOTE: snd_soc_dapm_sync() needs to be called after this for DAPM to
 * do any widget power switching.
 */
int snd_soc_dapm_enable_pin(struct snd_soc_dapm_context *dapm, const char *pin)
{
	int ret;

	mutex_lock_nested(&dapm->card->dapm_mutex, SND_SOC_DAPM_CLASS_RUNTIME);

	ret = snd_soc_dapm_set_pin(dapm, pin, 1);

	mutex_unlock(&dapm->card->dapm_mutex);

	return ret;
}
EXPORT_SYMBOL_GPL(snd_soc_dapm_enable_pin);

/**
 * snd_soc_dapm_force_enable_pin_unlocked - force a pin to be enabled
 * @dapm: DAPM context
 * @pin: pin name
 *
 * Enables input/output pin regardless of any other state.  This is
 * intended for use with microphone bias supplies used in microphone
 * jack detection.
 *
 * Requires external locking.
 *
 * NOTE: snd_soc_dapm_sync() needs to be called after this for DAPM to
 * do any widget power switching.
 */
int snd_soc_dapm_force_enable_pin_unlocked(struct snd_soc_dapm_context *dapm,
					 const char *pin)
{
	struct snd_soc_dapm_widget *w = dapm_find_widget(dapm, pin, true);

	if (!w) {
		dev_err(dapm->dev, "ASoC: unknown pin %s\n", pin);
		return -EINVAL;
	}

	dev_dbg(w->dapm->dev, "ASoC: force enable pin %s\n", pin);
	if (!w->connected) {
		/*
		 * w->force does not affect the number of input or output paths,
		 * so we only have to recheck if w->connected is changed
		 */
		dapm_widget_invalidate_input_paths(w);
		dapm_widget_invalidate_output_paths(w);
		w->connected = 1;
	}
	w->force = 1;
	dapm_mark_dirty(w, "force enable");

	return 0;
}
EXPORT_SYMBOL_GPL(snd_soc_dapm_force_enable_pin_unlocked);

/**
 * snd_soc_dapm_force_enable_pin - force a pin to be enabled
 * @dapm: DAPM context
 * @pin: pin name
 *
 * Enables input/output pin regardless of any other state.  This is
 * intended for use with microphone bias supplies used in microphone
 * jack detection.
 *
 * NOTE: snd_soc_dapm_sync() needs to be called after this for DAPM to
 * do any widget power switching.
 */
int snd_soc_dapm_force_enable_pin(struct snd_soc_dapm_context *dapm,
				  const char *pin)
{
	int ret;

	mutex_lock_nested(&dapm->card->dapm_mutex, SND_SOC_DAPM_CLASS_RUNTIME);

	ret = snd_soc_dapm_force_enable_pin_unlocked(dapm, pin);

	mutex_unlock(&dapm->card->dapm_mutex);

	return ret;
}
EXPORT_SYMBOL_GPL(snd_soc_dapm_force_enable_pin);

/**
 * snd_soc_dapm_disable_pin_unlocked - disable pin.
 * @dapm: DAPM context
 * @pin: pin name
 *
 * Disables input/output pin and its parents or children widgets.
 *
 * Requires external locking.
 *
 * NOTE: snd_soc_dapm_sync() needs to be called after this for DAPM to
 * do any widget power switching.
 */
int snd_soc_dapm_disable_pin_unlocked(struct snd_soc_dapm_context *dapm,
				    const char *pin)
{
	return snd_soc_dapm_set_pin(dapm, pin, 0);
}
EXPORT_SYMBOL_GPL(snd_soc_dapm_disable_pin_unlocked);

/**
 * snd_soc_dapm_disable_pin - disable pin.
 * @dapm: DAPM context
 * @pin: pin name
 *
 * Disables input/output pin and its parents or children widgets.
 *
 * NOTE: snd_soc_dapm_sync() needs to be called after this for DAPM to
 * do any widget power switching.
 */
int snd_soc_dapm_disable_pin(struct snd_soc_dapm_context *dapm,
			     const char *pin)
{
	int ret;

	mutex_lock_nested(&dapm->card->dapm_mutex, SND_SOC_DAPM_CLASS_RUNTIME);

	ret = snd_soc_dapm_set_pin(dapm, pin, 0);

	mutex_unlock(&dapm->card->dapm_mutex);

	return ret;
}
EXPORT_SYMBOL_GPL(snd_soc_dapm_disable_pin);

/**
 * snd_soc_dapm_nc_pin_unlocked - permanently disable pin.
 * @dapm: DAPM context
 * @pin: pin name
 *
 * Marks the specified pin as being not connected, disabling it along
 * any parent or child widgets.  At present this is identical to
 * snd_soc_dapm_disable_pin() but in future it will be extended to do
 * additional things such as disabling controls which only affect
 * paths through the pin.
 *
 * Requires external locking.
 *
 * NOTE: snd_soc_dapm_sync() needs to be called after this for DAPM to
 * do any widget power switching.
 */
int snd_soc_dapm_nc_pin_unlocked(struct snd_soc_dapm_context *dapm,
			       const char *pin)
{
	return snd_soc_dapm_set_pin(dapm, pin, 0);
}
EXPORT_SYMBOL_GPL(snd_soc_dapm_nc_pin_unlocked);

/**
 * snd_soc_dapm_nc_pin - permanently disable pin.
 * @dapm: DAPM context
 * @pin: pin name
 *
 * Marks the specified pin as being not connected, disabling it along
 * any parent or child widgets.  At present this is identical to
 * snd_soc_dapm_disable_pin() but in future it will be extended to do
 * additional things such as disabling controls which only affect
 * paths through the pin.
 *
 * NOTE: snd_soc_dapm_sync() needs to be called after this for DAPM to
 * do any widget power switching.
 */
int snd_soc_dapm_nc_pin(struct snd_soc_dapm_context *dapm, const char *pin)
{
	int ret;

	mutex_lock_nested(&dapm->card->dapm_mutex, SND_SOC_DAPM_CLASS_RUNTIME);

	ret = snd_soc_dapm_set_pin(dapm, pin, 0);

	mutex_unlock(&dapm->card->dapm_mutex);

	return ret;
}
EXPORT_SYMBOL_GPL(snd_soc_dapm_nc_pin);

/**
 * snd_soc_dapm_get_pin_status - get audio pin status
 * @dapm: DAPM context
 * @pin: audio signal pin endpoint (or start point)
 *
 * Get audio pin status - connected or disconnected.
 *
 * Returns 1 for connected otherwise 0.
 */
int snd_soc_dapm_get_pin_status(struct snd_soc_dapm_context *dapm,
				const char *pin)
{
	struct snd_soc_dapm_widget *w = dapm_find_widget(dapm, pin, true);

	if (w)
		return w->connected;

	return 0;
}
EXPORT_SYMBOL_GPL(snd_soc_dapm_get_pin_status);

/**
 * snd_soc_dapm_ignore_suspend - ignore suspend status for DAPM endpoint
 * @dapm: DAPM context
 * @pin: audio signal pin endpoint (or start point)
 *
 * Mark the given endpoint or pin as ignoring suspend.  When the
 * system is disabled a path between two endpoints flagged as ignoring
 * suspend will not be disabled.  The path must already be enabled via
 * normal means at suspend time, it will not be turned on if it was not
 * already enabled.
 */
int snd_soc_dapm_ignore_suspend(struct snd_soc_dapm_context *dapm,
				const char *pin)
{
	struct snd_soc_dapm_widget *w = dapm_find_widget(dapm, pin, false);

	if (!w) {
		dev_err(dapm->dev, "ASoC: unknown pin %s\n", pin);
		return -EINVAL;
	}

	w->ignore_suspend = 1;

	return 0;
}
EXPORT_SYMBOL_GPL(snd_soc_dapm_ignore_suspend);

/**
 * snd_soc_dapm_free - free dapm resources
 * @dapm: DAPM context
 *
 * Free all dapm widgets and resources.
 */
void snd_soc_dapm_free(struct snd_soc_dapm_context *dapm)
{
	dapm_debugfs_cleanup(dapm);
	dapm_free_widgets(dapm);
	list_del(&dapm->list);
}
EXPORT_SYMBOL_GPL(snd_soc_dapm_free);

static void soc_dapm_shutdown_dapm(struct snd_soc_dapm_context *dapm)
{
	struct snd_soc_card *card = dapm->card;
	struct snd_soc_dapm_widget *w;
	LIST_HEAD(down_list);
	int powerdown = 0;

	mutex_lock(&card->dapm_mutex);

	list_for_each_entry(w, &dapm->card->widgets, list) {
		if (w->dapm != dapm)
			continue;
		if (w->power) {
			dapm_seq_insert(w, &down_list, false);
			w->power = 0;
			powerdown = 1;
		}
	}

	/* If there were no widgets to power down we're already in
	 * standby.
	 */
	if (powerdown) {
		if (dapm->bias_level == SND_SOC_BIAS_ON)
			snd_soc_dapm_set_bias_level(dapm,
						    SND_SOC_BIAS_PREPARE);
		dapm_seq_run(card, &down_list, 0, false);
		if (dapm->bias_level == SND_SOC_BIAS_PREPARE)
			snd_soc_dapm_set_bias_level(dapm,
						    SND_SOC_BIAS_STANDBY);
	}

	mutex_unlock(&card->dapm_mutex);
}

/*
 * snd_soc_dapm_shutdown - callback for system shutdown
 */
void snd_soc_dapm_shutdown(struct snd_soc_card *card)
{
	struct snd_soc_dapm_context *dapm;

	list_for_each_entry(dapm, &card->dapm_list, list) {
		if (dapm != &card->dapm) {
			soc_dapm_shutdown_dapm(dapm);
			if (dapm->bias_level == SND_SOC_BIAS_STANDBY)
				snd_soc_dapm_set_bias_level(dapm,
							    SND_SOC_BIAS_OFF);
		}
	}

	soc_dapm_shutdown_dapm(&card->dapm);
	if (card->dapm.bias_level == SND_SOC_BIAS_STANDBY)
		snd_soc_dapm_set_bias_level(&card->dapm,
					    SND_SOC_BIAS_OFF);
}

/* Module information */
MODULE_AUTHOR("Liam Girdwood, lrg@slimlogic.co.uk");
MODULE_DESCRIPTION("Dynamic Audio Power Management core for ALSA SoC");
MODULE_LICENSE("GPL");<|MERGE_RESOLUTION|>--- conflicted
+++ resolved
@@ -357,9 +357,10 @@
 			data->widget =
 				snd_soc_dapm_new_control_unlocked(widget->dapm,
 				&template);
+			kfree(name);
 			if (!data->widget) {
 				ret = -ENOMEM;
-				goto err_name;
+				goto err_data;
 			}
 		}
 		break;
@@ -390,9 +391,10 @@
 
 			data->widget = snd_soc_dapm_new_control(widget->dapm,
 					&template);
+			kfree(name);
 			if (!data->widget) {
 				ret = -ENOMEM;
-				goto err_name;
+				goto err_data;
 			}
 
 			snd_soc_dapm_add_path(widget->dapm, data->widget,
@@ -407,8 +409,6 @@
 
 	return 0;
 
-err_name:
-	kfree(name);
 err_data:
 	kfree(data);
 	return ret;
@@ -417,13 +417,8 @@
 static void dapm_kcontrol_free(struct snd_kcontrol *kctl)
 {
 	struct dapm_kcontrol_data *data = snd_kcontrol_chip(kctl);
-<<<<<<< HEAD
-	if (data->widget)
-		kfree(data->widget->name);
-=======
 
 	list_del(&data->paths);
->>>>>>> e903eb4a
 	kfree(data->wlist);
 	kfree(data);
 }
