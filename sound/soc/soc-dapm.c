--- conflicted
+++ resolved
@@ -1921,11 +1921,8 @@
 					   size_t count, loff_t *ppos)
 {
 	struct snd_soc_dapm_widget *w = file->private_data;
-<<<<<<< HEAD
+	struct snd_soc_card *card = w->dapm->card;
 	enum snd_soc_dapm_direction dir, rdir;
-=======
-	struct snd_soc_card *card = w->dapm->card;
->>>>>>> fcd9bfdb
 	char *buf;
 	int in, out;
 	ssize_t ret;
@@ -1935,7 +1932,8 @@
 	if (!buf)
 		return -ENOMEM;
 
-<<<<<<< HEAD
+	mutex_lock(&card->dapm_mutex);
+
 	/* Supply widgets are not handled by is_connected_{input,output}_ep() */
 	if (w->is_supply) {
 		in = 0;
@@ -1944,14 +1942,6 @@
 		in = is_connected_input_ep(w, NULL);
 		out = is_connected_output_ep(w, NULL);
 	}
-=======
-	mutex_lock(&card->dapm_mutex);
-
-	in = is_connected_input_ep(w, NULL);
-	dapm_clear_walk_input(w->dapm, &w->sources);
-	out = is_connected_output_ep(w, NULL);
-	dapm_clear_walk_output(w->dapm, &w->sinks);
->>>>>>> fcd9bfdb
 
 	ret = snprintf(buf, PAGE_SIZE, "%s: %s%s  in %d out %d",
 		       w->name, w->power ? "On" : "Off",
