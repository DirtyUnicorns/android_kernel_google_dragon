--- conflicted
+++ resolved
@@ -3323,12 +3323,9 @@
 					     widget->sname);
 	} else {
 		w->name = kasprintf(GFP_KERNEL, "%s", widget->name);
-<<<<<<< HEAD
-=======
 		if (widget->sname)
 			w->sname = kasprintf(GFP_KERNEL, "%s", widget->sname);
 	}
->>>>>>> 324d8201
 	if (w->name == NULL) {
 		kfree(w);
 		return NULL;
