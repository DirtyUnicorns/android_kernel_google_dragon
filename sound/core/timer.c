--- conflicted
+++ resolved
@@ -305,11 +305,6 @@
 	return 0;
 }
 
-<<<<<<< HEAD
-=======
-static int _snd_timer_stop(struct snd_timer_instance *timeri, int event);
-
->>>>>>> 2c07053b
 /*
  * close a timer instance
  */
@@ -366,12 +361,9 @@
 		}
 		spin_unlock(&timer->lock);
 		spin_unlock_irq(&slave_active_lock);
-<<<<<<< HEAD
 		/* release a card refcount for safe disconnection */
 		if (timer->card)
 			put_device(&timer->card->card_dev);
-=======
->>>>>>> 2c07053b
 		mutex_unlock(&register_mutex);
 	}
  out:
@@ -497,11 +489,8 @@
 		spin_lock(&timeri->timer->lock);
 		list_add_tail(&timeri->active_list,
 			      &timeri->master->slave_active_head);
-<<<<<<< HEAD
 		snd_timer_notify1(timeri, start ? SNDRV_TIMER_EVENT_START :
 				  SNDRV_TIMER_EVENT_CONTINUE);
-=======
->>>>>>> 2c07053b
 		spin_unlock(&timeri->timer->lock);
 	}
 	spin_unlock_irqrestore(&slave_active_lock, flags);
@@ -515,69 +504,14 @@
 	int result = 0;
 	unsigned long flags;
 
-<<<<<<< HEAD
-=======
-	if (timeri == NULL || ticks < 1)
-		return -EINVAL;
-	if (timeri->flags & SNDRV_TIMER_IFLG_SLAVE) {
-		result = snd_timer_start_slave(timeri);
-		if (result >= 0)
-			snd_timer_notify1(timeri, SNDRV_TIMER_EVENT_START);
-		return result;
-	}
-	timer = timeri->timer;
-	if (timer == NULL)
-		return -EINVAL;
-	spin_lock_irqsave(&timer->lock, flags);
-	if (timeri->flags & (SNDRV_TIMER_IFLG_RUNNING |
-			     SNDRV_TIMER_IFLG_START)) {
-		result = -EBUSY;
-		goto unlock;
-	}
-	timeri->ticks = timeri->cticks = ticks;
-	timeri->pticks = 0;
-	result = snd_timer_start1(timer, timeri, ticks);
- unlock:
-	spin_unlock_irqrestore(&timer->lock, flags);
-	if (result >= 0)
-		snd_timer_notify1(timeri, SNDRV_TIMER_EVENT_START);
-	return result;
-}
-
-static int _snd_timer_stop(struct snd_timer_instance *timeri, int event)
-{
-	struct snd_timer *timer;
-	unsigned long flags;
-
-	if (snd_BUG_ON(!timeri))
-		return -ENXIO;
-
-	if (timeri->flags & SNDRV_TIMER_IFLG_SLAVE) {
-		spin_lock_irqsave(&slave_active_lock, flags);
-		if (!(timeri->flags & SNDRV_TIMER_IFLG_RUNNING)) {
-			spin_unlock_irqrestore(&slave_active_lock, flags);
-			return -EBUSY;
-		}
-		timeri->flags &= ~SNDRV_TIMER_IFLG_RUNNING;
-		list_del_init(&timeri->ack_list);
-		list_del_init(&timeri->active_list);
-		spin_unlock_irqrestore(&slave_active_lock, flags);
-		goto __end;
-	}
->>>>>>> 2c07053b
 	timer = timeri->timer;
 	if (!timer)
 		return -EINVAL;
 	spin_lock_irqsave(&timer->lock, flags);
 	if (!(timeri->flags & (SNDRV_TIMER_IFLG_RUNNING |
 			       SNDRV_TIMER_IFLG_START))) {
-<<<<<<< HEAD
 		result = -EBUSY;
 		goto unlock;
-=======
-		spin_unlock_irqrestore(&timer->lock, flags);
-		return -EBUSY;
->>>>>>> 2c07053b
 	}
 	list_del_init(&timeri->ack_list);
 	list_del_init(&timeri->active_list);
@@ -600,12 +534,9 @@
 		}
 	}
 	timeri->flags &= ~(SNDRV_TIMER_IFLG_RUNNING | SNDRV_TIMER_IFLG_START);
-<<<<<<< HEAD
 	snd_timer_notify1(timeri, stop ? SNDRV_TIMER_EVENT_STOP :
 			  SNDRV_TIMER_EVENT_CONTINUE);
  unlock:
-=======
->>>>>>> 2c07053b
 	spin_unlock_irqrestore(&timer->lock, flags);
 	return result;
 }
@@ -653,28 +584,10 @@
  */
 int snd_timer_stop(struct snd_timer_instance *timeri)
 {
-<<<<<<< HEAD
 	if (timeri->flags & SNDRV_TIMER_IFLG_SLAVE)
 		return snd_timer_stop_slave(timeri, true);
 	else
 		return snd_timer_stop1(timeri, true);
-=======
-	struct snd_timer *timer;
-	unsigned long flags;
-	int err;
-
-	err = _snd_timer_stop(timeri, SNDRV_TIMER_EVENT_STOP);
-	if (err < 0)
-		return err;
-	timer = timeri->timer;
-	if (!timer)
-		return -EINVAL;
-	spin_lock_irqsave(&timer->lock, flags);
-	timeri->cticks = timeri->ticks;
-	timeri->pticks = 0;
-	spin_unlock_irqrestore(&timer->lock, flags);
-	return 0;
->>>>>>> 2c07053b
 }
 
 /*
@@ -683,29 +596,9 @@
 int snd_timer_continue(struct snd_timer_instance *timeri)
 {
 	if (timeri->flags & SNDRV_TIMER_IFLG_SLAVE)
-<<<<<<< HEAD
 		return snd_timer_start_slave(timeri, false);
 	else
 		return snd_timer_start1(timeri, false, 0);
-=======
-		return snd_timer_start_slave(timeri);
-	timer = timeri->timer;
-	if (! timer)
-		return -EINVAL;
-	spin_lock_irqsave(&timer->lock, flags);
-	if (timeri->flags & SNDRV_TIMER_IFLG_RUNNING) {
-		result = -EBUSY;
-		goto unlock;
-	}
-	if (!timeri->cticks)
-		timeri->cticks = 1;
-	timeri->pticks = 0;
-	result = snd_timer_start1(timer, timeri, timer->sticks);
- unlock:
-	spin_unlock_irqrestore(&timer->lock, flags);
-	snd_timer_notify1(timeri, SNDRV_TIMER_EVENT_CONTINUE);
-	return result;
->>>>>>> 2c07053b
 }
 
 /*
@@ -713,14 +606,10 @@
  */
 int snd_timer_pause(struct snd_timer_instance * timeri)
 {
-<<<<<<< HEAD
 	if (timeri->flags & SNDRV_TIMER_IFLG_SLAVE)
 		return snd_timer_stop_slave(timeri, false);
 	else
 		return snd_timer_stop1(timeri, false);
-=======
-	return _snd_timer_stop(timeri, SNDRV_TIMER_EVENT_PAUSE);
->>>>>>> 2c07053b
 }
 
 /*
