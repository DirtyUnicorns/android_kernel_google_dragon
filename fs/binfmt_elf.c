--- conflicted
+++ resolved
@@ -222,7 +222,7 @@
 	} while (0)
 
 #ifdef ARCH_DLINFO
-	/* 
+	/*
 	 * ARCH_DLINFO must come first so PPC can do its special alignment of
 	 * AUXV.
 	 * update AT_VECTOR_SIZE_ARCH if the number of NEW_AUX_ENT() in
@@ -437,7 +437,7 @@
 	error = -EIO;
 	if (retval != size) {
 		if (retval < 0)
-			error = retval;	
+			error = retval;
 		goto out_close;
 	}
 
@@ -688,7 +688,7 @@
 		retval = -ENOMEM;
 		goto out_ret;
 	}
-	
+
 	/* Get the exec-header */
 	loc->elf_ex = *((struct elfhdr *)bprm->buf);
 
@@ -740,7 +740,7 @@
 			 * is an a.out format binary
 			 */
 			retval = -ENOEXEC;
-			if (elf_ppnt->p_filesz > PATH_MAX || 
+			if (elf_ppnt->p_filesz > PATH_MAX ||
 			    elf_ppnt->p_filesz < 2)
 				goto out_free_ph;
 
@@ -834,7 +834,7 @@
 				 executable_stack);
 	if (retval < 0)
 		goto out_free_dentry;
-	
+
 	current->mm->start_stack = bprm->p;
 
 	/* Now we do a little grungy work by mmapping the ELF image into
@@ -850,7 +850,7 @@
 
 		if (unlikely (elf_brk > elf_bss)) {
 			unsigned long nbyte;
-	            
+
 			/* There was a PT_LOAD segment with p_memsz > p_filesz
 			   before this one. Map anonymous pages, if needed,
 			   and clear the area.  */
@@ -1037,12 +1037,8 @@
 #endif
 #endif /* ARCH_HAS_SETUP_ADDITIONAL_PAGES */
 
-<<<<<<< HEAD
 	kfree(elf_phdata);
 
-	install_exec_creds(bprm);
-=======
->>>>>>> dc3e913e
 	retval = create_elf_tables(bprm, &loc->elf_ex,
 			  load_addr, interp_load_addr);
 	if (retval < 0)
@@ -1381,7 +1377,7 @@
 	return;
 }
 
-static void fill_note(struct memelfnote *note, const char *name, int type, 
+static void fill_note(struct memelfnote *note, const char *name, int type,
 		unsigned int sz, void *data)
 {
 	note->name = name;
@@ -1433,7 +1429,7 @@
 {
 	const struct cred *cred;
 	unsigned int i, len;
-	
+
 	/* first copy the parameters from user space */
 	memset(psinfo, 0, sizeof(struct elf_prpsinfo));
 
@@ -1467,7 +1463,7 @@
 	SET_GID(psinfo->pr_gid, from_kgid_munged(cred->user_ns, cred->gid));
 	rcu_read_unlock();
 	strncpy(psinfo->pr_fname, p->comm, sizeof(psinfo->pr_fname));
-	
+
 	return 0;
 }
 
@@ -1869,8 +1865,8 @@
 	t->num_notes = 0;
 
 	fill_prstatus(&t->prstatus, p, signr);
-	elf_core_copy_task_regs(p, &t->prstatus.pr_reg);	
-	
+	elf_core_copy_task_regs(p, &t->prstatus.pr_reg);
+
 	fill_note(&t->notes[0], "CORE", NT_PRSTATUS, sizeof(t->prstatus),
 		  &(t->prstatus));
 	t->num_notes++;
@@ -1891,7 +1887,7 @@
 		t->num_notes++;
 		sz += notesize(&t->notes[2]);
 	}
-#endif	
+#endif
 	return sz;
 }
 
@@ -2144,7 +2140,7 @@
 
 	/*
 	 * We no longer stop all VM operations.
-	 * 
+	 *
 	 * This is because those proceses that could possibly change map_count
 	 * or the mmap / vma pages are now blocked in do_exit on current
 	 * finishing this core dump.
@@ -2153,7 +2149,7 @@
 	 * the map_count or the pages allocated. So no possibility of crashing
 	 * exists while dumping the mm->vm_next areas to the core file.
 	 */
-  
+
 	/* alloc memory for large data structures: too large to be on stack */
 	elf = kmalloc(sizeof(*elf), GFP_KERNEL);
 	if (!elf)
