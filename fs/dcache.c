/*
 * fs/dcache.c
 *
 * Complete reimplementation
 * (C) 1997 Thomas Schoebel-Theuer,
 * with heavy changes by Linus Torvalds
 */

/*
 * Notes on the allocation strategy:
 *
 * The dcache is a master of the icache - whenever a dcache entry
 * exists, the inode will always exist. "iput()" is done either when
 * the dcache entry is deleted or garbage collected.
 */

#include <linux/syscalls.h>
#include <linux/string.h>
#include <linux/mm.h>
#include <linux/fs.h>
#include <linux/fsnotify.h>
#include <linux/slab.h>
#include <linux/init.h>
#include <linux/hash.h>
#include <linux/cache.h>
#include <linux/export.h>
#include <linux/mount.h>
#include <linux/file.h>
#include <asm/uaccess.h>
#include <linux/security.h>
#include <linux/seqlock.h>
#include <linux/swap.h>
#include <linux/bootmem.h>
#include <linux/fs_struct.h>
#include <linux/hardirq.h>
#include <linux/bit_spinlock.h>
#include <linux/rculist_bl.h>
#include <linux/prefetch.h>
#include <linux/ratelimit.h>
#include <linux/list_lru.h>
#include <linux/kasan.h>

#include "internal.h"
#include "mount.h"

/*
 * Usage:
 * dcache->d_inode->i_lock protects:
 *   - i_dentry, d_u.d_alias, d_inode of aliases
 * dcache_hash_bucket lock protects:
 *   - the dcache hash table
 * s_anon bl list spinlock protects:
 *   - the s_anon list (see __d_drop)
 * dentry->d_sb->s_dentry_lru_lock protects:
 *   - the dcache lru lists and counters
 * d_lock protects:
 *   - d_flags
 *   - d_name
 *   - d_lru
 *   - d_count
 *   - d_unhashed()
 *   - d_parent and d_subdirs
 *   - childrens' d_child and d_parent
 *   - d_u.d_alias, d_inode
 *
 * Ordering:
 * dentry->d_inode->i_lock
 *   dentry->d_lock
 *     dentry->d_sb->s_dentry_lru_lock
 *     dcache_hash_bucket lock
 *     s_anon lock
 *
 * If there is an ancestor relationship:
 * dentry->d_parent->...->d_parent->d_lock
 *   ...
 *     dentry->d_parent->d_lock
 *       dentry->d_lock
 *
 * If no ancestor relationship:
 * if (dentry1 < dentry2)
 *   dentry1->d_lock
 *     dentry2->d_lock
 */
int sysctl_vfs_cache_pressure __read_mostly = 100;
EXPORT_SYMBOL_GPL(sysctl_vfs_cache_pressure);

__cacheline_aligned_in_smp DEFINE_SEQLOCK(rename_lock);

EXPORT_SYMBOL(rename_lock);

static struct kmem_cache *dentry_cache __read_mostly;

/*
 * This is the single most critical data structure when it comes
 * to the dcache: the hashtable for lookups. Somebody should try
 * to make this good - I've just made it work.
 *
 * This hash-function tries to avoid losing too many bits of hash
 * information, yet avoid using a prime hash-size or similar.
 */

static unsigned int d_hash_mask __read_mostly;
static unsigned int d_hash_shift __read_mostly;

static struct hlist_bl_head *dentry_hashtable __read_mostly;

static inline struct hlist_bl_head *d_hash(const struct dentry *parent,
					unsigned int hash)
{
	hash += (unsigned long) parent / L1_CACHE_BYTES;
	return dentry_hashtable + hash_32(hash, d_hash_shift);
}

/* Statistics gathering. */
struct dentry_stat_t dentry_stat = {
	.age_limit = 45,
};

static DEFINE_PER_CPU(long, nr_dentry);
static DEFINE_PER_CPU(long, nr_dentry_unused);

#if defined(CONFIG_SYSCTL) && defined(CONFIG_PROC_FS)

/*
 * Here we resort to our own counters instead of using generic per-cpu counters
 * for consistency with what the vfs inode code does. We are expected to harvest
 * better code and performance by having our own specialized counters.
 *
 * Please note that the loop is done over all possible CPUs, not over all online
 * CPUs. The reason for this is that we don't want to play games with CPUs going
 * on and off. If one of them goes off, we will just keep their counters.
 *
 * glommer: See cffbc8a for details, and if you ever intend to change this,
 * please update all vfs counters to match.
 */
static long get_nr_dentry(void)
{
	int i;
	long sum = 0;
	for_each_possible_cpu(i)
		sum += per_cpu(nr_dentry, i);
	return sum < 0 ? 0 : sum;
}

static long get_nr_dentry_unused(void)
{
	int i;
	long sum = 0;
	for_each_possible_cpu(i)
		sum += per_cpu(nr_dentry_unused, i);
	return sum < 0 ? 0 : sum;
}

int proc_nr_dentry(struct ctl_table *table, int write, void __user *buffer,
		   size_t *lenp, loff_t *ppos)
{
	dentry_stat.nr_dentry = get_nr_dentry();
	dentry_stat.nr_unused = get_nr_dentry_unused();
	return proc_doulongvec_minmax(table, write, buffer, lenp, ppos);
}
#endif

/*
 * Compare 2 name strings, return 0 if they match, otherwise non-zero.
 * The strings are both count bytes long, and count is non-zero.
 */
#ifdef CONFIG_DCACHE_WORD_ACCESS

#include <asm/word-at-a-time.h>
/*
 * NOTE! 'cs' and 'scount' come from a dentry, so it has a
 * aligned allocation for this particular component. We don't
 * strictly need the load_unaligned_zeropad() safety, but it
 * doesn't hurt either.
 *
 * In contrast, 'ct' and 'tcount' can be from a pathname, and do
 * need the careful unaligned handling.
 */
static inline int dentry_string_cmp(const unsigned char *cs, const unsigned char *ct, unsigned tcount)
{
	unsigned long a,b,mask;

	for (;;) {
		a = *(unsigned long *)cs;
		b = load_unaligned_zeropad(ct);
		if (tcount < sizeof(unsigned long))
			break;
		if (unlikely(a != b))
			return 1;
		cs += sizeof(unsigned long);
		ct += sizeof(unsigned long);
		tcount -= sizeof(unsigned long);
		if (!tcount)
			return 0;
	}
	mask = bytemask_from_count(tcount);
	return unlikely(!!((a ^ b) & mask));
}

#else

static inline int dentry_string_cmp(const unsigned char *cs, const unsigned char *ct, unsigned tcount)
{
	do {
		if (*cs != *ct)
			return 1;
		cs++;
		ct++;
		tcount--;
	} while (tcount);
	return 0;
}

#endif

static inline int dentry_cmp(const struct dentry *dentry, const unsigned char *ct, unsigned tcount)
{
	const unsigned char *cs;
	/*
	 * Be careful about RCU walk racing with rename:
	 * use ACCESS_ONCE to fetch the name pointer.
	 *
	 * NOTE! Even if a rename will mean that the length
	 * was not loaded atomically, we don't care. The
	 * RCU walk will check the sequence count eventually,
	 * and catch it. And we won't overrun the buffer,
	 * because we're reading the name pointer atomically,
	 * and a dentry name is guaranteed to be properly
	 * terminated with a NUL byte.
	 *
	 * End result: even if 'len' is wrong, we'll exit
	 * early because the data cannot match (there can
	 * be no NUL in the ct/tcount data)
	 */
	cs = ACCESS_ONCE(dentry->d_name.name);
	smp_read_barrier_depends();
	return dentry_string_cmp(cs, ct, tcount);
}

struct external_name {
	union {
		atomic_t count;
		struct rcu_head head;
	} u;
	unsigned char name[];
};

static inline struct external_name *external_name(struct dentry *dentry)
{
	return container_of(dentry->d_name.name, struct external_name, name[0]);
}

static void __d_free(struct rcu_head *head)
{
	struct dentry *dentry = container_of(head, struct dentry, d_u.d_rcu);

	kmem_cache_free(dentry_cache, dentry); 
}

static void __d_free_external(struct rcu_head *head)
{
	struct dentry *dentry = container_of(head, struct dentry, d_u.d_rcu);
	kfree(external_name(dentry));
	kmem_cache_free(dentry_cache, dentry); 
}

static inline int dname_external(const struct dentry *dentry)
{
	return dentry->d_name.name != dentry->d_iname;
}

static void dentry_free(struct dentry *dentry)
{
	WARN_ON(!hlist_unhashed(&dentry->d_u.d_alias));
	if (unlikely(dname_external(dentry))) {
		struct external_name *p = external_name(dentry);
		if (likely(atomic_dec_and_test(&p->u.count))) {
			call_rcu(&dentry->d_u.d_rcu, __d_free_external);
			return;
		}
	}
	/* if dentry was never visible to RCU, immediate free is OK */
	if (!(dentry->d_flags & DCACHE_RCUACCESS))
		__d_free(&dentry->d_u.d_rcu);
	else
		call_rcu(&dentry->d_u.d_rcu, __d_free);
}

/**
 * dentry_rcuwalk_barrier - invalidate in-progress rcu-walk lookups
 * @dentry: the target dentry
 * After this call, in-progress rcu-walk path lookup will fail. This
 * should be called after unhashing, and after changing d_inode (if
 * the dentry has not already been unhashed).
 */
static inline void dentry_rcuwalk_barrier(struct dentry *dentry)
{
	assert_spin_locked(&dentry->d_lock);
	/* Go through a barrier */
	write_seqcount_barrier(&dentry->d_seq);
}

/*
 * Release the dentry's inode, using the filesystem
 * d_iput() operation if defined. Dentry has no refcount
 * and is unhashed.
 */
static void dentry_iput(struct dentry * dentry)
	__releases(dentry->d_lock)
	__releases(dentry->d_inode->i_lock)
{
	struct inode *inode = dentry->d_inode;
	if (inode) {
		dentry->d_inode = NULL;
		hlist_del_init(&dentry->d_u.d_alias);
		spin_unlock(&dentry->d_lock);
		spin_unlock(&inode->i_lock);
		if (!inode->i_nlink)
			fsnotify_inoderemove(inode);
		if (dentry->d_op && dentry->d_op->d_iput)
			dentry->d_op->d_iput(dentry, inode);
		else
			iput(inode);
	} else {
		spin_unlock(&dentry->d_lock);
	}
}

/*
 * Release the dentry's inode, using the filesystem
 * d_iput() operation if defined. dentry remains in-use.
 */
static void dentry_unlink_inode(struct dentry * dentry)
	__releases(dentry->d_lock)
	__releases(dentry->d_inode->i_lock)
{
	struct inode *inode = dentry->d_inode;
	__d_clear_type(dentry);
	dentry->d_inode = NULL;
	hlist_del_init(&dentry->d_u.d_alias);
	dentry_rcuwalk_barrier(dentry);
	spin_unlock(&dentry->d_lock);
	spin_unlock(&inode->i_lock);
	if (!inode->i_nlink)
		fsnotify_inoderemove(inode);
	if (dentry->d_op && dentry->d_op->d_iput)
		dentry->d_op->d_iput(dentry, inode);
	else
		iput(inode);
}

/*
 * The DCACHE_LRU_LIST bit is set whenever the 'd_lru' entry
 * is in use - which includes both the "real" per-superblock
 * LRU list _and_ the DCACHE_SHRINK_LIST use.
 *
 * The DCACHE_SHRINK_LIST bit is set whenever the dentry is
 * on the shrink list (ie not on the superblock LRU list).
 *
 * The per-cpu "nr_dentry_unused" counters are updated with
 * the DCACHE_LRU_LIST bit.
 *
 * These helper functions make sure we always follow the
 * rules. d_lock must be held by the caller.
 */
#define D_FLAG_VERIFY(dentry,x) WARN_ON_ONCE(((dentry)->d_flags & (DCACHE_LRU_LIST | DCACHE_SHRINK_LIST)) != (x))
static void d_lru_add(struct dentry *dentry)
{
	D_FLAG_VERIFY(dentry, 0);
	dentry->d_flags |= DCACHE_LRU_LIST;
	this_cpu_inc(nr_dentry_unused);
	WARN_ON_ONCE(!list_lru_add(&dentry->d_sb->s_dentry_lru, &dentry->d_lru));
}

static void d_lru_del(struct dentry *dentry)
{
	D_FLAG_VERIFY(dentry, DCACHE_LRU_LIST);
	dentry->d_flags &= ~DCACHE_LRU_LIST;
	this_cpu_dec(nr_dentry_unused);
	WARN_ON_ONCE(!list_lru_del(&dentry->d_sb->s_dentry_lru, &dentry->d_lru));
}

static void d_shrink_del(struct dentry *dentry)
{
	D_FLAG_VERIFY(dentry, DCACHE_SHRINK_LIST | DCACHE_LRU_LIST);
	list_del_init(&dentry->d_lru);
	dentry->d_flags &= ~(DCACHE_SHRINK_LIST | DCACHE_LRU_LIST);
	this_cpu_dec(nr_dentry_unused);
}

static void d_shrink_add(struct dentry *dentry, struct list_head *list)
{
	D_FLAG_VERIFY(dentry, 0);
	list_add(&dentry->d_lru, list);
	dentry->d_flags |= DCACHE_SHRINK_LIST | DCACHE_LRU_LIST;
	this_cpu_inc(nr_dentry_unused);
}

/*
 * These can only be called under the global LRU lock, ie during the
 * callback for freeing the LRU list. "isolate" removes it from the
 * LRU lists entirely, while shrink_move moves it to the indicated
 * private list.
 */
static void d_lru_isolate(struct dentry *dentry)
{
	D_FLAG_VERIFY(dentry, DCACHE_LRU_LIST);
	dentry->d_flags &= ~DCACHE_LRU_LIST;
	this_cpu_dec(nr_dentry_unused);
	list_del_init(&dentry->d_lru);
}

static void d_lru_shrink_move(struct dentry *dentry, struct list_head *list)
{
	D_FLAG_VERIFY(dentry, DCACHE_LRU_LIST);
	dentry->d_flags |= DCACHE_SHRINK_LIST;
	list_move_tail(&dentry->d_lru, list);
}

/*
 * dentry_lru_(add|del)_list) must be called with d_lock held.
 */
static void dentry_lru_add(struct dentry *dentry)
{
	if (unlikely(!(dentry->d_flags & DCACHE_LRU_LIST)))
		d_lru_add(dentry);
}

/**
 * d_drop - drop a dentry
 * @dentry: dentry to drop
 *
 * d_drop() unhashes the entry from the parent dentry hashes, so that it won't
 * be found through a VFS lookup any more. Note that this is different from
 * deleting the dentry - d_delete will try to mark the dentry negative if
 * possible, giving a successful _negative_ lookup, while d_drop will
 * just make the cache lookup fail.
 *
 * d_drop() is used mainly for stuff that wants to invalidate a dentry for some
 * reason (NFS timeouts or autofs deletes).
 *
 * __d_drop requires dentry->d_lock.
 */
void __d_drop(struct dentry *dentry)
{
	if (!d_unhashed(dentry)) {
		struct hlist_bl_head *b;
		/*
		 * Hashed dentries are normally on the dentry hashtable,
		 * with the exception of those newly allocated by
		 * d_obtain_alias, which are always IS_ROOT:
		 */
		if (unlikely(IS_ROOT(dentry)))
			b = &dentry->d_sb->s_anon;
		else
			b = d_hash(dentry->d_parent, dentry->d_name.hash);

		hlist_bl_lock(b);
		__hlist_bl_del(&dentry->d_hash);
		dentry->d_hash.pprev = NULL;
		hlist_bl_unlock(b);
		dentry_rcuwalk_barrier(dentry);
	}
}
EXPORT_SYMBOL(__d_drop);

void d_drop(struct dentry *dentry)
{
	spin_lock(&dentry->d_lock);
	__d_drop(dentry);
	spin_unlock(&dentry->d_lock);
}
EXPORT_SYMBOL(d_drop);

static void __dentry_kill(struct dentry *dentry)
{
	struct dentry *parent = NULL;
	bool can_free = true;
	if (!IS_ROOT(dentry))
		parent = dentry->d_parent;

	/*
	 * The dentry is now unrecoverably dead to the world.
	 */
	lockref_mark_dead(&dentry->d_lockref);

	/*
	 * inform the fs via d_prune that this dentry is about to be
	 * unhashed and destroyed.
	 */
	if (dentry->d_flags & DCACHE_OP_PRUNE)
		dentry->d_op->d_prune(dentry);

	if (dentry->d_flags & DCACHE_LRU_LIST) {
		if (!(dentry->d_flags & DCACHE_SHRINK_LIST))
			d_lru_del(dentry);
	}
	/* if it was on the hash then remove it */
	__d_drop(dentry);
	__list_del_entry(&dentry->d_child);
	/*
	 * Inform d_walk() that we are no longer attached to the
	 * dentry tree
	 */
	dentry->d_flags |= DCACHE_DENTRY_KILLED;
	if (parent)
		spin_unlock(&parent->d_lock);
	dentry_iput(dentry);
	/*
	 * dentry_iput drops the locks, at which point nobody (except
	 * transient RCU lookups) can reach this dentry.
	 */
	BUG_ON(dentry->d_lockref.count > 0);
	this_cpu_dec(nr_dentry);
	if (dentry->d_op && dentry->d_op->d_release)
		dentry->d_op->d_release(dentry);

	spin_lock(&dentry->d_lock);
	if (dentry->d_flags & DCACHE_SHRINK_LIST) {
		dentry->d_flags |= DCACHE_MAY_FREE;
		can_free = false;
	}
	spin_unlock(&dentry->d_lock);
	if (likely(can_free))
		dentry_free(dentry);
}

/*
 * Finish off a dentry we've decided to kill.
 * dentry->d_lock must be held, returns with it unlocked.
 * If ref is non-zero, then decrement the refcount too.
 * Returns dentry requiring refcount drop, or NULL if we're done.
 */
static struct dentry *dentry_kill(struct dentry *dentry)
	__releases(dentry->d_lock)
{
	struct inode *inode = dentry->d_inode;
	struct dentry *parent = NULL;

	if (inode && unlikely(!spin_trylock(&inode->i_lock)))
		goto failed;

	if (!IS_ROOT(dentry)) {
		parent = dentry->d_parent;
		if (unlikely(!spin_trylock(&parent->d_lock))) {
			if (inode)
				spin_unlock(&inode->i_lock);
			goto failed;
		}
	}

	__dentry_kill(dentry);
	return parent;

failed:
	spin_unlock(&dentry->d_lock);
	return dentry; /* try again with same dentry */
}

static inline struct dentry *lock_parent(struct dentry *dentry)
{
	struct dentry *parent = dentry->d_parent;
	if (IS_ROOT(dentry))
		return NULL;
	if (unlikely(dentry->d_lockref.count < 0))
		return NULL;
	if (likely(spin_trylock(&parent->d_lock)))
		return parent;
	rcu_read_lock();
	spin_unlock(&dentry->d_lock);
again:
	parent = ACCESS_ONCE(dentry->d_parent);
	spin_lock(&parent->d_lock);
	/*
	 * We can't blindly lock dentry until we are sure
	 * that we won't violate the locking order.
	 * Any changes of dentry->d_parent must have
	 * been done with parent->d_lock held, so
	 * spin_lock() above is enough of a barrier
	 * for checking if it's still our child.
	 */
	if (unlikely(parent != dentry->d_parent)) {
		spin_unlock(&parent->d_lock);
		goto again;
	}
	rcu_read_unlock();
	if (parent != dentry)
		spin_lock_nested(&dentry->d_lock, DENTRY_D_LOCK_NESTED);
	else
		parent = NULL;
	return parent;
}

/*
 * Try to do a lockless dput(), and return whether that was successful.
 *
 * If unsuccessful, we return false, having already taken the dentry lock.
 *
 * The caller needs to hold the RCU read lock, so that the dentry is
 * guaranteed to stay around even if the refcount goes down to zero!
 */
static inline bool fast_dput(struct dentry *dentry)
{
	int ret;
	unsigned int d_flags;

	/*
	 * If we have a d_op->d_delete() operation, we sould not
	 * let the dentry count go to zero, so use "put__or_lock".
	 */
	if (unlikely(dentry->d_flags & DCACHE_OP_DELETE))
		return lockref_put_or_lock(&dentry->d_lockref);

	/*
	 * .. otherwise, we can try to just decrement the
	 * lockref optimistically.
	 */
	ret = lockref_put_return(&dentry->d_lockref);

	/*
	 * If the lockref_put_return() failed due to the lock being held
	 * by somebody else, the fast path has failed. We will need to
	 * get the lock, and then check the count again.
	 */
	if (unlikely(ret < 0)) {
		spin_lock(&dentry->d_lock);
		if (dentry->d_lockref.count > 1) {
			dentry->d_lockref.count--;
			spin_unlock(&dentry->d_lock);
			return 1;
		}
		return 0;
	}

	/*
	 * If we weren't the last ref, we're done.
	 */
	if (ret)
		return 1;

	/*
	 * Careful, careful. The reference count went down
	 * to zero, but we don't hold the dentry lock, so
	 * somebody else could get it again, and do another
	 * dput(), and we need to not race with that.
	 *
	 * However, there is a very special and common case
	 * where we don't care, because there is nothing to
	 * do: the dentry is still hashed, it does not have
	 * a 'delete' op, and it's referenced and already on
	 * the LRU list.
	 *
	 * NOTE! Since we aren't locked, these values are
	 * not "stable". However, it is sufficient that at
	 * some point after we dropped the reference the
	 * dentry was hashed and the flags had the proper
	 * value. Other dentry users may have re-gotten
	 * a reference to the dentry and change that, but
	 * our work is done - we can leave the dentry
	 * around with a zero refcount.
	 */
	smp_rmb();
	d_flags = ACCESS_ONCE(dentry->d_flags);
	d_flags &= DCACHE_REFERENCED | DCACHE_LRU_LIST;

	/* Nothing to do? Dropping the reference was all we needed? */
	if (d_flags == (DCACHE_REFERENCED | DCACHE_LRU_LIST) && !d_unhashed(dentry))
		return 1;

	/*
	 * Not the fast normal case? Get the lock. We've already decremented
	 * the refcount, but we'll need to re-check the situation after
	 * getting the lock.
	 */
	spin_lock(&dentry->d_lock);

	/*
	 * Did somebody else grab a reference to it in the meantime, and
	 * we're no longer the last user after all? Alternatively, somebody
	 * else could have killed it and marked it dead. Either way, we
	 * don't need to do anything else.
	 */
	if (dentry->d_lockref.count) {
		spin_unlock(&dentry->d_lock);
		return 1;
	}

	/*
	 * Re-get the reference we optimistically dropped. We hold the
	 * lock, and we just tested that it was zero, so we can just
	 * set it to 1.
	 */
	dentry->d_lockref.count = 1;
	return 0;
}


/* 
 * This is dput
 *
 * This is complicated by the fact that we do not want to put
 * dentries that are no longer on any hash chain on the unused
 * list: we'd much rather just get rid of them immediately.
 *
 * However, that implies that we have to traverse the dentry
 * tree upwards to the parents which might _also_ now be
 * scheduled for deletion (it may have been only waiting for
 * its last child to go away).
 *
 * This tail recursion is done by hand as we don't want to depend
 * on the compiler to always get this right (gcc generally doesn't).
 * Real recursion would eat up our stack space.
 */

/*
 * dput - release a dentry
 * @dentry: dentry to release 
 *
 * Release a dentry. This will drop the usage count and if appropriate
 * call the dentry unlink method as well as removing it from the queues and
 * releasing its resources. If the parent dentries were scheduled for release
 * they too may now get deleted.
 */
void dput(struct dentry *dentry)
{
	if (unlikely(!dentry))
		return;

repeat:
	might_sleep();

	rcu_read_lock();
	if (likely(fast_dput(dentry))) {
		rcu_read_unlock();
		return;
	}

	/* Slow case: now with the dentry lock held */
	rcu_read_unlock();

	/* Unreachable? Get rid of it */
	if (unlikely(d_unhashed(dentry)))
		goto kill_it;

	if (unlikely(dentry->d_flags & DCACHE_DISCONNECTED))
		goto kill_it;

	if (unlikely(dentry->d_flags & DCACHE_OP_DELETE)) {
		if (dentry->d_op->d_delete(dentry))
			goto kill_it;
	}

	if (!(dentry->d_flags & DCACHE_REFERENCED))
		dentry->d_flags |= DCACHE_REFERENCED;
	dentry_lru_add(dentry);

	dentry->d_lockref.count--;
	spin_unlock(&dentry->d_lock);
	return;

kill_it:
	dentry = dentry_kill(dentry);
	if (dentry) {
		cond_resched();
		goto repeat;
	}
}
EXPORT_SYMBOL(dput);


/* This must be called with d_lock held */
static inline void __dget_dlock(struct dentry *dentry)
{
	dentry->d_lockref.count++;
}

static inline void __dget(struct dentry *dentry)
{
	lockref_get(&dentry->d_lockref);
}

struct dentry *dget_parent(struct dentry *dentry)
{
	int gotref;
	struct dentry *ret;

	/*
	 * Do optimistic parent lookup without any
	 * locking.
	 */
	rcu_read_lock();
	ret = ACCESS_ONCE(dentry->d_parent);
	gotref = lockref_get_not_zero(&ret->d_lockref);
	rcu_read_unlock();
	if (likely(gotref)) {
		if (likely(ret == ACCESS_ONCE(dentry->d_parent)))
			return ret;
		dput(ret);
	}

repeat:
	/*
	 * Don't need rcu_dereference because we re-check it was correct under
	 * the lock.
	 */
	rcu_read_lock();
	ret = dentry->d_parent;
	spin_lock(&ret->d_lock);
	if (unlikely(ret != dentry->d_parent)) {
		spin_unlock(&ret->d_lock);
		rcu_read_unlock();
		goto repeat;
	}
	rcu_read_unlock();
	BUG_ON(!ret->d_lockref.count);
	ret->d_lockref.count++;
	spin_unlock(&ret->d_lock);
	return ret;
}
EXPORT_SYMBOL(dget_parent);

/**
 * d_find_alias - grab a hashed alias of inode
 * @inode: inode in question
 *
 * If inode has a hashed alias, or is a directory and has any alias,
 * acquire the reference to alias and return it. Otherwise return NULL.
 * Notice that if inode is a directory there can be only one alias and
 * it can be unhashed only if it has no children, or if it is the root
 * of a filesystem, or if the directory was renamed and d_revalidate
 * was the first vfs operation to notice.
 *
 * If the inode has an IS_ROOT, DCACHE_DISCONNECTED alias, then prefer
 * any other hashed alias over that one.
 */
static struct dentry *__d_find_alias(struct inode *inode)
{
	struct dentry *alias, *discon_alias;

again:
	discon_alias = NULL;
	hlist_for_each_entry(alias, &inode->i_dentry, d_u.d_alias) {
		spin_lock(&alias->d_lock);
 		if (S_ISDIR(inode->i_mode) || !d_unhashed(alias)) {
			if (IS_ROOT(alias) &&
			    (alias->d_flags & DCACHE_DISCONNECTED)) {
				discon_alias = alias;
			} else {
				__dget_dlock(alias);
				spin_unlock(&alias->d_lock);
				return alias;
			}
		}
		spin_unlock(&alias->d_lock);
	}
	if (discon_alias) {
		alias = discon_alias;
		spin_lock(&alias->d_lock);
		if (S_ISDIR(inode->i_mode) || !d_unhashed(alias)) {
			__dget_dlock(alias);
			spin_unlock(&alias->d_lock);
			return alias;
		}
		spin_unlock(&alias->d_lock);
		goto again;
	}
	return NULL;
}

struct dentry *d_find_alias(struct inode *inode)
{
	struct dentry *de = NULL;

	if (!hlist_empty(&inode->i_dentry)) {
		spin_lock(&inode->i_lock);
		de = __d_find_alias(inode);
		spin_unlock(&inode->i_lock);
	}
	return de;
}
EXPORT_SYMBOL(d_find_alias);

/*
 *	Try to kill dentries associated with this inode.
 * WARNING: you must own a reference to inode.
 */
void d_prune_aliases(struct inode *inode)
{
	struct dentry *dentry;
restart:
	spin_lock(&inode->i_lock);
	hlist_for_each_entry(dentry, &inode->i_dentry, d_u.d_alias) {
		spin_lock(&dentry->d_lock);
		if (!dentry->d_lockref.count) {
			struct dentry *parent = lock_parent(dentry);
			if (likely(!dentry->d_lockref.count)) {
				__dentry_kill(dentry);
				dput(parent);
				goto restart;
			}
			if (parent)
				spin_unlock(&parent->d_lock);
		}
		spin_unlock(&dentry->d_lock);
	}
	spin_unlock(&inode->i_lock);
}
EXPORT_SYMBOL(d_prune_aliases);

static void shrink_dentry_list(struct list_head *list)
{
	struct dentry *dentry, *parent;

	while (!list_empty(list)) {
		struct inode *inode;
		dentry = list_entry(list->prev, struct dentry, d_lru);
		spin_lock(&dentry->d_lock);
		parent = lock_parent(dentry);

		/*
		 * The dispose list is isolated and dentries are not accounted
		 * to the LRU here, so we can simply remove it from the list
		 * here regardless of whether it is referenced or not.
		 */
		d_shrink_del(dentry);

		/*
		 * We found an inuse dentry which was not removed from
		 * the LRU because of laziness during lookup. Do not free it.
		 */
		if (dentry->d_lockref.count > 0) {
			spin_unlock(&dentry->d_lock);
			if (parent)
				spin_unlock(&parent->d_lock);
			continue;
		}


		if (unlikely(dentry->d_flags & DCACHE_DENTRY_KILLED)) {
			bool can_free = dentry->d_flags & DCACHE_MAY_FREE;
			spin_unlock(&dentry->d_lock);
			if (parent)
				spin_unlock(&parent->d_lock);
			if (can_free)
				dentry_free(dentry);
			continue;
		}

		inode = dentry->d_inode;
		if (inode && unlikely(!spin_trylock(&inode->i_lock))) {
			d_shrink_add(dentry, list);
			spin_unlock(&dentry->d_lock);
			if (parent)
				spin_unlock(&parent->d_lock);
			continue;
		}

		__dentry_kill(dentry);

		/*
		 * We need to prune ancestors too. This is necessary to prevent
		 * quadratic behavior of shrink_dcache_parent(), but is also
		 * expected to be beneficial in reducing dentry cache
		 * fragmentation.
		 */
		dentry = parent;
		while (dentry && !lockref_put_or_lock(&dentry->d_lockref)) {
			parent = lock_parent(dentry);
			if (dentry->d_lockref.count != 1) {
				dentry->d_lockref.count--;
				spin_unlock(&dentry->d_lock);
				if (parent)
					spin_unlock(&parent->d_lock);
				break;
			}
			inode = dentry->d_inode;	/* can't be NULL */
			if (unlikely(!spin_trylock(&inode->i_lock))) {
				spin_unlock(&dentry->d_lock);
				if (parent)
					spin_unlock(&parent->d_lock);
				cpu_relax();
				continue;
			}
			__dentry_kill(dentry);
			dentry = parent;
		}
	}
}

static enum lru_status
dentry_lru_isolate(struct list_head *item, spinlock_t *lru_lock, void *arg)
{
	struct list_head *freeable = arg;
	struct dentry	*dentry = container_of(item, struct dentry, d_lru);


	/*
	 * we are inverting the lru lock/dentry->d_lock here,
	 * so use a trylock. If we fail to get the lock, just skip
	 * it
	 */
	if (!spin_trylock(&dentry->d_lock))
		return LRU_SKIP;

	/*
	 * Referenced dentries are still in use. If they have active
	 * counts, just remove them from the LRU. Otherwise give them
	 * another pass through the LRU.
	 */
	if (dentry->d_lockref.count) {
		d_lru_isolate(dentry);
		spin_unlock(&dentry->d_lock);
		return LRU_REMOVED;
	}

	if (dentry->d_flags & DCACHE_REFERENCED) {
		dentry->d_flags &= ~DCACHE_REFERENCED;
		spin_unlock(&dentry->d_lock);

		/*
		 * The list move itself will be made by the common LRU code. At
		 * this point, we've dropped the dentry->d_lock but keep the
		 * lru lock. This is safe to do, since every list movement is
		 * protected by the lru lock even if both locks are held.
		 *
		 * This is guaranteed by the fact that all LRU management
		 * functions are intermediated by the LRU API calls like
		 * list_lru_add and list_lru_del. List movement in this file
		 * only ever occur through this functions or through callbacks
		 * like this one, that are called from the LRU API.
		 *
		 * The only exceptions to this are functions like
		 * shrink_dentry_list, and code that first checks for the
		 * DCACHE_SHRINK_LIST flag.  Those are guaranteed to be
		 * operating only with stack provided lists after they are
		 * properly isolated from the main list.  It is thus, always a
		 * local access.
		 */
		return LRU_ROTATE;
	}

	d_lru_shrink_move(dentry, freeable);
	spin_unlock(&dentry->d_lock);

	return LRU_REMOVED;
}

/**
 * prune_dcache_sb - shrink the dcache
 * @sb: superblock
 * @nr_to_scan : number of entries to try to free
 * @nid: which node to scan for freeable entities
 *
 * Attempt to shrink the superblock dcache LRU by @nr_to_scan entries. This is
 * done when we need more memory an called from the superblock shrinker
 * function.
 *
 * This function may fail to free any resources if all the dentries are in
 * use.
 */
long prune_dcache_sb(struct super_block *sb, unsigned long nr_to_scan,
		     int nid)
{
	LIST_HEAD(dispose);
	long freed;

	freed = list_lru_walk_node(&sb->s_dentry_lru, nid, dentry_lru_isolate,
				       &dispose, &nr_to_scan);
	shrink_dentry_list(&dispose);
	return freed;
}

static enum lru_status dentry_lru_isolate_shrink(struct list_head *item,
						spinlock_t *lru_lock, void *arg)
{
	struct list_head *freeable = arg;
	struct dentry	*dentry = container_of(item, struct dentry, d_lru);

	/*
	 * we are inverting the lru lock/dentry->d_lock here,
	 * so use a trylock. If we fail to get the lock, just skip
	 * it
	 */
	if (!spin_trylock(&dentry->d_lock))
		return LRU_SKIP;

	d_lru_shrink_move(dentry, freeable);
	spin_unlock(&dentry->d_lock);

	return LRU_REMOVED;
}


/**
 * shrink_dcache_sb - shrink dcache for a superblock
 * @sb: superblock
 *
 * Shrink the dcache for the specified super block. This is used to free
 * the dcache before unmounting a file system.
 */
void shrink_dcache_sb(struct super_block *sb)
{
	long freed;

	do {
		LIST_HEAD(dispose);

		freed = list_lru_walk(&sb->s_dentry_lru,
			dentry_lru_isolate_shrink, &dispose, 1024);

		this_cpu_sub(nr_dentry_unused, freed);
		shrink_dentry_list(&dispose);
		cond_resched();
	} while (list_lru_count(&sb->s_dentry_lru) > 0);
}
EXPORT_SYMBOL(shrink_dcache_sb);

/**
 * enum d_walk_ret - action to talke during tree walk
 * @D_WALK_CONTINUE:	contrinue walk
 * @D_WALK_QUIT:	quit walk
 * @D_WALK_NORETRY:	quit when retry is needed
 * @D_WALK_SKIP:	skip this dentry and its children
 */
enum d_walk_ret {
	D_WALK_CONTINUE,
	D_WALK_QUIT,
	D_WALK_NORETRY,
	D_WALK_SKIP,
};

/**
 * d_walk - walk the dentry tree
 * @parent:	start of walk
 * @data:	data passed to @enter() and @finish()
 * @enter:	callback when first entering the dentry
 * @finish:	callback when successfully finished the walk
 *
 * The @enter() and @finish() callbacks are called with d_lock held.
 */
static void d_walk(struct dentry *parent, void *data,
		   enum d_walk_ret (*enter)(void *, struct dentry *),
		   void (*finish)(void *))
{
	struct dentry *this_parent;
	struct list_head *next;
	unsigned seq = 0;
	enum d_walk_ret ret;
	bool retry = true;

again:
	read_seqbegin_or_lock(&rename_lock, &seq);
	this_parent = parent;
	spin_lock(&this_parent->d_lock);

	ret = enter(data, this_parent);
	switch (ret) {
	case D_WALK_CONTINUE:
		break;
	case D_WALK_QUIT:
	case D_WALK_SKIP:
		goto out_unlock;
	case D_WALK_NORETRY:
		retry = false;
		break;
	}
repeat:
	next = this_parent->d_subdirs.next;
resume:
	while (next != &this_parent->d_subdirs) {
		struct list_head *tmp = next;
		struct dentry *dentry = list_entry(tmp, struct dentry, d_child);
		next = tmp->next;

		spin_lock_nested(&dentry->d_lock, DENTRY_D_LOCK_NESTED);

		ret = enter(data, dentry);
		switch (ret) {
		case D_WALK_CONTINUE:
			break;
		case D_WALK_QUIT:
			spin_unlock(&dentry->d_lock);
			goto out_unlock;
		case D_WALK_NORETRY:
			retry = false;
			break;
		case D_WALK_SKIP:
			spin_unlock(&dentry->d_lock);
			continue;
		}

		if (!list_empty(&dentry->d_subdirs)) {
			spin_unlock(&this_parent->d_lock);
			spin_release(&dentry->d_lock.dep_map, 1, _RET_IP_);
			this_parent = dentry;
			spin_acquire(&this_parent->d_lock.dep_map, 0, 1, _RET_IP_);
			goto repeat;
		}
		spin_unlock(&dentry->d_lock);
	}
	/*
	 * All done at this level ... ascend and resume the search.
	 */
	rcu_read_lock();
ascend:
	if (this_parent != parent) {
		struct dentry *child = this_parent;
		this_parent = child->d_parent;

		spin_unlock(&child->d_lock);
		spin_lock(&this_parent->d_lock);

		/* might go back up the wrong parent if we have had a rename. */
		if (need_seqretry(&rename_lock, seq))
			goto rename_retry;
		/* go into the first sibling still alive */
		do {
			next = child->d_child.next;
			if (next == &this_parent->d_subdirs)
				goto ascend;
			child = list_entry(next, struct dentry, d_child);
		} while (unlikely(child->d_flags & DCACHE_DENTRY_KILLED));
		rcu_read_unlock();
		goto resume;
	}
	if (need_seqretry(&rename_lock, seq))
		goto rename_retry;
	rcu_read_unlock();
	if (finish)
		finish(data);

out_unlock:
	spin_unlock(&this_parent->d_lock);
	done_seqretry(&rename_lock, seq);
	return;

rename_retry:
	spin_unlock(&this_parent->d_lock);
	rcu_read_unlock();
	BUG_ON(seq & 1);
	if (!retry)
		return;
	seq = 1;
	goto again;
}

/*
 * Search for at least 1 mount point in the dentry's subdirs.
 * We descend to the next level whenever the d_subdirs
 * list is non-empty and continue searching.
 */

static enum d_walk_ret check_mount(void *data, struct dentry *dentry)
{
	int *ret = data;
	if (d_mountpoint(dentry)) {
		*ret = 1;
		return D_WALK_QUIT;
	}
	return D_WALK_CONTINUE;
}

/**
 * have_submounts - check for mounts over a dentry
 * @parent: dentry to check.
 *
 * Return true if the parent or its subdirectories contain
 * a mount point
 */
int have_submounts(struct dentry *parent)
{
	int ret = 0;

	d_walk(parent, &ret, check_mount, NULL);

	return ret;
}
EXPORT_SYMBOL(have_submounts);

/*
 * Called by mount code to set a mountpoint and check if the mountpoint is
 * reachable (e.g. NFS can unhash a directory dentry and then the complete
 * subtree can become unreachable).
 *
 * Only one of d_invalidate() and d_set_mounted() must succeed.  For
 * this reason take rename_lock and d_lock on dentry and ancestors.
 */
int d_set_mounted(struct dentry *dentry)
{
	struct dentry *p;
	int ret = -ENOENT;
	write_seqlock(&rename_lock);
	for (p = dentry->d_parent; !IS_ROOT(p); p = p->d_parent) {
		/* Need exclusion wrt. d_invalidate() */
		spin_lock(&p->d_lock);
		if (unlikely(d_unhashed(p))) {
			spin_unlock(&p->d_lock);
			goto out;
		}
		spin_unlock(&p->d_lock);
	}
	spin_lock(&dentry->d_lock);
	if (!d_unlinked(dentry)) {
		dentry->d_flags |= DCACHE_MOUNTED;
		ret = 0;
	}
 	spin_unlock(&dentry->d_lock);
out:
	write_sequnlock(&rename_lock);
	return ret;
}

/*
 * Search the dentry child list of the specified parent,
 * and move any unused dentries to the end of the unused
 * list for prune_dcache(). We descend to the next level
 * whenever the d_subdirs list is non-empty and continue
 * searching.
 *
 * It returns zero iff there are no unused children,
 * otherwise  it returns the number of children moved to
 * the end of the unused list. This may not be the total
 * number of unused children, because select_parent can
 * drop the lock and return early due to latency
 * constraints.
 */

struct select_data {
	struct dentry *start;
	struct list_head dispose;
	int found;
};

static enum d_walk_ret select_collect(void *_data, struct dentry *dentry)
{
	struct select_data *data = _data;
	enum d_walk_ret ret = D_WALK_CONTINUE;

	if (data->start == dentry)
		goto out;

	if (dentry->d_flags & DCACHE_SHRINK_LIST) {
		data->found++;
	} else {
		if (dentry->d_flags & DCACHE_LRU_LIST)
			d_lru_del(dentry);
		if (!dentry->d_lockref.count) {
			d_shrink_add(dentry, &data->dispose);
			data->found++;
		}
	}
	/*
	 * We can return to the caller if we have found some (this
	 * ensures forward progress). We'll be coming back to find
	 * the rest.
	 */
	if (!list_empty(&data->dispose))
		ret = need_resched() ? D_WALK_QUIT : D_WALK_NORETRY;
out:
	return ret;
}

/**
 * shrink_dcache_parent - prune dcache
 * @parent: parent of entries to prune
 *
 * Prune the dcache to remove unused children of the parent dentry.
 */
void shrink_dcache_parent(struct dentry *parent)
{
	for (;;) {
		struct select_data data;

		INIT_LIST_HEAD(&data.dispose);
		data.start = parent;
		data.found = 0;

		d_walk(parent, &data, select_collect, NULL);
		if (!data.found)
			break;

		shrink_dentry_list(&data.dispose);
		cond_resched();
	}
}
EXPORT_SYMBOL(shrink_dcache_parent);

static enum d_walk_ret umount_check(void *_data, struct dentry *dentry)
{
	/* it has busy descendents; complain about those instead */
	if (!list_empty(&dentry->d_subdirs))
		return D_WALK_CONTINUE;

	/* root with refcount 1 is fine */
	if (dentry == _data && dentry->d_lockref.count == 1)
		return D_WALK_CONTINUE;

	printk(KERN_ERR "BUG: Dentry %p{i=%lx,n=%pd} "
			" still in use (%d) [unmount of %s %s]\n",
		       dentry,
		       dentry->d_inode ?
		       dentry->d_inode->i_ino : 0UL,
		       dentry,
		       dentry->d_lockref.count,
		       dentry->d_sb->s_type->name,
		       dentry->d_sb->s_id);
	WARN_ON(1);
	return D_WALK_CONTINUE;
}

static void do_one_tree(struct dentry *dentry)
{
	shrink_dcache_parent(dentry);
	d_walk(dentry, dentry, umount_check, NULL);
	d_drop(dentry);
	dput(dentry);
}

/*
 * destroy the dentries attached to a superblock on unmounting
 */
void shrink_dcache_for_umount(struct super_block *sb)
{
	struct dentry *dentry;

	WARN(down_read_trylock(&sb->s_umount), "s_umount should've been locked");

	dentry = sb->s_root;
	sb->s_root = NULL;
	do_one_tree(dentry);

	while (!hlist_bl_empty(&sb->s_anon)) {
		dentry = dget(hlist_bl_entry(hlist_bl_first(&sb->s_anon), struct dentry, d_hash));
		do_one_tree(dentry);
	}
}

struct detach_data {
	struct select_data select;
	struct dentry *mountpoint;
};
static enum d_walk_ret detach_and_collect(void *_data, struct dentry *dentry)
{
	struct detach_data *data = _data;

	if (d_mountpoint(dentry)) {
		__dget_dlock(dentry);
		data->mountpoint = dentry;
		return D_WALK_QUIT;
	}

	return select_collect(&data->select, dentry);
}

static void check_and_drop(void *_data)
{
	struct detach_data *data = _data;

	if (!data->mountpoint && !data->select.found)
		__d_drop(data->select.start);
}

/**
 * d_invalidate - detach submounts, prune dcache, and drop
 * @dentry: dentry to invalidate (aka detach, prune and drop)
 *
 * no dcache lock.
 *
 * The final d_drop is done as an atomic operation relative to
 * rename_lock ensuring there are no races with d_set_mounted.  This
 * ensures there are no unhashed dentries on the path to a mountpoint.
 */
void d_invalidate(struct dentry *dentry)
{
	/*
	 * If it's already been dropped, return OK.
	 */
	spin_lock(&dentry->d_lock);
	if (d_unhashed(dentry)) {
		spin_unlock(&dentry->d_lock);
		return;
	}
	spin_unlock(&dentry->d_lock);

	/* Negative dentries can be dropped without further checks */
	if (!dentry->d_inode) {
		d_drop(dentry);
		return;
	}

	for (;;) {
		struct detach_data data;

		data.mountpoint = NULL;
		INIT_LIST_HEAD(&data.select.dispose);
		data.select.start = dentry;
		data.select.found = 0;

		d_walk(dentry, &data, detach_and_collect, check_and_drop);

		if (data.select.found)
			shrink_dentry_list(&data.select.dispose);

		if (data.mountpoint) {
			detach_mounts(data.mountpoint);
			dput(data.mountpoint);
		}

		if (!data.mountpoint && !data.select.found)
			break;

		cond_resched();
	}
}
EXPORT_SYMBOL(d_invalidate);

/**
 * __d_alloc	-	allocate a dcache entry
 * @sb: filesystem it will belong to
 * @name: qstr of the name
 *
 * Allocates a dentry. It returns %NULL if there is insufficient memory
 * available. On a success the dentry is returned. The name passed in is
 * copied and the copy passed in may be reused after this call.
 */
 
struct dentry *__d_alloc(struct super_block *sb, const struct qstr *name)
{
	struct dentry *dentry;
	char *dname;

	dentry = kmem_cache_alloc(dentry_cache, GFP_KERNEL);
	if (!dentry)
		return NULL;

	/*
	 * We guarantee that the inline name is always NUL-terminated.
	 * This way the memcpy() done by the name switching in rename
	 * will still always have a NUL at the end, even if we might
	 * be overwriting an internal NUL character
	 */
	dentry->d_iname[DNAME_INLINE_LEN-1] = 0;
	if (name->len > DNAME_INLINE_LEN-1) {
		size_t size = offsetof(struct external_name, name[1]);
		struct external_name *p = kmalloc(size + name->len, GFP_KERNEL);
		if (!p) {
			kmem_cache_free(dentry_cache, dentry); 
			return NULL;
		}
		atomic_set(&p->u.count, 1);
		dname = p->name;
		if (IS_ENABLED(CONFIG_DCACHE_WORD_ACCESS))
			kasan_unpoison_shadow(dname,
				round_up(name->len + 1,	sizeof(unsigned long)));
	} else  {
		dname = dentry->d_iname;
	}	

	dentry->d_name.len = name->len;
	dentry->d_name.hash = name->hash;
	memcpy(dname, name->name, name->len);
	dname[name->len] = 0;

	/* Make sure we always see the terminating NUL character */
	smp_wmb();
	dentry->d_name.name = dname;

	dentry->d_lockref.count = 1;
	dentry->d_flags = 0;
	spin_lock_init(&dentry->d_lock);
	seqcount_init(&dentry->d_seq);
	dentry->d_inode = NULL;
	dentry->d_parent = dentry;
	dentry->d_sb = sb;
	dentry->d_op = NULL;
	dentry->d_fsdata = NULL;
	INIT_HLIST_BL_NODE(&dentry->d_hash);
	INIT_LIST_HEAD(&dentry->d_lru);
	INIT_LIST_HEAD(&dentry->d_subdirs);
	INIT_HLIST_NODE(&dentry->d_u.d_alias);
	INIT_LIST_HEAD(&dentry->d_child);
	d_set_d_op(dentry, dentry->d_sb->s_d_op);

	this_cpu_inc(nr_dentry);

	return dentry;
}

/**
 * d_alloc	-	allocate a dcache entry
 * @parent: parent of entry to allocate
 * @name: qstr of the name
 *
 * Allocates a dentry. It returns %NULL if there is insufficient memory
 * available. On a success the dentry is returned. The name passed in is
 * copied and the copy passed in may be reused after this call.
 */
struct dentry *d_alloc(struct dentry * parent, const struct qstr *name)
{
	struct dentry *dentry = __d_alloc(parent->d_sb, name);
	if (!dentry)
		return NULL;
	dentry->d_flags |= DCACHE_RCUACCESS;
	spin_lock(&parent->d_lock);
	/*
	 * don't need child lock because it is not subject
	 * to concurrency here
	 */
	__dget_dlock(parent);
	dentry->d_parent = parent;
	list_add(&dentry->d_child, &parent->d_subdirs);
	spin_unlock(&parent->d_lock);

	return dentry;
}
EXPORT_SYMBOL(d_alloc);

/**
 * d_alloc_pseudo - allocate a dentry (for lookup-less filesystems)
 * @sb: the superblock
 * @name: qstr of the name
 *
 * For a filesystem that just pins its dentries in memory and never
 * performs lookups at all, return an unhashed IS_ROOT dentry.
 */
struct dentry *d_alloc_pseudo(struct super_block *sb, const struct qstr *name)
{
	return __d_alloc(sb, name);
}
EXPORT_SYMBOL(d_alloc_pseudo);

struct dentry *d_alloc_name(struct dentry *parent, const char *name)
{
	struct qstr q;

	q.name = name;
	q.len = strlen(name);
	q.hash = full_name_hash(q.name, q.len);
	return d_alloc(parent, &q);
}
EXPORT_SYMBOL(d_alloc_name);

void d_set_d_op(struct dentry *dentry, const struct dentry_operations *op)
{
	WARN_ON_ONCE(dentry->d_op);
	WARN_ON_ONCE(dentry->d_flags & (DCACHE_OP_HASH	|
				DCACHE_OP_COMPARE	|
				DCACHE_OP_REVALIDATE	|
				DCACHE_OP_WEAK_REVALIDATE	|
				DCACHE_OP_DELETE	|
				DCACHE_OP_SELECT_INODE));
	dentry->d_op = op;
	if (!op)
		return;
	if (op->d_hash)
		dentry->d_flags |= DCACHE_OP_HASH;
	if (op->d_compare)
		dentry->d_flags |= DCACHE_OP_COMPARE;
	if (op->d_revalidate)
		dentry->d_flags |= DCACHE_OP_REVALIDATE;
	if (op->d_weak_revalidate)
		dentry->d_flags |= DCACHE_OP_WEAK_REVALIDATE;
	if (op->d_delete)
		dentry->d_flags |= DCACHE_OP_DELETE;
	if (op->d_prune)
		dentry->d_flags |= DCACHE_OP_PRUNE;
	if (op->d_select_inode)
		dentry->d_flags |= DCACHE_OP_SELECT_INODE;

}
EXPORT_SYMBOL(d_set_d_op);

static unsigned d_flags_for_inode(struct inode *inode)
{
	unsigned add_flags = DCACHE_FILE_TYPE;

	if (!inode)
		return DCACHE_MISS_TYPE;

	if (S_ISDIR(inode->i_mode)) {
		add_flags = DCACHE_DIRECTORY_TYPE;
		if (unlikely(!(inode->i_opflags & IOP_LOOKUP))) {
			if (unlikely(!inode->i_op->lookup))
				add_flags = DCACHE_AUTODIR_TYPE;
			else
				inode->i_opflags |= IOP_LOOKUP;
		}
	} else if (unlikely(!(inode->i_opflags & IOP_NOFOLLOW))) {
		if (unlikely(inode->i_op->follow_link))
			add_flags = DCACHE_SYMLINK_TYPE;
		else
			inode->i_opflags |= IOP_NOFOLLOW;
	}

	if (unlikely(IS_AUTOMOUNT(inode)))
		add_flags |= DCACHE_NEED_AUTOMOUNT;
	return add_flags;
}

static void __d_instantiate(struct dentry *dentry, struct inode *inode)
{
	unsigned add_flags = d_flags_for_inode(inode);

	spin_lock(&dentry->d_lock);
	__d_set_type(dentry, add_flags);
	if (inode)
		hlist_add_head(&dentry->d_u.d_alias, &inode->i_dentry);
	dentry->d_inode = inode;
	dentry_rcuwalk_barrier(dentry);
	spin_unlock(&dentry->d_lock);
	fsnotify_d_instantiate(dentry, inode);
}

/**
 * d_instantiate - fill in inode information for a dentry
 * @entry: dentry to complete
 * @inode: inode to attach to this dentry
 *
 * Fill in inode information in the entry.
 *
 * This turns negative dentries into productive full members
 * of society.
 *
 * NOTE! This assumes that the inode count has been incremented
 * (or otherwise set) by the caller to indicate that it is now
 * in use by the dcache.
 */
 
void d_instantiate(struct dentry *entry, struct inode * inode)
{
	BUG_ON(!hlist_unhashed(&entry->d_u.d_alias));
	if (inode)
		spin_lock(&inode->i_lock);
	__d_instantiate(entry, inode);
	if (inode)
		spin_unlock(&inode->i_lock);
	security_d_instantiate(entry, inode);
}
EXPORT_SYMBOL(d_instantiate);

/**
 * d_instantiate_unique - instantiate a non-aliased dentry
 * @entry: dentry to instantiate
 * @inode: inode to attach to this dentry
 *
 * Fill in inode information in the entry. On success, it returns NULL.
 * If an unhashed alias of "entry" already exists, then we return the
 * aliased dentry instead and drop one reference to inode.
 *
 * Note that in order to avoid conflicts with rename() etc, the caller
 * had better be holding the parent directory semaphore.
 *
 * This also assumes that the inode count has been incremented
 * (or otherwise set) by the caller to indicate that it is now
 * in use by the dcache.
 */
static struct dentry *__d_instantiate_unique(struct dentry *entry,
					     struct inode *inode)
{
	struct dentry *alias;
	int len = entry->d_name.len;
	const char *name = entry->d_name.name;
	unsigned int hash = entry->d_name.hash;

	if (!inode) {
		__d_instantiate(entry, NULL);
		return NULL;
	}

	hlist_for_each_entry(alias, &inode->i_dentry, d_u.d_alias) {
		/*
		 * Don't need alias->d_lock here, because aliases with
		 * d_parent == entry->d_parent are not subject to name or
		 * parent changes, because the parent inode i_mutex is held.
		 */
		if (alias->d_name.hash != hash)
			continue;
		if (alias->d_parent != entry->d_parent)
			continue;
		if (alias->d_name.len != len)
			continue;
		if (dentry_cmp(alias, name, len))
			continue;
		__dget(alias);
		return alias;
	}

	__d_instantiate(entry, inode);
	return NULL;
}

struct dentry *d_instantiate_unique(struct dentry *entry, struct inode *inode)
{
	struct dentry *result;

	BUG_ON(!hlist_unhashed(&entry->d_u.d_alias));

	if (inode)
		spin_lock(&inode->i_lock);
	result = __d_instantiate_unique(entry, inode);
	if (inode)
		spin_unlock(&inode->i_lock);

	if (!result) {
		security_d_instantiate(entry, inode);
		return NULL;
	}

	BUG_ON(!d_unhashed(result));
	iput(inode);
	return result;
}

EXPORT_SYMBOL(d_instantiate_unique);

/**
 * d_instantiate_no_diralias - instantiate a non-aliased dentry
 * @entry: dentry to complete
 * @inode: inode to attach to this dentry
 *
 * Fill in inode information in the entry.  If a directory alias is found, then
 * return an error (and drop inode).  Together with d_materialise_unique() this
 * guarantees that a directory inode may never have more than one alias.
 */
int d_instantiate_no_diralias(struct dentry *entry, struct inode *inode)
{
	BUG_ON(!hlist_unhashed(&entry->d_u.d_alias));

	spin_lock(&inode->i_lock);
	if (S_ISDIR(inode->i_mode) && !hlist_empty(&inode->i_dentry)) {
		spin_unlock(&inode->i_lock);
		iput(inode);
		return -EBUSY;
	}
	__d_instantiate(entry, inode);
	spin_unlock(&inode->i_lock);
	security_d_instantiate(entry, inode);

	return 0;
}
EXPORT_SYMBOL(d_instantiate_no_diralias);

struct dentry *d_make_root(struct inode *root_inode)
{
	struct dentry *res = NULL;

	if (root_inode) {
		static const struct qstr name = QSTR_INIT("/", 1);

		res = __d_alloc(root_inode->i_sb, &name);
		if (res)
			d_instantiate(res, root_inode);
		else
			iput(root_inode);
	}
	return res;
}
EXPORT_SYMBOL(d_make_root);

static struct dentry * __d_find_any_alias(struct inode *inode)
{
	struct dentry *alias;

	if (hlist_empty(&inode->i_dentry))
		return NULL;
	alias = hlist_entry(inode->i_dentry.first, struct dentry, d_u.d_alias);
	__dget(alias);
	return alias;
}

/**
 * d_find_any_alias - find any alias for a given inode
 * @inode: inode to find an alias for
 *
 * If any aliases exist for the given inode, take and return a
 * reference for one of them.  If no aliases exist, return %NULL.
 */
struct dentry *d_find_any_alias(struct inode *inode)
{
	struct dentry *de;

	spin_lock(&inode->i_lock);
	de = __d_find_any_alias(inode);
	spin_unlock(&inode->i_lock);
	return de;
}
EXPORT_SYMBOL(d_find_any_alias);

static struct dentry *__d_obtain_alias(struct inode *inode, int disconnected)
{
	static const struct qstr anonstring = QSTR_INIT("/", 1);
	struct dentry *tmp;
	struct dentry *res;
	unsigned add_flags;

	if (!inode)
		return ERR_PTR(-ESTALE);
	if (IS_ERR(inode))
		return ERR_CAST(inode);

	res = d_find_any_alias(inode);
	if (res)
		goto out_iput;

	tmp = __d_alloc(inode->i_sb, &anonstring);
	if (!tmp) {
		res = ERR_PTR(-ENOMEM);
		goto out_iput;
	}

	spin_lock(&inode->i_lock);
	res = __d_find_any_alias(inode);
	if (res) {
		spin_unlock(&inode->i_lock);
		dput(tmp);
		goto out_iput;
	}

	/* attach a disconnected dentry */
	add_flags = d_flags_for_inode(inode);

	if (disconnected)
		add_flags |= DCACHE_DISCONNECTED;

	spin_lock(&tmp->d_lock);
	tmp->d_inode = inode;
	tmp->d_flags |= add_flags;
	hlist_add_head(&tmp->d_u.d_alias, &inode->i_dentry);
	hlist_bl_lock(&tmp->d_sb->s_anon);
	hlist_bl_add_head(&tmp->d_hash, &tmp->d_sb->s_anon);
	hlist_bl_unlock(&tmp->d_sb->s_anon);
	spin_unlock(&tmp->d_lock);
	spin_unlock(&inode->i_lock);
	security_d_instantiate(tmp, inode);

	return tmp;

 out_iput:
	if (res && !IS_ERR(res))
		security_d_instantiate(res, inode);
	iput(inode);
	return res;
}

/**
 * d_obtain_alias - find or allocate a DISCONNECTED dentry for a given inode
 * @inode: inode to allocate the dentry for
 *
 * Obtain a dentry for an inode resulting from NFS filehandle conversion or
 * similar open by handle operations.  The returned dentry may be anonymous,
 * or may have a full name (if the inode was already in the cache).
 *
 * When called on a directory inode, we must ensure that the inode only ever
 * has one dentry.  If a dentry is found, that is returned instead of
 * allocating a new one.
 *
 * On successful return, the reference to the inode has been transferred
 * to the dentry.  In case of an error the reference on the inode is released.
 * To make it easier to use in export operations a %NULL or IS_ERR inode may
 * be passed in and the error will be propagated to the return value,
 * with a %NULL @inode replaced by ERR_PTR(-ESTALE).
 */
struct dentry *d_obtain_alias(struct inode *inode)
{
	return __d_obtain_alias(inode, 1);
}
EXPORT_SYMBOL(d_obtain_alias);

/**
 * d_obtain_root - find or allocate a dentry for a given inode
 * @inode: inode to allocate the dentry for
 *
 * Obtain an IS_ROOT dentry for the root of a filesystem.
 *
 * We must ensure that directory inodes only ever have one dentry.  If a
 * dentry is found, that is returned instead of allocating a new one.
 *
 * On successful return, the reference to the inode has been transferred
 * to the dentry.  In case of an error the reference on the inode is
 * released.  A %NULL or IS_ERR inode may be passed in and will be the
 * error will be propagate to the return value, with a %NULL @inode
 * replaced by ERR_PTR(-ESTALE).
 */
struct dentry *d_obtain_root(struct inode *inode)
{
	return __d_obtain_alias(inode, 0);
}
EXPORT_SYMBOL(d_obtain_root);

/**
 * d_add_ci - lookup or allocate new dentry with case-exact name
 * @inode:  the inode case-insensitive lookup has found
 * @dentry: the negative dentry that was passed to the parent's lookup func
 * @name:   the case-exact name to be associated with the returned dentry
 *
 * This is to avoid filling the dcache with case-insensitive names to the
 * same inode, only the actual correct case is stored in the dcache for
 * case-insensitive filesystems.
 *
 * For a case-insensitive lookup match and if the the case-exact dentry
 * already exists in in the dcache, use it and return it.
 *
 * If no entry exists with the exact case name, allocate new dentry with
 * the exact case, and return the spliced entry.
 */
struct dentry *d_add_ci(struct dentry *dentry, struct inode *inode,
			struct qstr *name)
{
	struct dentry *found;
	struct dentry *new;

	/*
	 * First check if a dentry matching the name already exists,
	 * if not go ahead and create it now.
	 */
	found = d_hash_and_lookup(dentry->d_parent, name);
	if (!found) {
		new = d_alloc(dentry->d_parent, name);
		if (!new) {
			found = ERR_PTR(-ENOMEM);
		} else {
			found = d_splice_alias(inode, new);
			if (found) {
				dput(new);
				return found;
			}
			return new;
		}
	}
	iput(inode);
	return found;
}
EXPORT_SYMBOL(d_add_ci);

/*
 * Do the slow-case of the dentry name compare.
 *
 * Unlike the dentry_cmp() function, we need to atomically
 * load the name and length information, so that the
 * filesystem can rely on them, and can use the 'name' and
 * 'len' information without worrying about walking off the
 * end of memory etc.
 *
 * Thus the read_seqcount_retry() and the "duplicate" info
 * in arguments (the low-level filesystem should not look
 * at the dentry inode or name contents directly, since
 * rename can change them while we're in RCU mode).
 */
enum slow_d_compare {
	D_COMP_OK,
	D_COMP_NOMATCH,
	D_COMP_SEQRETRY,
};

static noinline enum slow_d_compare slow_dentry_cmp(
		const struct dentry *parent,
		struct dentry *dentry,
		unsigned int seq,
		const struct qstr *name)
{
	int tlen = dentry->d_name.len;
	const char *tname = dentry->d_name.name;

	if (read_seqcount_retry(&dentry->d_seq, seq)) {
		cpu_relax();
		return D_COMP_SEQRETRY;
	}
	if (parent->d_op->d_compare(parent, dentry, tlen, tname, name))
		return D_COMP_NOMATCH;
	return D_COMP_OK;
}

/**
 * __d_lookup_rcu - search for a dentry (racy, store-free)
 * @parent: parent dentry
 * @name: qstr of name we wish to find
 * @seqp: returns d_seq value at the point where the dentry was found
 * Returns: dentry, or NULL
 *
 * __d_lookup_rcu is the dcache lookup function for rcu-walk name
 * resolution (store-free path walking) design described in
 * Documentation/filesystems/path-lookup.txt.
 *
 * This is not to be used outside core vfs.
 *
 * __d_lookup_rcu must only be used in rcu-walk mode, ie. with vfsmount lock
 * held, and rcu_read_lock held. The returned dentry must not be stored into
 * without taking d_lock and checking d_seq sequence count against @seq
 * returned here.
 *
 * A refcount may be taken on the found dentry with the d_rcu_to_refcount
 * function.
 *
 * Alternatively, __d_lookup_rcu may be called again to look up the child of
 * the returned dentry, so long as its parent's seqlock is checked after the
 * child is looked up. Thus, an interlocking stepping of sequence lock checks
 * is formed, giving integrity down the path walk.
 *
 * NOTE! The caller *has* to check the resulting dentry against the sequence
 * number we've returned before using any of the resulting dentry state!
 */
struct dentry *__d_lookup_rcu(const struct dentry *parent,
				const struct qstr *name,
				unsigned *seqp)
{
	u64 hashlen = name->hash_len;
	const unsigned char *str = name->name;
	struct hlist_bl_head *b = d_hash(parent, hashlen_hash(hashlen));
	struct hlist_bl_node *node;
	struct dentry *dentry;

	/*
	 * Note: There is significant duplication with __d_lookup_rcu which is
	 * required to prevent single threaded performance regressions
	 * especially on architectures where smp_rmb (in seqcounts) are costly.
	 * Keep the two functions in sync.
	 */

	/*
	 * The hash list is protected using RCU.
	 *
	 * Carefully use d_seq when comparing a candidate dentry, to avoid
	 * races with d_move().
	 *
	 * It is possible that concurrent renames can mess up our list
	 * walk here and result in missing our dentry, resulting in the
	 * false-negative result. d_lookup() protects against concurrent
	 * renames using rename_lock seqlock.
	 *
	 * See Documentation/filesystems/path-lookup.txt for more details.
	 */
	hlist_bl_for_each_entry_rcu(dentry, node, b, d_hash) {
		unsigned seq;

seqretry:
		/*
		 * The dentry sequence count protects us from concurrent
		 * renames, and thus protects parent and name fields.
		 *
		 * The caller must perform a seqcount check in order
		 * to do anything useful with the returned dentry.
		 *
		 * NOTE! We do a "raw" seqcount_begin here. That means that
		 * we don't wait for the sequence count to stabilize if it
		 * is in the middle of a sequence change. If we do the slow
		 * dentry compare, we will do seqretries until it is stable,
		 * and if we end up with a successful lookup, we actually
		 * want to exit RCU lookup anyway.
		 */
		seq = raw_seqcount_begin(&dentry->d_seq);
		if (dentry->d_parent != parent)
			continue;
		if (d_unhashed(dentry))
			continue;

		if (unlikely(parent->d_flags & DCACHE_OP_COMPARE)) {
			if (dentry->d_name.hash != hashlen_hash(hashlen))
				continue;
			*seqp = seq;
			switch (slow_dentry_cmp(parent, dentry, seq, name)) {
			case D_COMP_OK:
				return dentry;
			case D_COMP_NOMATCH:
				continue;
			default:
				goto seqretry;
			}
		}

		if (dentry->d_name.hash_len != hashlen)
			continue;
		*seqp = seq;
		if (!dentry_cmp(dentry, str, hashlen_len(hashlen)))
			return dentry;
	}
	return NULL;
}

/**
 * d_lookup - search for a dentry
 * @parent: parent dentry
 * @name: qstr of name we wish to find
 * Returns: dentry, or NULL
 *
 * d_lookup searches the children of the parent dentry for the name in
 * question. If the dentry is found its reference count is incremented and the
 * dentry is returned. The caller must use dput to free the entry when it has
 * finished using it. %NULL is returned if the dentry does not exist.
 */
struct dentry *d_lookup(const struct dentry *parent, const struct qstr *name)
{
	struct dentry *dentry;
	unsigned seq;

	do {
		seq = read_seqbegin(&rename_lock);
		dentry = __d_lookup(parent, name);
		if (dentry)
			break;
	} while (read_seqretry(&rename_lock, seq));
	return dentry;
}
EXPORT_SYMBOL(d_lookup);

/**
 * __d_lookup - search for a dentry (racy)
 * @parent: parent dentry
 * @name: qstr of name we wish to find
 * Returns: dentry, or NULL
 *
 * __d_lookup is like d_lookup, however it may (rarely) return a
 * false-negative result due to unrelated rename activity.
 *
 * __d_lookup is slightly faster by avoiding rename_lock read seqlock,
 * however it must be used carefully, eg. with a following d_lookup in
 * the case of failure.
 *
 * __d_lookup callers must be commented.
 */
struct dentry *__d_lookup(const struct dentry *parent, const struct qstr *name)
{
	unsigned int len = name->len;
	unsigned int hash = name->hash;
	const unsigned char *str = name->name;
	struct hlist_bl_head *b = d_hash(parent, hash);
	struct hlist_bl_node *node;
	struct dentry *found = NULL;
	struct dentry *dentry;

	/*
	 * Note: There is significant duplication with __d_lookup_rcu which is
	 * required to prevent single threaded performance regressions
	 * especially on architectures where smp_rmb (in seqcounts) are costly.
	 * Keep the two functions in sync.
	 */

	/*
	 * The hash list is protected using RCU.
	 *
	 * Take d_lock when comparing a candidate dentry, to avoid races
	 * with d_move().
	 *
	 * It is possible that concurrent renames can mess up our list
	 * walk here and result in missing our dentry, resulting in the
	 * false-negative result. d_lookup() protects against concurrent
	 * renames using rename_lock seqlock.
	 *
	 * See Documentation/filesystems/path-lookup.txt for more details.
	 */
	rcu_read_lock();
	
	hlist_bl_for_each_entry_rcu(dentry, node, b, d_hash) {

		if (dentry->d_name.hash != hash)
			continue;

		spin_lock(&dentry->d_lock);
		if (dentry->d_parent != parent)
			goto next;
		if (d_unhashed(dentry))
			goto next;

		/*
		 * It is safe to compare names since d_move() cannot
		 * change the qstr (protected by d_lock).
		 */
		if (parent->d_flags & DCACHE_OP_COMPARE) {
			int tlen = dentry->d_name.len;
			const char *tname = dentry->d_name.name;
			if (parent->d_op->d_compare(parent, dentry, tlen, tname, name))
				goto next;
		} else {
			if (dentry->d_name.len != len)
				goto next;
			if (dentry_cmp(dentry, str, len))
				goto next;
		}

		dentry->d_lockref.count++;
		found = dentry;
		spin_unlock(&dentry->d_lock);
		break;
next:
		spin_unlock(&dentry->d_lock);
 	}
 	rcu_read_unlock();

 	return found;
}

/**
 * d_hash_and_lookup - hash the qstr then search for a dentry
 * @dir: Directory to search in
 * @name: qstr of name we wish to find
 *
 * On lookup failure NULL is returned; on bad name - ERR_PTR(-error)
 */
struct dentry *d_hash_and_lookup(struct dentry *dir, struct qstr *name)
{
	/*
	 * Check for a fs-specific hash function. Note that we must
	 * calculate the standard hash first, as the d_op->d_hash()
	 * routine may choose to leave the hash value unchanged.
	 */
	name->hash = full_name_hash(name->name, name->len);
	if (dir->d_flags & DCACHE_OP_HASH) {
		int err = dir->d_op->d_hash(dir, name);
		if (unlikely(err < 0))
			return ERR_PTR(err);
	}
	return d_lookup(dir, name);
}
EXPORT_SYMBOL(d_hash_and_lookup);

/**
 * d_validate - verify dentry provided from insecure source (deprecated)
 * @dentry: The dentry alleged to be valid child of @dparent
 * @dparent: The parent dentry (known to be valid)
 *
 * An insecure source has sent us a dentry, here we verify it and dget() it.
 * This is used by ncpfs in its readdir implementation.
 * Zero is returned in the dentry is invalid.
 *
 * This function is slow for big directories, and deprecated, do not use it.
 */
int d_validate(struct dentry *dentry, struct dentry *dparent)
{
	struct dentry *child;

	spin_lock(&dparent->d_lock);
	list_for_each_entry(child, &dparent->d_subdirs, d_child) {
		if (dentry == child) {
			spin_lock_nested(&dentry->d_lock, DENTRY_D_LOCK_NESTED);
			__dget_dlock(dentry);
			spin_unlock(&dentry->d_lock);
			spin_unlock(&dparent->d_lock);
			return 1;
		}
	}
	spin_unlock(&dparent->d_lock);

	return 0;
}
EXPORT_SYMBOL(d_validate);

/*
 * When a file is deleted, we have two options:
 * - turn this dentry into a negative dentry
 * - unhash this dentry and free it.
 *
 * Usually, we want to just turn this into
 * a negative dentry, but if anybody else is
 * currently using the dentry or the inode
 * we can't do that and we fall back on removing
 * it from the hash queues and waiting for
 * it to be deleted later when it has no users
 */
 
/**
 * d_delete - delete a dentry
 * @dentry: The dentry to delete
 *
 * Turn the dentry into a negative dentry if possible, otherwise
 * remove it from the hash queues so it can be deleted later
 */
 
void d_delete(struct dentry * dentry)
{
	struct inode *inode;
	int isdir = 0;
	/*
	 * Are we the only user?
	 */
again:
	spin_lock(&dentry->d_lock);
	inode = dentry->d_inode;
	isdir = S_ISDIR(inode->i_mode);
	if (dentry->d_lockref.count == 1) {
		if (!spin_trylock(&inode->i_lock)) {
			spin_unlock(&dentry->d_lock);
			cpu_relax();
			goto again;
		}
		dentry->d_flags &= ~DCACHE_CANT_MOUNT;
		dentry_unlink_inode(dentry);
		fsnotify_nameremove(dentry, isdir);
		return;
	}

	if (!d_unhashed(dentry))
		__d_drop(dentry);

	spin_unlock(&dentry->d_lock);

	fsnotify_nameremove(dentry, isdir);
}
EXPORT_SYMBOL(d_delete);

static void __d_rehash(struct dentry * entry, struct hlist_bl_head *b)
{
	BUG_ON(!d_unhashed(entry));
	hlist_bl_lock(b);
	hlist_bl_add_head_rcu(&entry->d_hash, b);
	hlist_bl_unlock(b);
}

static void _d_rehash(struct dentry * entry)
{
	__d_rehash(entry, d_hash(entry->d_parent, entry->d_name.hash));
}

/**
 * d_rehash	- add an entry back to the hash
 * @entry: dentry to add to the hash
 *
 * Adds a dentry to the hash according to its name.
 */
 
void d_rehash(struct dentry * entry)
{
	spin_lock(&entry->d_lock);
	_d_rehash(entry);
	spin_unlock(&entry->d_lock);
}
EXPORT_SYMBOL(d_rehash);

/**
 * dentry_update_name_case - update case insensitive dentry with a new name
 * @dentry: dentry to be updated
 * @name: new name
 *
 * Update a case insensitive dentry with new case of name.
 *
 * dentry must have been returned by d_lookup with name @name. Old and new
 * name lengths must match (ie. no d_compare which allows mismatched name
 * lengths).
 *
 * Parent inode i_mutex must be held over d_lookup and into this call (to
 * keep renames and concurrent inserts, and readdir(2) away).
 */
void dentry_update_name_case(struct dentry *dentry, struct qstr *name)
{
	BUG_ON(!mutex_is_locked(&dentry->d_parent->d_inode->i_mutex));
	BUG_ON(dentry->d_name.len != name->len); /* d_lookup gives this */

	spin_lock(&dentry->d_lock);
	write_seqcount_begin(&dentry->d_seq);
	memcpy((unsigned char *)dentry->d_name.name, name->name, name->len);
	write_seqcount_end(&dentry->d_seq);
	spin_unlock(&dentry->d_lock);
}
EXPORT_SYMBOL(dentry_update_name_case);

static void swap_names(struct dentry *dentry, struct dentry *target)
{
	if (unlikely(dname_external(target))) {
		if (unlikely(dname_external(dentry))) {
			/*
			 * Both external: swap the pointers
			 */
			swap(target->d_name.name, dentry->d_name.name);
		} else {
			/*
			 * dentry:internal, target:external.  Steal target's
			 * storage and make target internal.
			 */
			memcpy(target->d_iname, dentry->d_name.name,
					dentry->d_name.len + 1);
			dentry->d_name.name = target->d_name.name;
			target->d_name.name = target->d_iname;
		}
	} else {
		if (unlikely(dname_external(dentry))) {
			/*
			 * dentry:external, target:internal.  Give dentry's
			 * storage to target and make dentry internal
			 */
			memcpy(dentry->d_iname, target->d_name.name,
					target->d_name.len + 1);
			target->d_name.name = dentry->d_name.name;
			dentry->d_name.name = dentry->d_iname;
		} else {
			/*
			 * Both are internal.
			 */
			unsigned int i;
			BUILD_BUG_ON(!IS_ALIGNED(DNAME_INLINE_LEN, sizeof(long)));
			kmemcheck_mark_initialized(dentry->d_iname, DNAME_INLINE_LEN);
			kmemcheck_mark_initialized(target->d_iname, DNAME_INLINE_LEN);
			for (i = 0; i < DNAME_INLINE_LEN / sizeof(long); i++) {
				swap(((long *) &dentry->d_iname)[i],
				     ((long *) &target->d_iname)[i]);
			}
		}
	}
	swap(dentry->d_name.hash_len, target->d_name.hash_len);
}

static void copy_name(struct dentry *dentry, struct dentry *target)
{
	struct external_name *old_name = NULL;
	if (unlikely(dname_external(dentry)))
		old_name = external_name(dentry);
	if (unlikely(dname_external(target))) {
		atomic_inc(&external_name(target)->u.count);
		dentry->d_name = target->d_name;
	} else {
		memcpy(dentry->d_iname, target->d_name.name,
				target->d_name.len + 1);
		dentry->d_name.name = dentry->d_iname;
		dentry->d_name.hash_len = target->d_name.hash_len;
	}
	if (old_name && likely(atomic_dec_and_test(&old_name->u.count)))
		kfree_rcu(old_name, u.head);
}

static void dentry_lock_for_move(struct dentry *dentry, struct dentry *target)
{
	/*
	 * XXXX: do we really need to take target->d_lock?
	 */
	if (IS_ROOT(dentry) || dentry->d_parent == target->d_parent)
		spin_lock(&target->d_parent->d_lock);
	else {
		if (d_ancestor(dentry->d_parent, target->d_parent)) {
			spin_lock(&dentry->d_parent->d_lock);
			spin_lock_nested(&target->d_parent->d_lock,
						DENTRY_D_LOCK_NESTED);
		} else {
			spin_lock(&target->d_parent->d_lock);
			spin_lock_nested(&dentry->d_parent->d_lock,
						DENTRY_D_LOCK_NESTED);
		}
	}
	if (target < dentry) {
		spin_lock_nested(&target->d_lock, 2);
		spin_lock_nested(&dentry->d_lock, 3);
	} else {
		spin_lock_nested(&dentry->d_lock, 2);
		spin_lock_nested(&target->d_lock, 3);
	}
}

static void dentry_unlock_for_move(struct dentry *dentry, struct dentry *target)
{
	if (target->d_parent != dentry->d_parent)
		spin_unlock(&dentry->d_parent->d_lock);
	if (target->d_parent != target)
		spin_unlock(&target->d_parent->d_lock);
	spin_unlock(&target->d_lock);
	spin_unlock(&dentry->d_lock);
}

/*
 * When switching names, the actual string doesn't strictly have to
 * be preserved in the target - because we're dropping the target
 * anyway. As such, we can just do a simple memcpy() to copy over
 * the new name before we switch, unless we are going to rehash
 * it.  Note that if we *do* unhash the target, we are not allowed
 * to rehash it without giving it a new name/hash key - whether
 * we swap or overwrite the names here, resulting name won't match
 * the reality in filesystem; it's only there for d_path() purposes.
 * Note that all of this is happening under rename_lock, so the
 * any hash lookup seeing it in the middle of manipulations will
 * be discarded anyway.  So we do not care what happens to the hash
 * key in that case.
 */
/*
 * __d_move - move a dentry
 * @dentry: entry to move
 * @target: new dentry
 * @exchange: exchange the two dentries
 *
 * Update the dcache to reflect the move of a file name. Negative
 * dcache entries should not be moved in this way. Caller must hold
 * rename_lock, the i_mutex of the source and target directories,
 * and the sb->s_vfs_rename_mutex if they differ. See lock_rename().
 */
static void __d_move(struct dentry *dentry, struct dentry *target,
		     bool exchange)
{
	if (!dentry->d_inode)
		printk(KERN_WARNING "VFS: moving negative dcache entry\n");

	BUG_ON(d_ancestor(dentry, target));
	BUG_ON(d_ancestor(target, dentry));

	dentry_lock_for_move(dentry, target);

	write_seqcount_begin(&dentry->d_seq);
	write_seqcount_begin_nested(&target->d_seq, DENTRY_D_LOCK_NESTED);

	/* __d_drop does write_seqcount_barrier, but they're OK to nest. */

	/*
	 * Move the dentry to the target hash queue. Don't bother checking
	 * for the same hash queue because of how unlikely it is.
	 */
	__d_drop(dentry);
	__d_rehash(dentry, d_hash(target->d_parent, target->d_name.hash));

	/*
	 * Unhash the target (d_delete() is not usable here).  If exchanging
	 * the two dentries, then rehash onto the other's hash queue.
	 */
	__d_drop(target);
	if (exchange) {
		__d_rehash(target,
			   d_hash(dentry->d_parent, dentry->d_name.hash));
	}

	/* Switch the names.. */
	if (exchange)
		swap_names(dentry, target);
	else
		copy_name(dentry, target);

	/* ... and switch them in the tree */
	if (IS_ROOT(dentry)) {
		/* splicing a tree */
		dentry->d_flags |= DCACHE_RCUACCESS;
		dentry->d_parent = target->d_parent;
		target->d_parent = target;
		list_del_init(&target->d_child);
		list_move(&dentry->d_child, &dentry->d_parent->d_subdirs);
	} else {
		/* swapping two dentries */
		swap(dentry->d_parent, target->d_parent);
		list_move(&target->d_child, &target->d_parent->d_subdirs);
		list_move(&dentry->d_child, &dentry->d_parent->d_subdirs);
		if (exchange)
			fsnotify_d_move(target);
		fsnotify_d_move(dentry);
	}

	write_seqcount_end(&target->d_seq);
	write_seqcount_end(&dentry->d_seq);

	dentry_unlock_for_move(dentry, target);
}

/*
 * d_move - move a dentry
 * @dentry: entry to move
 * @target: new dentry
 *
 * Update the dcache to reflect the move of a file name. Negative
 * dcache entries should not be moved in this way. See the locking
 * requirements for __d_move.
 */
void d_move(struct dentry *dentry, struct dentry *target)
{
	write_seqlock(&rename_lock);
	__d_move(dentry, target, false);
	write_sequnlock(&rename_lock);
}
EXPORT_SYMBOL(d_move);

/*
 * d_exchange - exchange two dentries
 * @dentry1: first dentry
 * @dentry2: second dentry
 */
void d_exchange(struct dentry *dentry1, struct dentry *dentry2)
{
	write_seqlock(&rename_lock);

	WARN_ON(!dentry1->d_inode);
	WARN_ON(!dentry2->d_inode);
	WARN_ON(IS_ROOT(dentry1));
	WARN_ON(IS_ROOT(dentry2));

	__d_move(dentry1, dentry2, true);

	write_sequnlock(&rename_lock);
}

/**
 * d_ancestor - search for an ancestor
 * @p1: ancestor dentry
 * @p2: child dentry
 *
 * Returns the ancestor dentry of p2 which is a child of p1, if p1 is
 * an ancestor of p2, else NULL.
 */
struct dentry *d_ancestor(struct dentry *p1, struct dentry *p2)
{
	struct dentry *p;

	for (p = p2; !IS_ROOT(p); p = p->d_parent) {
		if (p->d_parent == p1)
			return p;
	}
	return NULL;
}

/*
 * This helper attempts to cope with remotely renamed directories
 *
 * It assumes that the caller is already holding
 * dentry->d_parent->d_inode->i_mutex, inode->i_lock and rename_lock
 *
 * Note: If ever the locking in lock_rename() changes, then please
 * remember to update this too...
 */
static int __d_unalias(struct inode *inode,
		struct dentry *dentry, struct dentry *alias)
{
	struct mutex *m1 = NULL, *m2 = NULL;
	int ret = -EBUSY;

	/* If alias and dentry share a parent, then no extra locks required */
	if (alias->d_parent == dentry->d_parent)
		goto out_unalias;

	/* See lock_rename() */
	if (!mutex_trylock(&dentry->d_sb->s_vfs_rename_mutex))
		goto out_err;
	m1 = &dentry->d_sb->s_vfs_rename_mutex;
	if (!mutex_trylock(&alias->d_parent->d_inode->i_mutex))
		goto out_err;
	m2 = &alias->d_parent->d_inode->i_mutex;
out_unalias:
	__d_move(alias, dentry, false);
	ret = 0;
out_err:
	spin_unlock(&inode->i_lock);
	if (m2)
		mutex_unlock(m2);
	if (m1)
		mutex_unlock(m1);
	return ret;
}

/**
 * d_splice_alias - splice a disconnected dentry into the tree if one exists
 * @inode:  the inode which may have a disconnected dentry
 * @dentry: a negative dentry which we want to point to the inode.
 *
 * If inode is a directory and has an IS_ROOT alias, then d_move that in
 * place of the given dentry and return it, else simply d_add the inode
 * to the dentry and return NULL.
 *
 * If a non-IS_ROOT directory is found, the filesystem is corrupt, and
 * we should error out: directories can't have multiple aliases.
 *
 * This is needed in the lookup routine of any filesystem that is exportable
 * (via knfsd) so that we can build dcache paths to directories effectively.
 *
 * If a dentry was found and moved, then it is returned.  Otherwise NULL
 * is returned.  This matches the expected return value of ->lookup.
 *
 * Cluster filesystems may call this function with a negative, hashed dentry.
 * In that case, we know that the inode will be a regular file, and also this
 * will only occur during atomic_open. So we need to check for the dentry
 * being already hashed only in the final case.
 */
struct dentry *d_splice_alias(struct inode *inode, struct dentry *dentry)
{
	if (IS_ERR(inode))
		return ERR_CAST(inode);

	BUG_ON(!d_unhashed(dentry));

	if (!inode) {
		__d_instantiate(dentry, NULL);
		goto out;
	}
	spin_lock(&inode->i_lock);
	if (S_ISDIR(inode->i_mode)) {
		struct dentry *new = __d_find_any_alias(inode);
		if (unlikely(new)) {
			write_seqlock(&rename_lock);
			if (unlikely(d_ancestor(new, dentry))) {
				write_sequnlock(&rename_lock);
				spin_unlock(&inode->i_lock);
				dput(new);
				new = ERR_PTR(-ELOOP);
				pr_warn_ratelimited(
					"VFS: Lookup of '%s' in %s %s"
					" would have caused loop\n",
					dentry->d_name.name,
					inode->i_sb->s_type->name,
					inode->i_sb->s_id);
			} else if (!IS_ROOT(new)) {
				int err = __d_unalias(inode, dentry, new);
				write_sequnlock(&rename_lock);
				if (err) {
					dput(new);
					new = ERR_PTR(err);
				}
			} else {
				__d_move(new, dentry, false);
				write_sequnlock(&rename_lock);
				spin_unlock(&inode->i_lock);
				security_d_instantiate(new, inode);
			}
			iput(inode);
			return new;
		}
	}
	/* already taking inode->i_lock, so d_add() by hand */
	__d_instantiate(dentry, inode);
	spin_unlock(&inode->i_lock);
out:
	security_d_instantiate(dentry, inode);
	d_rehash(dentry);
	return NULL;
}
EXPORT_SYMBOL(d_splice_alias);

static int prepend(char **buffer, int *buflen, const char *str, int namelen)
{
	*buflen -= namelen;
	if (*buflen < 0)
		return -ENAMETOOLONG;
	*buffer -= namelen;
	memcpy(*buffer, str, namelen);
	return 0;
}

/**
 * prepend_name - prepend a pathname in front of current buffer pointer
 * @buffer: buffer pointer
 * @buflen: allocated length of the buffer
 * @name:   name string and length qstr structure
 *
 * With RCU path tracing, it may race with d_move(). Use ACCESS_ONCE() to
 * make sure that either the old or the new name pointer and length are
 * fetched. However, there may be mismatch between length and pointer.
 * The length cannot be trusted, we need to copy it byte-by-byte until
 * the length is reached or a null byte is found. It also prepends "/" at
 * the beginning of the name. The sequence number check at the caller will
 * retry it again when a d_move() does happen. So any garbage in the buffer
 * due to mismatched pointer and length will be discarded.
 *
 * Data dependency barrier is needed to make sure that we see that terminating
 * NUL.  Alpha strikes again, film at 11...
 */
static int prepend_name(char **buffer, int *buflen, struct qstr *name)
{
	const char *dname = ACCESS_ONCE(name->name);
	u32 dlen = ACCESS_ONCE(name->len);
	char *p;

	smp_read_barrier_depends();

	*buflen -= dlen + 1;
	if (*buflen < 0)
		return -ENAMETOOLONG;
	p = *buffer -= dlen + 1;
	*p++ = '/';
	while (dlen--) {
		char c = *dname++;
		if (!c)
			break;
		*p++ = c;
	}
	return 0;
}

/**
 * prepend_path - Prepend path string to a buffer
 * @path: the dentry/vfsmount to report
 * @root: root vfsmnt/dentry
 * @buffer: pointer to the end of the buffer
 * @buflen: pointer to buffer length
 *
 * The function will first try to write out the pathname without taking any
 * lock other than the RCU read lock to make sure that dentries won't go away.
 * It only checks the sequence number of the global rename_lock as any change
 * in the dentry's d_seq will be preceded by changes in the rename_lock
 * sequence number. If the sequence number had been changed, it will restart
 * the whole pathname back-tracing sequence again by taking the rename_lock.
 * In this case, there is no need to take the RCU read lock as the recursive
 * parent pointer references will keep the dentry chain alive as long as no
 * rename operation is performed.
 */
static int prepend_path(const struct path *path,
			const struct path *root,
			char **buffer, int *buflen)
{
	struct dentry *dentry;
	struct vfsmount *vfsmnt;
	struct mount *mnt;
	int error = 0;
	unsigned seq, m_seq = 0;
	char *bptr;
	int blen;

	rcu_read_lock();
restart_mnt:
	read_seqbegin_or_lock(&mount_lock, &m_seq);
	seq = 0;
	rcu_read_lock();
restart:
	bptr = *buffer;
	blen = *buflen;
	error = 0;
	dentry = path->dentry;
	vfsmnt = path->mnt;
	mnt = real_mount(vfsmnt);
	read_seqbegin_or_lock(&rename_lock, &seq);
	while (dentry != root->dentry || vfsmnt != root->mnt) {
		struct dentry * parent;

		if (dentry == vfsmnt->mnt_root || IS_ROOT(dentry)) {
			struct mount *parent = ACCESS_ONCE(mnt->mnt_parent);
			/* Escaped? */
			if (dentry != vfsmnt->mnt_root) {
				bptr = *buffer;
				blen = *buflen;
				error = 3;
				break;
			}
			/* Global root? */
			if (mnt != parent) {
				dentry = ACCESS_ONCE(mnt->mnt_mountpoint);
				mnt = parent;
				vfsmnt = &mnt->mnt;
				continue;
			}
			if (!error)
				error = is_mounted(vfsmnt) ? 1 : 2;
			break;
		}
		parent = dentry->d_parent;
		prefetch(parent);
		error = prepend_name(&bptr, &blen, &dentry->d_name);
		if (error)
			break;

		dentry = parent;
	}
	if (!(seq & 1))
		rcu_read_unlock();
	if (need_seqretry(&rename_lock, seq)) {
		seq = 1;
		goto restart;
	}
	done_seqretry(&rename_lock, seq);

	if (!(m_seq & 1))
		rcu_read_unlock();
	if (need_seqretry(&mount_lock, m_seq)) {
		m_seq = 1;
		goto restart_mnt;
	}
	done_seqretry(&mount_lock, m_seq);

	if (error >= 0 && bptr == *buffer) {
		if (--blen < 0)
			error = -ENAMETOOLONG;
		else
			*--bptr = '/';
	}
	*buffer = bptr;
	*buflen = blen;
	return error;
}

/**
 * __d_path - return the path of a dentry
 * @path: the dentry/vfsmount to report
 * @root: root vfsmnt/dentry
 * @buf: buffer to return value in
 * @buflen: buffer length
 *
 * Convert a dentry into an ASCII path name.
 *
 * Returns a pointer into the buffer or an error code if the
 * path was too long.
 *
 * "buflen" should be positive.
 *
 * If the path is not reachable from the supplied root, return %NULL.
 */
char *__d_path(const struct path *path,
	       const struct path *root,
	       char *buf, int buflen)
{
	char *res = buf + buflen;
	int error;

	prepend(&res, &buflen, "\0", 1);
	error = prepend_path(path, root, &res, &buflen);

	if (error < 0)
		return ERR_PTR(error);
	if (error > 0)
		return NULL;
	return res;
}

char *d_absolute_path(const struct path *path,
	       char *buf, int buflen)
{
	struct path root = {};
	char *res = buf + buflen;
	int error;

	prepend(&res, &buflen, "\0", 1);
	error = prepend_path(path, &root, &res, &buflen);

	if (error > 1)
		error = -EINVAL;
	if (error < 0)
		return ERR_PTR(error);
	return res;
}

/*
 * same as __d_path but appends "(deleted)" for unlinked files.
 */
static int path_with_deleted(const struct path *path,
			     const struct path *root,
			     char **buf, int *buflen)
{
	prepend(buf, buflen, "\0", 1);
	if (d_unlinked(path->dentry)) {
		int error = prepend(buf, buflen, " (deleted)", 10);
		if (error)
			return error;
	}

	return prepend_path(path, root, buf, buflen);
}

static int prepend_unreachable(char **buffer, int *buflen)
{
	return prepend(buffer, buflen, "(unreachable)", 13);
}

static void get_fs_root_rcu(struct fs_struct *fs, struct path *root)
{
	unsigned seq;

	do {
		seq = read_seqcount_begin(&fs->seq);
		*root = fs->root;
	} while (read_seqcount_retry(&fs->seq, seq));
}

/**
 * d_path - return the path of a dentry
 * @path: path to report
 * @buf: buffer to return value in
 * @buflen: buffer length
 *
 * Convert a dentry into an ASCII path name. If the entry has been deleted
 * the string " (deleted)" is appended. Note that this is ambiguous.
 *
 * Returns a pointer into the buffer or an error code if the path was
 * too long. Note: Callers should use the returned pointer, not the passed
 * in buffer, to use the name! The implementation often starts at an offset
 * into the buffer, and may leave 0 bytes at the start.
 *
 * "buflen" should be positive.
 */
char *d_path(const struct path *path, char *buf, int buflen)
{
	char *res = buf + buflen;
	struct path root;
	int error;

	/*
	 * We have various synthetic filesystems that never get mounted.  On
	 * these filesystems dentries are never used for lookup purposes, and
	 * thus don't need to be hashed.  They also don't need a name until a
	 * user wants to identify the object in /proc/pid/fd/.  The little hack
	 * below allows us to generate a name for these objects on demand:
	 *
	 * Some pseudo inodes are mountable.  When they are mounted
	 * path->dentry == path->mnt->mnt_root.  In that case don't call d_dname
	 * and instead have d_path return the mounted path.
	 */
	if (path->dentry->d_op && path->dentry->d_op->d_dname &&
	    (!IS_ROOT(path->dentry) || path->dentry != path->mnt->mnt_root))
		return path->dentry->d_op->d_dname(path->dentry, buf, buflen);

	rcu_read_lock();
	get_fs_root_rcu(current->fs, &root);
	error = path_with_deleted(path, &root, &res, &buflen);
	rcu_read_unlock();

	if (error < 0)
		res = ERR_PTR(error);
	return res;
}
EXPORT_SYMBOL(d_path);

/*
 * Helper function for dentry_operations.d_dname() members
 */
char *dynamic_dname(struct dentry *dentry, char *buffer, int buflen,
			const char *fmt, ...)
{
	va_list args;
	char temp[64];
	int sz;

	va_start(args, fmt);
	sz = vsnprintf(temp, sizeof(temp), fmt, args) + 1;
	va_end(args);

	if (sz > sizeof(temp) || sz > buflen)
		return ERR_PTR(-ENAMETOOLONG);

	buffer += buflen - sz;
	return memcpy(buffer, temp, sz);
}

char *simple_dname(struct dentry *dentry, char *buffer, int buflen)
{
	char *end = buffer + buflen;
	/* these dentries are never renamed, so d_lock is not needed */
	if (prepend(&end, &buflen, " (deleted)", 11) ||
	    prepend(&end, &buflen, dentry->d_name.name, dentry->d_name.len) ||
	    prepend(&end, &buflen, "/", 1))  
		end = ERR_PTR(-ENAMETOOLONG);
	return end;
}
EXPORT_SYMBOL(simple_dname);

/*
 * Write full pathname from the root of the filesystem into the buffer.
 */
static char *__dentry_path(struct dentry *d, char *buf, int buflen)
{
	struct dentry *dentry;
	char *end, *retval;
	int len, seq = 0;
	int error = 0;

	if (buflen < 2)
		goto Elong;

	rcu_read_lock();
restart:
	dentry = d;
	end = buf + buflen;
	len = buflen;
	prepend(&end, &len, "\0", 1);
	/* Get '/' right */
	retval = end-1;
	*retval = '/';
	read_seqbegin_or_lock(&rename_lock, &seq);
	while (!IS_ROOT(dentry)) {
		struct dentry *parent = dentry->d_parent;

		prefetch(parent);
		error = prepend_name(&end, &len, &dentry->d_name);
		if (error)
			break;

		retval = end;
		dentry = parent;
	}
	if (!(seq & 1))
		rcu_read_unlock();
	if (need_seqretry(&rename_lock, seq)) {
		seq = 1;
		goto restart;
	}
	done_seqretry(&rename_lock, seq);
	if (error)
		goto Elong;
	return retval;
Elong:
	return ERR_PTR(-ENAMETOOLONG);
}

char *dentry_path_raw(struct dentry *dentry, char *buf, int buflen)
{
	return __dentry_path(dentry, buf, buflen);
}
EXPORT_SYMBOL(dentry_path_raw);

char *dentry_path(struct dentry *dentry, char *buf, int buflen)
{
	char *p = NULL;
	char *retval;

	if (d_unlinked(dentry)) {
		p = buf + buflen;
		if (prepend(&p, &buflen, "//deleted", 10) != 0)
			goto Elong;
		buflen++;
	}
	retval = __dentry_path(dentry, buf, buflen);
	if (!IS_ERR(retval) && p)
		*p = '/';	/* restore '/' overriden with '\0' */
	return retval;
Elong:
	return ERR_PTR(-ENAMETOOLONG);
}

static void get_fs_root_and_pwd_rcu(struct fs_struct *fs, struct path *root,
				    struct path *pwd)
{
	unsigned seq;

	do {
		seq = read_seqcount_begin(&fs->seq);
		*root = fs->root;
		*pwd = fs->pwd;
	} while (read_seqcount_retry(&fs->seq, seq));
}

/*
 * NOTE! The user-level library version returns a
 * character pointer. The kernel system call just
 * returns the length of the buffer filled (which
 * includes the ending '\0' character), or a negative
 * error value. So libc would do something like
 *
 *	char *getcwd(char * buf, size_t size)
 *	{
 *		int retval;
 *
 *		retval = sys_getcwd(buf, size);
 *		if (retval >= 0)
 *			return buf;
 *		errno = -retval;
 *		return NULL;
 *	}
 */
SYSCALL_DEFINE2(getcwd, char __user *, buf, unsigned long, size)
{
	int error;
	struct path pwd, root;
	char *page = __getname();

	if (!page)
		return -ENOMEM;

	rcu_read_lock();
	get_fs_root_and_pwd_rcu(current->fs, &root, &pwd);

	error = -ENOENT;
	if (!d_unlinked(pwd.dentry)) {
		unsigned long len;
		char *cwd = page + PATH_MAX;
		int buflen = PATH_MAX;

		prepend(&cwd, &buflen, "\0", 1);
		error = prepend_path(&pwd, &root, &cwd, &buflen);
		rcu_read_unlock();

		if (error < 0)
			goto out;

		/* Unreachable from current root */
		if (error > 0) {
			error = prepend_unreachable(&cwd, &buflen);
			if (error)
				goto out;
		}

		error = -ERANGE;
		len = PATH_MAX + page - cwd;
		if (len <= size) {
			error = len;
			if (copy_to_user(buf, cwd, len))
				error = -EFAULT;
		}
	} else {
		rcu_read_unlock();
	}

out:
	__putname(page);
	return error;
}

/*
 * Test whether new_dentry is a subdirectory of old_dentry.
 *
 * Trivially implemented using the dcache structure
 */

/**
 * is_subdir - is new dentry a subdirectory of old_dentry
 * @new_dentry: new dentry
 * @old_dentry: old dentry
 *
 * Returns 1 if new_dentry is a subdirectory of the parent (at any depth).
 * Returns 0 otherwise.
 * Caller must ensure that "new_dentry" is pinned before calling is_subdir()
 */
  
int is_subdir(struct dentry *new_dentry, struct dentry *old_dentry)
{
	int result;
	unsigned seq;

	if (new_dentry == old_dentry)
		return 1;

	do {
		/* for restarting inner loop in case of seq retry */
		seq = read_seqbegin(&rename_lock);
		/*
		 * Need rcu_readlock to protect against the d_parent trashing
		 * due to d_move
		 */
		rcu_read_lock();
		if (d_ancestor(old_dentry, new_dentry))
			result = 1;
		else
			result = 0;
		rcu_read_unlock();
	} while (read_seqretry(&rename_lock, seq));

	return result;
}

static enum d_walk_ret d_genocide_kill(void *data, struct dentry *dentry)
{
	struct dentry *root = data;
	if (dentry != root) {
		if (d_unhashed(dentry) || !dentry->d_inode)
			return D_WALK_SKIP;

		if (!(dentry->d_flags & DCACHE_GENOCIDE)) {
			dentry->d_flags |= DCACHE_GENOCIDE;
			dentry->d_lockref.count--;
		}
	}
	return D_WALK_CONTINUE;
}

void d_genocide(struct dentry *parent)
{
	d_walk(parent, parent, d_genocide_kill, NULL);
}

void d_tmpfile(struct dentry *dentry, struct inode *inode)
{
	inode_dec_link_count(inode);
	BUG_ON(dentry->d_name.name != dentry->d_iname ||
		!hlist_unhashed(&dentry->d_u.d_alias) ||
		!d_unlinked(dentry));
	spin_lock(&dentry->d_parent->d_lock);
	spin_lock_nested(&dentry->d_lock, DENTRY_D_LOCK_NESTED);
	dentry->d_name.len = sprintf(dentry->d_iname, "#%llu",
				(unsigned long long)inode->i_ino);
	spin_unlock(&dentry->d_lock);
	spin_unlock(&dentry->d_parent->d_lock);
	d_instantiate(dentry, inode);
}
EXPORT_SYMBOL(d_tmpfile);

static __initdata unsigned long dhash_entries;
static int __init set_dhash_entries(char *str)
{
	if (!str)
		return 0;
	dhash_entries = simple_strtoul(str, &str, 0);
	return 1;
}
__setup("dhash_entries=", set_dhash_entries);

static void __init dcache_init_early(void)
{
	unsigned int loop;

	/* If hashes are distributed across NUMA nodes, defer
	 * hash allocation until vmalloc space is available.
	 */
	if (hashdist)
		return;

	dentry_hashtable =
		alloc_large_system_hash("Dentry cache",
					sizeof(struct hlist_bl_head),
					dhash_entries,
					13,
					HASH_EARLY,
					&d_hash_shift,
					&d_hash_mask,
					0,
					0);

	for (loop = 0; loop < (1U << d_hash_shift); loop++)
		INIT_HLIST_BL_HEAD(dentry_hashtable + loop);
}

static void __init dcache_init(void)
{
	unsigned int loop;

	/* 
	 * A constructor could be added for stable state like the lists,
	 * but it is probably not worth it because of the cache nature
	 * of the dcache. 
	 */
	dentry_cache = KMEM_CACHE(dentry,
		SLAB_RECLAIM_ACCOUNT|SLAB_PANIC|SLAB_MEM_SPREAD);

	/* Hash may have been set up in dcache_init_early */
	if (!hashdist)
		return;

	dentry_hashtable =
		alloc_large_system_hash("Dentry cache",
					sizeof(struct hlist_bl_head),
					dhash_entries,
					13,
					0,
					&d_hash_shift,
					&d_hash_mask,
					0,
					0);

	for (loop = 0; loop < (1U << d_hash_shift); loop++)
		INIT_HLIST_BL_HEAD(dentry_hashtable + loop);
}

/* SLAB cache for __getname() consumers */
struct kmem_cache *names_cachep __read_mostly;
EXPORT_SYMBOL(names_cachep);

EXPORT_SYMBOL(d_genocide);

void __init vfs_caches_init_early(void)
{
	dcache_init_early();
	inode_init_early();
}

void __init vfs_caches_init(unsigned long mempages)
{
	unsigned long reserve;

	/* Base hash sizes on available memory, with a reserve equal to
           150% of current kernel size */

	reserve = min((mempages - nr_free_pages()) * 3/2, mempages - 1);
	mempages -= reserve;

	names_cachep = kmem_cache_create("names_cache", PATH_MAX, 0,
			SLAB_HWCACHE_ALIGN|SLAB_PANIC, NULL);

	dcache_init();
	inode_init();
	files_init(mempages);
	mnt_init();
	bdev_cache_init();
	chrdev_init();
}

<<<<<<< HEAD
void take_dentry_name_snapshot(struct name_snapshot *name,
				struct dentry *dentry)
=======
void take_dentry_name_snapshot(struct name_snapshot *name, struct dentry *dentry)
>>>>>>> e831353e
{
	spin_lock(&dentry->d_lock);
	if (unlikely(dname_external(dentry))) {
		struct external_name *p = external_name(dentry);
		atomic_inc(&p->u.count);
		spin_unlock(&dentry->d_lock);
		name->name = p->name;
	} else {
		memcpy(name->inline_name, dentry->d_iname, DNAME_INLINE_LEN);
		spin_unlock(&dentry->d_lock);
		name->name = name->inline_name;
	}
}
EXPORT_SYMBOL(take_dentry_name_snapshot);

void release_dentry_name_snapshot(struct name_snapshot *name)
{
	if (unlikely(name->name != name->inline_name)) {
		struct external_name *p;
		p = container_of(name->name, struct external_name, name[0]);
		if (unlikely(atomic_dec_and_test(&p->u.count)))
			kfree_rcu(p, u.head);
	}
}
EXPORT_SYMBOL(release_dentry_name_snapshot);<|MERGE_RESOLUTION|>--- conflicted
+++ resolved
@@ -3450,12 +3450,7 @@
 	chrdev_init();
 }
 
-<<<<<<< HEAD
-void take_dentry_name_snapshot(struct name_snapshot *name,
-				struct dentry *dentry)
-=======
 void take_dentry_name_snapshot(struct name_snapshot *name, struct dentry *dentry)
->>>>>>> e831353e
 {
 	spin_lock(&dentry->d_lock);
 	if (unlikely(dname_external(dentry))) {
