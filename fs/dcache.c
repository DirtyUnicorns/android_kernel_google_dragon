--- conflicted
+++ resolved
@@ -254,14 +254,14 @@
 {
 	struct dentry *dentry = container_of(head, struct dentry, d_u.d_rcu);
 
-	kmem_cache_free(dentry_cache, dentry); 
+	kmem_cache_free(dentry_cache, dentry);
 }
 
 static void __d_free_external(struct rcu_head *head)
 {
 	struct dentry *dentry = container_of(head, struct dentry, d_u.d_rcu);
 	kfree(external_name(dentry));
-	kmem_cache_free(dentry_cache, dentry); 
+	kmem_cache_free(dentry_cache, dentry);
 }
 
 static inline int dname_external(const struct dentry *dentry)
@@ -695,7 +695,7 @@
 }
 
 
-/* 
+/*
  * This is dput
  *
  * This is complicated by the fact that we do not want to put
@@ -714,7 +714,7 @@
 
 /*
  * dput - release a dentry
- * @dentry: dentry to release 
+ * @dentry: dentry to release
  *
  * Release a dentry. This will drop the usage count and if appropriate
  * call the dentry unlink method as well as removing it from the queues and
@@ -1523,7 +1523,7 @@
  * available. On a success the dentry is returned. The name passed in is
  * copied and the copy passed in may be reused after this call.
  */
- 
+
 struct dentry *__d_alloc(struct super_block *sb, const struct qstr *name)
 {
 	struct dentry *dentry;
@@ -1544,7 +1544,7 @@
 		size_t size = offsetof(struct external_name, name[1]);
 		struct external_name *p = kmalloc(size + name->len, GFP_KERNEL);
 		if (!p) {
-			kmem_cache_free(dentry_cache, dentry); 
+			kmem_cache_free(dentry_cache, dentry);
 			return NULL;
 		}
 		atomic_set(&p->u.count, 1);
@@ -1554,7 +1554,7 @@
 				round_up(name->len + 1,	sizeof(unsigned long)));
 	} else  {
 		dname = dentry->d_iname;
-	}	
+	}
 
 	dentry->d_name.len = name->len;
 	dentry->d_name.hash = name->hash;
@@ -1722,7 +1722,7 @@
  * (or otherwise set) by the caller to indicate that it is now
  * in use by the dcache.
  */
- 
+
 void d_instantiate(struct dentry *entry, struct inode * inode)
 {
 	BUG_ON(!hlist_unhashed(&entry->d_u.d_alias));
@@ -2245,7 +2245,7 @@
 	 * See Documentation/filesystems/path-lookup.txt for more details.
 	 */
 	rcu_read_lock();
-	
+
 	hlist_bl_for_each_entry_rcu(dentry, node, b, d_hash) {
 
 		if (dentry->d_name.hash != hash)
@@ -2352,7 +2352,7 @@
  * it from the hash queues and waiting for
  * it to be deleted later when it has no users
  */
- 
+
 /**
  * d_delete - delete a dentry
  * @dentry: The dentry to delete
@@ -2360,7 +2360,7 @@
  * Turn the dentry into a negative dentry if possible, otherwise
  * remove it from the hash queues so it can be deleted later
  */
- 
+
 void d_delete(struct dentry * dentry)
 {
 	struct inode *inode;
@@ -2412,7 +2412,7 @@
  *
  * Adds a dentry to the hash according to its name.
  */
- 
+
 void d_rehash(struct dentry * entry)
 {
 	spin_lock(&entry->d_lock);
@@ -3113,7 +3113,7 @@
 	/* these dentries are never renamed, so d_lock is not needed */
 	if (prepend(&end, &buflen, " (deleted)", 11) ||
 	    prepend(&end, &buflen, dentry->d_name.name, dentry->d_name.len) ||
-	    prepend(&end, &buflen, "/", 1))  
+	    prepend(&end, &buflen, "/", 1))
 		end = ERR_PTR(-ENAMETOOLONG);
 	return end;
 }
@@ -3285,7 +3285,7 @@
  * Returns 0 otherwise.
  * Caller must ensure that "new_dentry" is pinned before calling is_subdir()
  */
-  
+
 int is_subdir(struct dentry *new_dentry, struct dentry *old_dentry)
 {
 	int result;
@@ -3387,10 +3387,10 @@
 {
 	unsigned int loop;
 
-	/* 
+	/*
 	 * A constructor could be added for stable state like the lists,
 	 * but it is probably not worth it because of the cache nature
-	 * of the dcache. 
+	 * of the dcache.
 	 */
 	dentry_cache = KMEM_CACHE(dentry,
 		SLAB_RECLAIM_ACCOUNT|SLAB_PANIC|SLAB_MEM_SPREAD);
@@ -3447,12 +3447,8 @@
 	chrdev_init();
 }
 
-<<<<<<< HEAD
-void take_dentry_name_snapshot(struct name_snapshot *name, struct dentry *dentry)
-=======
 void take_dentry_name_snapshot(struct name_snapshot *name,
 				struct dentry *dentry)
->>>>>>> 50cd0bf0
 {
 	spin_lock(&dentry->d_lock);
 	if (unlikely(dname_external(dentry))) {
