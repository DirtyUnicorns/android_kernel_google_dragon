--- conflicted
+++ resolved
@@ -788,19 +788,12 @@
 	struct rtable *rt;
 	struct flowi4 fl4;
 	const struct iphdr *iph = (const struct iphdr *) skb->data;
-	struct net *net = dev_net(skb->dev);
 	int oif = skb->dev->ifindex;
 	u8 tos = RT_TOS(iph->tos);
 	u8 prot = iph->protocol;
 	u32 mark = skb->mark;
-
 	rt = (struct rtable *) dst;
-
-<<<<<<< HEAD
-	__build_flow_key(net, &fl4, sk, iph, oif, tos, prot, mark, 0);
-=======
 	__build_flow_key(sock_net(sk), &fl4, sk, iph, oif, tos, prot, mark, 0);
->>>>>>> de0a1b4a
 	__ip_do_redirect(rt, skb, &fl4, true);
 }
 
