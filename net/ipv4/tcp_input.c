/*
 * INET		An implementation of the TCP/IP protocol suite for the LINUX
 *		operating system.  INET is implemented using the  BSD Socket
 *		interface as the means of communication with the user level.
 *
 *		Implementation of the Transmission Control Protocol(TCP).
 *
 * Authors:	Ross Biro
 *		Fred N. van Kempen, <waltje@uWalt.NL.Mugnet.ORG>
 *		Mark Evans, <evansmp@uhura.aston.ac.uk>
 *		Corey Minyard <wf-rch!minyard@relay.EU.net>
 *		Florian La Roche, <flla@stud.uni-sb.de>
 *		Charles Hedrick, <hedrick@klinzhai.rutgers.edu>
 *		Linus Torvalds, <torvalds@cs.helsinki.fi>
 *		Alan Cox, <gw4pts@gw4pts.ampr.org>
 *		Matthew Dillon, <dillon@apollo.west.oic.com>
 *		Arnt Gulbrandsen, <agulbra@nvg.unit.no>
 *		Jorge Cwik, <jorge@laser.satlink.net>
 */

/*
 * Changes:
 *		Pedro Roque	:	Fast Retransmit/Recovery.
 *					Two receive queues.
 *					Retransmit queue handled by TCP.
 *					Better retransmit timer handling.
 *					New congestion avoidance.
 *					Header prediction.
 *					Variable renaming.
 *
 *		Eric		:	Fast Retransmit.
 *		Randy Scott	:	MSS option defines.
 *		Eric Schenk	:	Fixes to slow start algorithm.
 *		Eric Schenk	:	Yet another double ACK bug.
 *		Eric Schenk	:	Delayed ACK bug fixes.
 *		Eric Schenk	:	Floyd style fast retrans war avoidance.
 *		David S. Miller	:	Don't allow zero congestion window.
 *		Eric Schenk	:	Fix retransmitter so that it sends
 *					next packet on ack of previous packet.
 *		Andi Kleen	:	Moved open_request checking here
 *					and process RSTs for open_requests.
 *		Andi Kleen	:	Better prune_queue, and other fixes.
 *		Andrey Savochkin:	Fix RTT measurements in the presence of
 *					timestamps.
 *		Andrey Savochkin:	Check sequence numbers correctly when
 *					removing SACKs due to in sequence incoming
 *					data segments.
 *		Andi Kleen:		Make sure we never ack data there is not
 *					enough room for. Also make this condition
 *					a fatal error if it might still happen.
 *		Andi Kleen:		Add tcp_measure_rcv_mss to make
 *					connections with MSS<min(MTU,ann. MSS)
 *					work without delayed acks.
 *		Andi Kleen:		Process packets with PSH set in the
 *					fast path.
 *		J Hadi Salim:		ECN support
 *	 	Andrei Gurtov,
 *		Pasi Sarolahti,
 *		Panu Kuhlberg:		Experimental audit of TCP (re)transmission
 *					engine. Lots of bugs are found.
 *		Pasi Sarolahti:		F-RTO for dealing with spurious RTOs
 */

#define pr_fmt(fmt) "TCP: " fmt

#include <linux/mm.h>
#include <linux/slab.h>
#include <linux/module.h>
#include <linux/sysctl.h>
#include <linux/kernel.h>
#include <linux/prefetch.h>
#include <net/dst.h>
#include <net/tcp.h>
#include <net/inet_common.h>
#include <linux/ipsec.h>
#include <asm/unaligned.h>
#include <linux/errqueue.h>

int sysctl_tcp_timestamps __read_mostly = 1;
int sysctl_tcp_window_scaling __read_mostly = 1;
int sysctl_tcp_sack __read_mostly = 1;
int sysctl_tcp_fack __read_mostly = 1;
int sysctl_tcp_reordering __read_mostly = TCP_FASTRETRANS_THRESH;
EXPORT_SYMBOL(sysctl_tcp_reordering);
int sysctl_tcp_dsack __read_mostly = 1;
int sysctl_tcp_app_win __read_mostly = 31;
int sysctl_tcp_adv_win_scale __read_mostly = 1;
EXPORT_SYMBOL(sysctl_tcp_adv_win_scale);

/* rfc5961 challenge ack rate limiting */
int sysctl_tcp_challenge_ack_limit = 1000;

int sysctl_tcp_stdurg __read_mostly;
int sysctl_tcp_rfc1337 __read_mostly;
int sysctl_tcp_max_orphans __read_mostly = NR_FILE;
int sysctl_tcp_frto __read_mostly = 2;

int sysctl_tcp_thin_dupack __read_mostly;

int sysctl_tcp_moderate_rcvbuf __read_mostly = 1;
int sysctl_tcp_early_retrans __read_mostly = 3;
int sysctl_tcp_default_init_rwnd __read_mostly = TCP_INIT_CWND * 2;

#define FLAG_DATA		0x01 /* Incoming frame contained data.		*/
#define FLAG_WIN_UPDATE		0x02 /* Incoming ACK was a window update.	*/
#define FLAG_DATA_ACKED		0x04 /* This ACK acknowledged new data.		*/
#define FLAG_RETRANS_DATA_ACKED	0x08 /* "" "" some of which was retransmitted.	*/
#define FLAG_SYN_ACKED		0x10 /* This ACK acknowledged SYN.		*/
#define FLAG_DATA_SACKED	0x20 /* New SACK.				*/
#define FLAG_ECE		0x40 /* ECE in this ACK				*/
#define FLAG_SLOWPATH		0x100 /* Do not skip RFC checks for window update.*/
#define FLAG_ORIG_SACK_ACKED	0x200 /* Never retransmitted data are (s)acked	*/
#define FLAG_SND_UNA_ADVANCED	0x400 /* Snd_una was changed (!= FLAG_DATA_ACKED) */
#define FLAG_DSACKING_ACK	0x800 /* SACK blocks contained D-SACK info */
#define FLAG_SACK_RENEGING	0x2000 /* snd_una advanced to a sacked seq */
#define FLAG_UPDATE_TS_RECENT	0x4000 /* tcp_replace_ts_recent() */

#define FLAG_ACKED		(FLAG_DATA_ACKED|FLAG_SYN_ACKED)
#define FLAG_NOT_DUP		(FLAG_DATA|FLAG_WIN_UPDATE|FLAG_ACKED)
#define FLAG_CA_ALERT		(FLAG_DATA_SACKED|FLAG_ECE)
#define FLAG_FORWARD_PROGRESS	(FLAG_ACKED|FLAG_DATA_SACKED)

#define TCP_REMNANT (TCP_FLAG_FIN|TCP_FLAG_URG|TCP_FLAG_SYN|TCP_FLAG_PSH)
#define TCP_HP_BITS (~(TCP_RESERVED_BITS|TCP_FLAG_PSH))

/* Adapt the MSS value used to make delayed ack decision to the
 * real world.
 */
static void tcp_measure_rcv_mss(struct sock *sk, const struct sk_buff *skb)
{
	struct inet_connection_sock *icsk = inet_csk(sk);
	const unsigned int lss = icsk->icsk_ack.last_seg_size;
	unsigned int len;

	icsk->icsk_ack.last_seg_size = 0;

	/* skb->len may jitter because of SACKs, even if peer
	 * sends good full-sized frames.
	 */
	len = skb_shinfo(skb)->gso_size ? : skb->len;
	if (len >= icsk->icsk_ack.rcv_mss) {
		icsk->icsk_ack.rcv_mss = len;
	} else {
		/* Otherwise, we make more careful check taking into account,
		 * that SACKs block is variable.
		 *
		 * "len" is invariant segment length, including TCP header.
		 */
		len += skb->data - skb_transport_header(skb);
		if (len >= TCP_MSS_DEFAULT + sizeof(struct tcphdr) ||
		    /* If PSH is not set, packet should be
		     * full sized, provided peer TCP is not badly broken.
		     * This observation (if it is correct 8)) allows
		     * to handle super-low mtu links fairly.
		     */
		    (len >= TCP_MIN_MSS + sizeof(struct tcphdr) &&
		     !(tcp_flag_word(tcp_hdr(skb)) & TCP_REMNANT))) {
			/* Subtract also invariant (if peer is RFC compliant),
			 * tcp header plus fixed timestamp option length.
			 * Resulting "len" is MSS free of SACK jitter.
			 */
			len -= tcp_sk(sk)->tcp_header_len;
			icsk->icsk_ack.last_seg_size = len;
			if (len == lss) {
				icsk->icsk_ack.rcv_mss = len;
				return;
			}
		}
		if (icsk->icsk_ack.pending & ICSK_ACK_PUSHED)
			icsk->icsk_ack.pending |= ICSK_ACK_PUSHED2;
		icsk->icsk_ack.pending |= ICSK_ACK_PUSHED;
	}
}

static void tcp_incr_quickack(struct sock *sk)
{
	struct inet_connection_sock *icsk = inet_csk(sk);
	unsigned int quickacks = tcp_sk(sk)->rcv_wnd / (2 * icsk->icsk_ack.rcv_mss);

	if (quickacks == 0)
		quickacks = 2;
	if (quickacks > icsk->icsk_ack.quick)
		icsk->icsk_ack.quick = min(quickacks, TCP_MAX_QUICKACKS);
}

static void tcp_enter_quickack_mode(struct sock *sk)
{
	struct inet_connection_sock *icsk = inet_csk(sk);
	tcp_incr_quickack(sk);
	icsk->icsk_ack.pingpong = 0;
	icsk->icsk_ack.ato = TCP_ATO_MIN;
}

/* Send ACKs quickly, if "quick" count is not exhausted
 * and the session is not interactive.
 */

static inline bool tcp_in_quickack_mode(const struct sock *sk)
{
	const struct inet_connection_sock *icsk = inet_csk(sk);

	return icsk->icsk_ack.quick && !icsk->icsk_ack.pingpong;
}

static void tcp_ecn_queue_cwr(struct tcp_sock *tp)
{
	if (tp->ecn_flags & TCP_ECN_OK)
		tp->ecn_flags |= TCP_ECN_QUEUE_CWR;
}

static void tcp_ecn_accept_cwr(struct tcp_sock *tp, const struct sk_buff *skb)
{
	if (tcp_hdr(skb)->cwr)
		tp->ecn_flags &= ~TCP_ECN_DEMAND_CWR;
}

static void tcp_ecn_withdraw_cwr(struct tcp_sock *tp)
{
	tp->ecn_flags &= ~TCP_ECN_DEMAND_CWR;
}

static void __tcp_ecn_check_ce(struct tcp_sock *tp, const struct sk_buff *skb)
{
	switch (TCP_SKB_CB(skb)->ip_dsfield & INET_ECN_MASK) {
	case INET_ECN_NOT_ECT:
		/* Funny extension: if ECT is not set on a segment,
		 * and we already seen ECT on a previous segment,
		 * it is probably a retransmit.
		 */
		if (tp->ecn_flags & TCP_ECN_SEEN)
			tcp_enter_quickack_mode((struct sock *)tp);
		break;
	case INET_ECN_CE:
		if (tcp_ca_needs_ecn((struct sock *)tp))
			tcp_ca_event((struct sock *)tp, CA_EVENT_ECN_IS_CE);

		if (!(tp->ecn_flags & TCP_ECN_DEMAND_CWR)) {
			/* Better not delay acks, sender can have a very low cwnd */
			tcp_enter_quickack_mode((struct sock *)tp);
			tp->ecn_flags |= TCP_ECN_DEMAND_CWR;
		}
		tp->ecn_flags |= TCP_ECN_SEEN;
		break;
	default:
		if (tcp_ca_needs_ecn((struct sock *)tp))
			tcp_ca_event((struct sock *)tp, CA_EVENT_ECN_NO_CE);
		tp->ecn_flags |= TCP_ECN_SEEN;
		break;
	}
}

static void tcp_ecn_check_ce(struct tcp_sock *tp, const struct sk_buff *skb)
{
	if (tp->ecn_flags & TCP_ECN_OK)
		__tcp_ecn_check_ce(tp, skb);
}

static void tcp_ecn_rcv_synack(struct tcp_sock *tp, const struct tcphdr *th)
{
	if ((tp->ecn_flags & TCP_ECN_OK) && (!th->ece || th->cwr))
		tp->ecn_flags &= ~TCP_ECN_OK;
}

static void tcp_ecn_rcv_syn(struct tcp_sock *tp, const struct tcphdr *th)
{
	if ((tp->ecn_flags & TCP_ECN_OK) && (!th->ece || !th->cwr))
		tp->ecn_flags &= ~TCP_ECN_OK;
}

static bool tcp_ecn_rcv_ecn_echo(const struct tcp_sock *tp, const struct tcphdr *th)
{
	if (th->ece && !th->syn && (tp->ecn_flags & TCP_ECN_OK))
		return true;
	return false;
}

/* Buffer size and advertised window tuning.
 *
 * 1. Tuning sk->sk_sndbuf, when connection enters established state.
 */

static void tcp_sndbuf_expand(struct sock *sk)
{
	const struct tcp_sock *tp = tcp_sk(sk);
	int sndmem, per_mss;
	u32 nr_segs;

	/* Worst case is non GSO/TSO : each frame consumes one skb
	 * and skb->head is kmalloced using power of two area of memory
	 */
	per_mss = max_t(u32, tp->rx_opt.mss_clamp, tp->mss_cache) +
		  MAX_TCP_HEADER +
		  SKB_DATA_ALIGN(sizeof(struct skb_shared_info));

	per_mss = roundup_pow_of_two(per_mss) +
		  SKB_DATA_ALIGN(sizeof(struct sk_buff));

	nr_segs = max_t(u32, TCP_INIT_CWND, tp->snd_cwnd);
	nr_segs = max_t(u32, nr_segs, tp->reordering + 1);

	/* Fast Recovery (RFC 5681 3.2) :
	 * Cubic needs 1.7 factor, rounded to 2 to include
	 * extra cushion (application might react slowly to POLLOUT)
	 */
	sndmem = 2 * nr_segs * per_mss;

	if (sk->sk_sndbuf < sndmem)
		sk->sk_sndbuf = min(sndmem, sysctl_tcp_wmem[2]);
}

/* 2. Tuning advertised window (window_clamp, rcv_ssthresh)
 *
 * All tcp_full_space() is split to two parts: "network" buffer, allocated
 * forward and advertised in receiver window (tp->rcv_wnd) and
 * "application buffer", required to isolate scheduling/application
 * latencies from network.
 * window_clamp is maximal advertised window. It can be less than
 * tcp_full_space(), in this case tcp_full_space() - window_clamp
 * is reserved for "application" buffer. The less window_clamp is
 * the smoother our behaviour from viewpoint of network, but the lower
 * throughput and the higher sensitivity of the connection to losses. 8)
 *
 * rcv_ssthresh is more strict window_clamp used at "slow start"
 * phase to predict further behaviour of this connection.
 * It is used for two goals:
 * - to enforce header prediction at sender, even when application
 *   requires some significant "application buffer". It is check #1.
 * - to prevent pruning of receive queue because of misprediction
 *   of receiver window. Check #2.
 *
 * The scheme does not work when sender sends good segments opening
 * window and then starts to feed us spaghetti. But it should work
 * in common situations. Otherwise, we have to rely on queue collapsing.
 */

/* Slow part of check#2. */
static int __tcp_grow_window(const struct sock *sk, const struct sk_buff *skb)
{
	struct tcp_sock *tp = tcp_sk(sk);
	/* Optimize this! */
	int truesize = tcp_win_from_space(skb->truesize) >> 1;
	int window = tcp_win_from_space(sysctl_tcp_rmem[2]) >> 1;

	while (tp->rcv_ssthresh <= window) {
		if (truesize <= skb->len)
			return 2 * inet_csk(sk)->icsk_ack.rcv_mss;

		truesize >>= 1;
		window >>= 1;
	}
	return 0;
}

static void tcp_grow_window(struct sock *sk, const struct sk_buff *skb)
{
	struct tcp_sock *tp = tcp_sk(sk);

	/* Check #1 */
	if (tp->rcv_ssthresh < tp->window_clamp &&
	    (int)tp->rcv_ssthresh < tcp_space(sk) &&
	    !sk_under_memory_pressure(sk)) {
		int incr;

		/* Check #2. Increase window, if skb with such overhead
		 * will fit to rcvbuf in future.
		 */
		if (tcp_win_from_space(skb->truesize) <= skb->len)
			incr = 2 * tp->advmss;
		else
			incr = __tcp_grow_window(sk, skb);

		if (incr) {
			incr = max_t(int, incr, 2 * skb->len);
			tp->rcv_ssthresh = min(tp->rcv_ssthresh + incr,
					       tp->window_clamp);
			inet_csk(sk)->icsk_ack.quick |= 1;
		}
	}
}

/* 3. Tuning rcvbuf, when connection enters established state. */
static void tcp_fixup_rcvbuf(struct sock *sk)
{
	u32 mss = tcp_sk(sk)->advmss;
	int rcvmem;

	rcvmem = 2 * SKB_TRUESIZE(mss + MAX_TCP_HEADER) *
		 tcp_default_init_rwnd(mss);

	/* Dynamic Right Sizing (DRS) has 2 to 3 RTT latency
	 * Allow enough cushion so that sender is not limited by our window
	 */
	if (sysctl_tcp_moderate_rcvbuf)
		rcvmem <<= 2;

	if (sk->sk_rcvbuf < rcvmem)
		sk->sk_rcvbuf = min(rcvmem, sysctl_tcp_rmem[2]);
}

/* 4. Try to fixup all. It is made immediately after connection enters
 *    established state.
 */
void tcp_init_buffer_space(struct sock *sk)
{
	struct tcp_sock *tp = tcp_sk(sk);
	int maxwin;

	if (!(sk->sk_userlocks & SOCK_RCVBUF_LOCK))
		tcp_fixup_rcvbuf(sk);
	if (!(sk->sk_userlocks & SOCK_SNDBUF_LOCK))
		tcp_sndbuf_expand(sk);

	tp->rcvq_space.space = tp->rcv_wnd;
	tp->rcvq_space.time = tcp_time_stamp;
	tp->rcvq_space.seq = tp->copied_seq;

	maxwin = tcp_full_space(sk);

	if (tp->window_clamp >= maxwin) {
		tp->window_clamp = maxwin;

		if (sysctl_tcp_app_win && maxwin > 4 * tp->advmss)
			tp->window_clamp = max(maxwin -
					       (maxwin >> sysctl_tcp_app_win),
					       4 * tp->advmss);
	}

	/* Force reservation of one segment. */
	if (sysctl_tcp_app_win &&
	    tp->window_clamp > 2 * tp->advmss &&
	    tp->window_clamp + tp->advmss > maxwin)
		tp->window_clamp = max(2 * tp->advmss, maxwin - tp->advmss);

	tp->rcv_ssthresh = min(tp->rcv_ssthresh, tp->window_clamp);
	tp->snd_cwnd_stamp = tcp_time_stamp;
}

/* 5. Recalculate window clamp after socket hit its memory bounds. */
static void tcp_clamp_window(struct sock *sk)
{
	struct tcp_sock *tp = tcp_sk(sk);
	struct inet_connection_sock *icsk = inet_csk(sk);

	icsk->icsk_ack.quick = 0;

	if (sk->sk_rcvbuf < sysctl_tcp_rmem[2] &&
	    !(sk->sk_userlocks & SOCK_RCVBUF_LOCK) &&
	    !sk_under_memory_pressure(sk) &&
	    sk_memory_allocated(sk) < sk_prot_mem_limits(sk, 0)) {
		sk->sk_rcvbuf = min(atomic_read(&sk->sk_rmem_alloc),
				    sysctl_tcp_rmem[2]);
	}
	if (atomic_read(&sk->sk_rmem_alloc) > sk->sk_rcvbuf)
		tp->rcv_ssthresh = min(tp->window_clamp, 2U * tp->advmss);
}

/* Initialize RCV_MSS value.
 * RCV_MSS is an our guess about MSS used by the peer.
 * We haven't any direct information about the MSS.
 * It's better to underestimate the RCV_MSS rather than overestimate.
 * Overestimations make us ACKing less frequently than needed.
 * Underestimations are more easy to detect and fix by tcp_measure_rcv_mss().
 */
void tcp_initialize_rcv_mss(struct sock *sk)
{
	const struct tcp_sock *tp = tcp_sk(sk);
	unsigned int hint = min_t(unsigned int, tp->advmss, tp->mss_cache);

	hint = min(hint, tp->rcv_wnd / 2);
	hint = min(hint, TCP_MSS_DEFAULT);
	hint = max(hint, TCP_MIN_MSS);

	inet_csk(sk)->icsk_ack.rcv_mss = hint;
}
EXPORT_SYMBOL(tcp_initialize_rcv_mss);

/* Receiver "autotuning" code.
 *
 * The algorithm for RTT estimation w/o timestamps is based on
 * Dynamic Right-Sizing (DRS) by Wu Feng and Mike Fisk of LANL.
 * <http://public.lanl.gov/radiant/pubs.html#DRS>
 *
 * More detail on this code can be found at
 * <http://staff.psc.edu/jheffner/>,
 * though this reference is out of date.  A new paper
 * is pending.
 */
static void tcp_rcv_rtt_update(struct tcp_sock *tp, u32 sample, int win_dep)
{
	u32 new_sample = tp->rcv_rtt_est.rtt;
	long m = sample;

	if (m == 0)
		m = 1;

	if (new_sample != 0) {
		/* If we sample in larger samples in the non-timestamp
		 * case, we could grossly overestimate the RTT especially
		 * with chatty applications or bulk transfer apps which
		 * are stalled on filesystem I/O.
		 *
		 * Also, since we are only going for a minimum in the
		 * non-timestamp case, we do not smooth things out
		 * else with timestamps disabled convergence takes too
		 * long.
		 */
		if (!win_dep) {
			m -= (new_sample >> 3);
			new_sample += m;
		} else {
			m <<= 3;
			if (m < new_sample)
				new_sample = m;
		}
	} else {
		/* No previous measure. */
		new_sample = m << 3;
	}

	if (tp->rcv_rtt_est.rtt != new_sample)
		tp->rcv_rtt_est.rtt = new_sample;
}

static inline void tcp_rcv_rtt_measure(struct tcp_sock *tp)
{
	if (tp->rcv_rtt_est.time == 0)
		goto new_measure;
	if (before(tp->rcv_nxt, tp->rcv_rtt_est.seq))
		return;
	tcp_rcv_rtt_update(tp, tcp_time_stamp - tp->rcv_rtt_est.time, 1);

new_measure:
	tp->rcv_rtt_est.seq = tp->rcv_nxt + tp->rcv_wnd;
	tp->rcv_rtt_est.time = tcp_time_stamp;
}

static inline void tcp_rcv_rtt_measure_ts(struct sock *sk,
					  const struct sk_buff *skb)
{
	struct tcp_sock *tp = tcp_sk(sk);
	if (tp->rx_opt.rcv_tsecr &&
	    (TCP_SKB_CB(skb)->end_seq -
	     TCP_SKB_CB(skb)->seq >= inet_csk(sk)->icsk_ack.rcv_mss))
		tcp_rcv_rtt_update(tp, tcp_time_stamp - tp->rx_opt.rcv_tsecr, 0);
}

/*
 * This function should be called every time data is copied to user space.
 * It calculates the appropriate TCP receive buffer space.
 */
void tcp_rcv_space_adjust(struct sock *sk)
{
	struct tcp_sock *tp = tcp_sk(sk);
	int time;
	int copied;

	time = tcp_time_stamp - tp->rcvq_space.time;
	if (time < (tp->rcv_rtt_est.rtt >> 3) || tp->rcv_rtt_est.rtt == 0)
		return;

	/* Number of bytes copied to user in last RTT */
	copied = tp->copied_seq - tp->rcvq_space.seq;
	if (copied <= tp->rcvq_space.space)
		goto new_measure;

	/* A bit of theory :
	 * copied = bytes received in previous RTT, our base window
	 * To cope with packet losses, we need a 2x factor
	 * To cope with slow start, and sender growing its cwin by 100 %
	 * every RTT, we need a 4x factor, because the ACK we are sending
	 * now is for the next RTT, not the current one :
	 * <prev RTT . ><current RTT .. ><next RTT .... >
	 */

	if (sysctl_tcp_moderate_rcvbuf &&
	    !(sk->sk_userlocks & SOCK_RCVBUF_LOCK)) {
		int rcvwin, rcvmem, rcvbuf;

		/* minimal window to cope with packet losses, assuming
		 * steady state. Add some cushion because of small variations.
		 */
		rcvwin = (copied << 1) + 16 * tp->advmss;

		/* If rate increased by 25%,
		 *	assume slow start, rcvwin = 3 * copied
		 * If rate increased by 50%,
		 *	assume sender can use 2x growth, rcvwin = 4 * copied
		 */
		if (copied >=
		    tp->rcvq_space.space + (tp->rcvq_space.space >> 2)) {
			if (copied >=
			    tp->rcvq_space.space + (tp->rcvq_space.space >> 1))
				rcvwin <<= 1;
			else
				rcvwin += (rcvwin >> 1);
		}

		rcvmem = SKB_TRUESIZE(tp->advmss + MAX_TCP_HEADER);
		while (tcp_win_from_space(rcvmem) < tp->advmss)
			rcvmem += 128;

		rcvbuf = min(rcvwin / tp->advmss * rcvmem, sysctl_tcp_rmem[2]);
		if (rcvbuf > sk->sk_rcvbuf) {
			sk->sk_rcvbuf = rcvbuf;

			/* Make the window clamp follow along.  */
			tp->window_clamp = rcvwin;
		}
	}
	tp->rcvq_space.space = copied;

new_measure:
	tp->rcvq_space.seq = tp->copied_seq;
	tp->rcvq_space.time = tcp_time_stamp;
}

/* There is something which you must keep in mind when you analyze the
 * behavior of the tp->ato delayed ack timeout interval.  When a
 * connection starts up, we want to ack as quickly as possible.  The
 * problem is that "good" TCP's do slow start at the beginning of data
 * transmission.  The means that until we send the first few ACK's the
 * sender will sit on his end and only queue most of his data, because
 * he can only send snd_cwnd unacked packets at any given time.  For
 * each ACK we send, he increments snd_cwnd and transmits more of his
 * queue.  -DaveM
 */
static void tcp_event_data_recv(struct sock *sk, struct sk_buff *skb)
{
	struct tcp_sock *tp = tcp_sk(sk);
	struct inet_connection_sock *icsk = inet_csk(sk);
	u32 now;

	inet_csk_schedule_ack(sk);

	tcp_measure_rcv_mss(sk, skb);

	tcp_rcv_rtt_measure(tp);

	now = tcp_time_stamp;

	if (!icsk->icsk_ack.ato) {
		/* The _first_ data packet received, initialize
		 * delayed ACK engine.
		 */
		tcp_incr_quickack(sk);
		icsk->icsk_ack.ato = TCP_ATO_MIN;
	} else {
		int m = now - icsk->icsk_ack.lrcvtime;

		if (m <= TCP_ATO_MIN / 2) {
			/* The fastest case is the first. */
			icsk->icsk_ack.ato = (icsk->icsk_ack.ato >> 1) + TCP_ATO_MIN / 2;
		} else if (m < icsk->icsk_ack.ato) {
			icsk->icsk_ack.ato = (icsk->icsk_ack.ato >> 1) + m;
			if (icsk->icsk_ack.ato > icsk->icsk_rto)
				icsk->icsk_ack.ato = icsk->icsk_rto;
		} else if (m > icsk->icsk_rto) {
			/* Too long gap. Apparently sender failed to
			 * restart window, so that we send ACKs quickly.
			 */
			tcp_incr_quickack(sk);
			sk_mem_reclaim(sk);
		}
	}
	icsk->icsk_ack.lrcvtime = now;

	tcp_ecn_check_ce(tp, skb);

	if (skb->len >= 128)
		tcp_grow_window(sk, skb);
}

/* Called to compute a smoothed rtt estimate. The data fed to this
 * routine either comes from timestamps, or from segments that were
 * known _not_ to have been retransmitted [see Karn/Partridge
 * Proceedings SIGCOMM 87]. The algorithm is from the SIGCOMM 88
 * piece by Van Jacobson.
 * NOTE: the next three routines used to be one big routine.
 * To save cycles in the RFC 1323 implementation it was better to break
 * it up into three procedures. -- erics
 */
static void tcp_rtt_estimator(struct sock *sk, long mrtt_us)
{
	struct tcp_sock *tp = tcp_sk(sk);
	long m = mrtt_us; /* RTT */
	u32 srtt = tp->srtt_us;

	/*	The following amusing code comes from Jacobson's
	 *	article in SIGCOMM '88.  Note that rtt and mdev
	 *	are scaled versions of rtt and mean deviation.
	 *	This is designed to be as fast as possible
	 *	m stands for "measurement".
	 *
	 *	On a 1990 paper the rto value is changed to:
	 *	RTO = rtt + 4 * mdev
	 *
	 * Funny. This algorithm seems to be very broken.
	 * These formulae increase RTO, when it should be decreased, increase
	 * too slowly, when it should be increased quickly, decrease too quickly
	 * etc. I guess in BSD RTO takes ONE value, so that it is absolutely
	 * does not matter how to _calculate_ it. Seems, it was trap
	 * that VJ failed to avoid. 8)
	 */
	if (srtt != 0) {
		m -= (srtt >> 3);	/* m is now error in rtt est */
		srtt += m;		/* rtt = 7/8 rtt + 1/8 new */
		if (m < 0) {
			m = -m;		/* m is now abs(error) */
			m -= (tp->mdev_us >> 2);   /* similar update on mdev */
			/* This is similar to one of Eifel findings.
			 * Eifel blocks mdev updates when rtt decreases.
			 * This solution is a bit different: we use finer gain
			 * for mdev in this case (alpha*beta).
			 * Like Eifel it also prevents growth of rto,
			 * but also it limits too fast rto decreases,
			 * happening in pure Eifel.
			 */
			if (m > 0)
				m >>= 3;
		} else {
			m -= (tp->mdev_us >> 2);   /* similar update on mdev */
		}
		tp->mdev_us += m;		/* mdev = 3/4 mdev + 1/4 new */
		if (tp->mdev_us > tp->mdev_max_us) {
			tp->mdev_max_us = tp->mdev_us;
			if (tp->mdev_max_us > tp->rttvar_us)
				tp->rttvar_us = tp->mdev_max_us;
		}
		if (after(tp->snd_una, tp->rtt_seq)) {
			if (tp->mdev_max_us < tp->rttvar_us)
				tp->rttvar_us -= (tp->rttvar_us - tp->mdev_max_us) >> 2;
			tp->rtt_seq = tp->snd_nxt;
			tp->mdev_max_us = tcp_rto_min_us(sk);
		}
	} else {
		/* no previous measure. */
		srtt = m << 3;		/* take the measured time to be rtt */
		tp->mdev_us = m << 1;	/* make sure rto = 3*rtt */
		tp->rttvar_us = max(tp->mdev_us, tcp_rto_min_us(sk));
		tp->mdev_max_us = tp->rttvar_us;
		tp->rtt_seq = tp->snd_nxt;
	}
	tp->srtt_us = max(1U, srtt);
}

/* Set the sk_pacing_rate to allow proper sizing of TSO packets.
 * Note: TCP stack does not yet implement pacing.
 * FQ packet scheduler can be used to implement cheap but effective
 * TCP pacing, to smooth the burst on large writes when packets
 * in flight is significantly lower than cwnd (or rwin)
 */
static void tcp_update_pacing_rate(struct sock *sk)
{
	const struct tcp_sock *tp = tcp_sk(sk);
	u64 rate;

	/* set sk_pacing_rate to 200 % of current rate (mss * cwnd / srtt) */
	rate = (u64)tp->mss_cache * 2 * (USEC_PER_SEC << 3);

	rate *= max(tp->snd_cwnd, tp->packets_out);

	if (likely(tp->srtt_us))
		do_div(rate, tp->srtt_us);

	/* ACCESS_ONCE() is needed because sch_fq fetches sk_pacing_rate
	 * without any lock. We want to make sure compiler wont store
	 * intermediate values in this location.
	 */
	ACCESS_ONCE(sk->sk_pacing_rate) = min_t(u64, rate,
						sk->sk_max_pacing_rate);
}

/* Calculate rto without backoff.  This is the second half of Van Jacobson's
 * routine referred to above.
 */
static void tcp_set_rto(struct sock *sk)
{
	const struct tcp_sock *tp = tcp_sk(sk);
	/* Old crap is replaced with new one. 8)
	 *
	 * More seriously:
	 * 1. If rtt variance happened to be less 50msec, it is hallucination.
	 *    It cannot be less due to utterly erratic ACK generation made
	 *    at least by solaris and freebsd. "Erratic ACKs" has _nothing_
	 *    to do with delayed acks, because at cwnd>2 true delack timeout
	 *    is invisible. Actually, Linux-2.4 also generates erratic
	 *    ACKs in some circumstances.
	 */
	inet_csk(sk)->icsk_rto = __tcp_set_rto(tp);

	/* 2. Fixups made earlier cannot be right.
	 *    If we do not estimate RTO correctly without them,
	 *    all the algo is pure shit and should be replaced
	 *    with correct one. It is exactly, which we pretend to do.
	 */

	/* NOTE: clamping at TCP_RTO_MIN is not required, current algo
	 * guarantees that rto is higher.
	 */
	tcp_bound_rto(sk);
}

__u32 tcp_init_cwnd(const struct tcp_sock *tp, const struct dst_entry *dst)
{
	__u32 cwnd = (dst ? dst_metric(dst, RTAX_INITCWND) : 0);

	if (!cwnd)
		cwnd = TCP_INIT_CWND;
	return min_t(__u32, cwnd, tp->snd_cwnd_clamp);
}

/*
 * Packet counting of FACK is based on in-order assumptions, therefore TCP
 * disables it when reordering is detected
 */
void tcp_disable_fack(struct tcp_sock *tp)
{
	/* RFC3517 uses different metric in lost marker => reset on change */
	if (tcp_is_fack(tp))
		tp->lost_skb_hint = NULL;
	tp->rx_opt.sack_ok &= ~TCP_FACK_ENABLED;
}

/* Take a notice that peer is sending D-SACKs */
static void tcp_dsack_seen(struct tcp_sock *tp)
{
	tp->rx_opt.sack_ok |= TCP_DSACK_SEEN;
}

static void tcp_update_reordering(struct sock *sk, const int metric,
				  const int ts)
{
	struct tcp_sock *tp = tcp_sk(sk);
	if (metric > tp->reordering) {
		int mib_idx;

		tp->reordering = min(TCP_MAX_REORDERING, metric);

		/* This exciting event is worth to be remembered. 8) */
		if (ts)
			mib_idx = LINUX_MIB_TCPTSREORDER;
		else if (tcp_is_reno(tp))
			mib_idx = LINUX_MIB_TCPRENOREORDER;
		else if (tcp_is_fack(tp))
			mib_idx = LINUX_MIB_TCPFACKREORDER;
		else
			mib_idx = LINUX_MIB_TCPSACKREORDER;

		NET_INC_STATS_BH(sock_net(sk), mib_idx);
#if FASTRETRANS_DEBUG > 1
		pr_debug("Disorder%d %d %u f%u s%u rr%d\n",
			 tp->rx_opt.sack_ok, inet_csk(sk)->icsk_ca_state,
			 tp->reordering,
			 tp->fackets_out,
			 tp->sacked_out,
			 tp->undo_marker ? tp->undo_retrans : 0);
#endif
		tcp_disable_fack(tp);
	}

	if (metric > 0)
		tcp_disable_early_retrans(tp);
}

/* This must be called before lost_out is incremented */
static void tcp_verify_retransmit_hint(struct tcp_sock *tp, struct sk_buff *skb)
{
	if ((tp->retransmit_skb_hint == NULL) ||
	    before(TCP_SKB_CB(skb)->seq,
		   TCP_SKB_CB(tp->retransmit_skb_hint)->seq))
		tp->retransmit_skb_hint = skb;

	if (!tp->lost_out ||
	    after(TCP_SKB_CB(skb)->end_seq, tp->retransmit_high))
		tp->retransmit_high = TCP_SKB_CB(skb)->end_seq;
}

static void tcp_skb_mark_lost(struct tcp_sock *tp, struct sk_buff *skb)
{
	if (!(TCP_SKB_CB(skb)->sacked & (TCPCB_LOST|TCPCB_SACKED_ACKED))) {
		tcp_verify_retransmit_hint(tp, skb);

		tp->lost_out += tcp_skb_pcount(skb);
		TCP_SKB_CB(skb)->sacked |= TCPCB_LOST;
	}
}

static void tcp_skb_mark_lost_uncond_verify(struct tcp_sock *tp,
					    struct sk_buff *skb)
{
	tcp_verify_retransmit_hint(tp, skb);

	if (!(TCP_SKB_CB(skb)->sacked & (TCPCB_LOST|TCPCB_SACKED_ACKED))) {
		tp->lost_out += tcp_skb_pcount(skb);
		TCP_SKB_CB(skb)->sacked |= TCPCB_LOST;
	}
}

/* This procedure tags the retransmission queue when SACKs arrive.
 *
 * We have three tag bits: SACKED(S), RETRANS(R) and LOST(L).
 * Packets in queue with these bits set are counted in variables
 * sacked_out, retrans_out and lost_out, correspondingly.
 *
 * Valid combinations are:
 * Tag  InFlight	Description
 * 0	1		- orig segment is in flight.
 * S	0		- nothing flies, orig reached receiver.
 * L	0		- nothing flies, orig lost by net.
 * R	2		- both orig and retransmit are in flight.
 * L|R	1		- orig is lost, retransmit is in flight.
 * S|R  1		- orig reached receiver, retrans is still in flight.
 * (L|S|R is logically valid, it could occur when L|R is sacked,
 *  but it is equivalent to plain S and code short-curcuits it to S.
 *  L|S is logically invalid, it would mean -1 packet in flight 8))
 *
 * These 6 states form finite state machine, controlled by the following events:
 * 1. New ACK (+SACK) arrives. (tcp_sacktag_write_queue())
 * 2. Retransmission. (tcp_retransmit_skb(), tcp_xmit_retransmit_queue())
 * 3. Loss detection event of two flavors:
 *	A. Scoreboard estimator decided the packet is lost.
 *	   A'. Reno "three dupacks" marks head of queue lost.
 *	   A''. Its FACK modification, head until snd.fack is lost.
 *	B. SACK arrives sacking SND.NXT at the moment, when the
 *	   segment was retransmitted.
 * 4. D-SACK added new rule: D-SACK changes any tag to S.
 *
 * It is pleasant to note, that state diagram turns out to be commutative,
 * so that we are allowed not to be bothered by order of our actions,
 * when multiple events arrive simultaneously. (see the function below).
 *
 * Reordering detection.
 * --------------------
 * Reordering metric is maximal distance, which a packet can be displaced
 * in packet stream. With SACKs we can estimate it:
 *
 * 1. SACK fills old hole and the corresponding segment was not
 *    ever retransmitted -> reordering. Alas, we cannot use it
 *    when segment was retransmitted.
 * 2. The last flaw is solved with D-SACK. D-SACK arrives
 *    for retransmitted and already SACKed segment -> reordering..
 * Both of these heuristics are not used in Loss state, when we cannot
 * account for retransmits accurately.
 *
 * SACK block validation.
 * ----------------------
 *
 * SACK block range validation checks that the received SACK block fits to
 * the expected sequence limits, i.e., it is between SND.UNA and SND.NXT.
 * Note that SND.UNA is not included to the range though being valid because
 * it means that the receiver is rather inconsistent with itself reporting
 * SACK reneging when it should advance SND.UNA. Such SACK block this is
 * perfectly valid, however, in light of RFC2018 which explicitly states
 * that "SACK block MUST reflect the newest segment.  Even if the newest
 * segment is going to be discarded ...", not that it looks very clever
 * in case of head skb. Due to potentional receiver driven attacks, we
 * choose to avoid immediate execution of a walk in write queue due to
 * reneging and defer head skb's loss recovery to standard loss recovery
 * procedure that will eventually trigger (nothing forbids us doing this).
 *
 * Implements also blockage to start_seq wrap-around. Problem lies in the
 * fact that though start_seq (s) is before end_seq (i.e., not reversed),
 * there's no guarantee that it will be before snd_nxt (n). The problem
 * happens when start_seq resides between end_seq wrap (e_w) and snd_nxt
 * wrap (s_w):
 *
 *         <- outs wnd ->                          <- wrapzone ->
 *         u     e      n                         u_w   e_w  s n_w
 *         |     |      |                          |     |   |  |
 * |<------------+------+----- TCP seqno space --------------+---------->|
 * ...-- <2^31 ->|                                           |<--------...
 * ...---- >2^31 ------>|                                    |<--------...
 *
 * Current code wouldn't be vulnerable but it's better still to discard such
 * crazy SACK blocks. Doing this check for start_seq alone closes somewhat
 * similar case (end_seq after snd_nxt wrap) as earlier reversed check in
 * snd_nxt wrap -> snd_una region will then become "well defined", i.e.,
 * equal to the ideal case (infinite seqno space without wrap caused issues).
 *
 * With D-SACK the lower bound is extended to cover sequence space below
 * SND.UNA down to undo_marker, which is the last point of interest. Yet
 * again, D-SACK block must not to go across snd_una (for the same reason as
 * for the normal SACK blocks, explained above). But there all simplicity
 * ends, TCP might receive valid D-SACKs below that. As long as they reside
 * fully below undo_marker they do not affect behavior in anyway and can
 * therefore be safely ignored. In rare cases (which are more or less
 * theoretical ones), the D-SACK will nicely cross that boundary due to skb
 * fragmentation and packet reordering past skb's retransmission. To consider
 * them correctly, the acceptable range must be extended even more though
 * the exact amount is rather hard to quantify. However, tp->max_window can
 * be used as an exaggerated estimate.
 */
static bool tcp_is_sackblock_valid(struct tcp_sock *tp, bool is_dsack,
				   u32 start_seq, u32 end_seq)
{
	/* Too far in future, or reversed (interpretation is ambiguous) */
	if (after(end_seq, tp->snd_nxt) || !before(start_seq, end_seq))
		return false;

	/* Nasty start_seq wrap-around check (see comments above) */
	if (!before(start_seq, tp->snd_nxt))
		return false;

	/* In outstanding window? ...This is valid exit for D-SACKs too.
	 * start_seq == snd_una is non-sensical (see comments above)
	 */
	if (after(start_seq, tp->snd_una))
		return true;

	if (!is_dsack || !tp->undo_marker)
		return false;

	/* ...Then it's D-SACK, and must reside below snd_una completely */
	if (after(end_seq, tp->snd_una))
		return false;

	if (!before(start_seq, tp->undo_marker))
		return true;

	/* Too old */
	if (!after(end_seq, tp->undo_marker))
		return false;

	/* Undo_marker boundary crossing (overestimates a lot). Known already:
	 *   start_seq < undo_marker and end_seq >= undo_marker.
	 */
	return !before(start_seq, end_seq - tp->max_window);
}

/* Check for lost retransmit. This superb idea is borrowed from "ratehalving".
 * Event "B". Later note: FACK people cheated me again 8), we have to account
 * for reordering! Ugly, but should help.
 *
 * Search retransmitted skbs from write_queue that were sent when snd_nxt was
 * less than what is now known to be received by the other end (derived from
 * highest SACK block). Also calculate the lowest snd_nxt among the remaining
 * retransmitted skbs to avoid some costly processing per ACKs.
 */
static void tcp_mark_lost_retrans(struct sock *sk)
{
	const struct inet_connection_sock *icsk = inet_csk(sk);
	struct tcp_sock *tp = tcp_sk(sk);
	struct sk_buff *skb;
	int cnt = 0;
	u32 new_low_seq = tp->snd_nxt;
	u32 received_upto = tcp_highest_sack_seq(tp);

	if (!tcp_is_fack(tp) || !tp->retrans_out ||
	    !after(received_upto, tp->lost_retrans_low) ||
	    icsk->icsk_ca_state != TCP_CA_Recovery)
		return;

	tcp_for_write_queue(skb, sk) {
		u32 ack_seq = TCP_SKB_CB(skb)->ack_seq;

		if (skb == tcp_send_head(sk))
			break;
		if (cnt == tp->retrans_out)
			break;
		if (!after(TCP_SKB_CB(skb)->end_seq, tp->snd_una))
			continue;

		if (!(TCP_SKB_CB(skb)->sacked & TCPCB_SACKED_RETRANS))
			continue;

		/* TODO: We would like to get rid of tcp_is_fack(tp) only
		 * constraint here (see above) but figuring out that at
		 * least tp->reordering SACK blocks reside between ack_seq
		 * and received_upto is not easy task to do cheaply with
		 * the available datastructures.
		 *
		 * Whether FACK should check here for tp->reordering segs
		 * in-between one could argue for either way (it would be
		 * rather simple to implement as we could count fack_count
		 * during the walk and do tp->fackets_out - fack_count).
		 */
		if (after(received_upto, ack_seq)) {
			TCP_SKB_CB(skb)->sacked &= ~TCPCB_SACKED_RETRANS;
			tp->retrans_out -= tcp_skb_pcount(skb);

			tcp_skb_mark_lost_uncond_verify(tp, skb);
			NET_INC_STATS_BH(sock_net(sk), LINUX_MIB_TCPLOSTRETRANSMIT);
		} else {
			if (before(ack_seq, new_low_seq))
				new_low_seq = ack_seq;
			cnt += tcp_skb_pcount(skb);
		}
	}

	if (tp->retrans_out)
		tp->lost_retrans_low = new_low_seq;
}

static bool tcp_check_dsack(struct sock *sk, const struct sk_buff *ack_skb,
			    struct tcp_sack_block_wire *sp, int num_sacks,
			    u32 prior_snd_una)
{
	struct tcp_sock *tp = tcp_sk(sk);
	u32 start_seq_0 = get_unaligned_be32(&sp[0].start_seq);
	u32 end_seq_0 = get_unaligned_be32(&sp[0].end_seq);
	bool dup_sack = false;

	if (before(start_seq_0, TCP_SKB_CB(ack_skb)->ack_seq)) {
		dup_sack = true;
		tcp_dsack_seen(tp);
		NET_INC_STATS_BH(sock_net(sk), LINUX_MIB_TCPDSACKRECV);
	} else if (num_sacks > 1) {
		u32 end_seq_1 = get_unaligned_be32(&sp[1].end_seq);
		u32 start_seq_1 = get_unaligned_be32(&sp[1].start_seq);

		if (!after(end_seq_0, end_seq_1) &&
		    !before(start_seq_0, start_seq_1)) {
			dup_sack = true;
			tcp_dsack_seen(tp);
			NET_INC_STATS_BH(sock_net(sk),
					LINUX_MIB_TCPDSACKOFORECV);
		}
	}

	/* D-SACK for already forgotten data... Do dumb counting. */
	if (dup_sack && tp->undo_marker && tp->undo_retrans > 0 &&
	    !after(end_seq_0, prior_snd_una) &&
	    after(end_seq_0, tp->undo_marker))
		tp->undo_retrans--;

	return dup_sack;
}

struct tcp_sacktag_state {
	int	reord;
	int	fack_count;
	long	rtt_us; /* RTT measured by SACKing never-retransmitted data */
	int	flag;
};

/* Check if skb is fully within the SACK block. In presence of GSO skbs,
 * the incoming SACK may not exactly match but we can find smaller MSS
 * aligned portion of it that matches. Therefore we might need to fragment
 * which may fail and creates some hassle (caller must handle error case
 * returns).
 *
 * FIXME: this could be merged to shift decision code
 */
static int tcp_match_skb_to_sack(struct sock *sk, struct sk_buff *skb,
				  u32 start_seq, u32 end_seq)
{
	int err;
	bool in_sack;
	unsigned int pkt_len;
	unsigned int mss;

	in_sack = !after(start_seq, TCP_SKB_CB(skb)->seq) &&
		  !before(end_seq, TCP_SKB_CB(skb)->end_seq);

	if (tcp_skb_pcount(skb) > 1 && !in_sack &&
	    after(TCP_SKB_CB(skb)->end_seq, start_seq)) {
		mss = tcp_skb_mss(skb);
		in_sack = !after(start_seq, TCP_SKB_CB(skb)->seq);

		if (!in_sack) {
			pkt_len = start_seq - TCP_SKB_CB(skb)->seq;
			if (pkt_len < mss)
				pkt_len = mss;
		} else {
			pkt_len = end_seq - TCP_SKB_CB(skb)->seq;
			if (pkt_len < mss)
				return -EINVAL;
		}

		/* Round if necessary so that SACKs cover only full MSSes
		 * and/or the remaining small portion (if present)
		 */
		if (pkt_len > mss) {
			unsigned int new_len = (pkt_len / mss) * mss;
			if (!in_sack && new_len < pkt_len) {
				new_len += mss;
				if (new_len >= skb->len)
					return 0;
			}
			pkt_len = new_len;
		}
		err = tcp_fragment(sk, skb, pkt_len, mss, GFP_ATOMIC);
		if (err < 0)
			return err;
	}

	return in_sack;
}

/* Mark the given newly-SACKed range as such, adjusting counters and hints. */
static u8 tcp_sacktag_one(struct sock *sk,
			  struct tcp_sacktag_state *state, u8 sacked,
			  u32 start_seq, u32 end_seq,
			  int dup_sack, int pcount,
			  const struct skb_mstamp *xmit_time)
{
	struct tcp_sock *tp = tcp_sk(sk);
	int fack_count = state->fack_count;

	/* Account D-SACK for retransmitted packet. */
	if (dup_sack && (sacked & TCPCB_RETRANS)) {
		if (tp->undo_marker && tp->undo_retrans > 0 &&
		    after(end_seq, tp->undo_marker))
			tp->undo_retrans--;
		if (sacked & TCPCB_SACKED_ACKED)
			state->reord = min(fack_count, state->reord);
	}

	/* Nothing to do; acked frame is about to be dropped (was ACKed). */
	if (!after(end_seq, tp->snd_una))
		return sacked;

	if (!(sacked & TCPCB_SACKED_ACKED)) {
		if (sacked & TCPCB_SACKED_RETRANS) {
			/* If the segment is not tagged as lost,
			 * we do not clear RETRANS, believing
			 * that retransmission is still in flight.
			 */
			if (sacked & TCPCB_LOST) {
				sacked &= ~(TCPCB_LOST|TCPCB_SACKED_RETRANS);
				tp->lost_out -= pcount;
				tp->retrans_out -= pcount;
			}
		} else {
			if (!(sacked & TCPCB_RETRANS)) {
				/* New sack for not retransmitted frame,
				 * which was in hole. It is reordering.
				 */
				if (before(start_seq,
					   tcp_highest_sack_seq(tp)))
					state->reord = min(fack_count,
							   state->reord);
				if (!after(end_seq, tp->high_seq))
					state->flag |= FLAG_ORIG_SACK_ACKED;
				/* Pick the earliest sequence sacked for RTT */
				if (state->rtt_us < 0) {
					struct skb_mstamp now;

					skb_mstamp_get(&now);
					state->rtt_us = skb_mstamp_us_delta(&now,
								xmit_time);
				}
			}

			if (sacked & TCPCB_LOST) {
				sacked &= ~TCPCB_LOST;
				tp->lost_out -= pcount;
			}
		}

		sacked |= TCPCB_SACKED_ACKED;
		state->flag |= FLAG_DATA_SACKED;
		tp->sacked_out += pcount;

		fack_count += pcount;

		/* Lost marker hint past SACKed? Tweak RFC3517 cnt */
		if (!tcp_is_fack(tp) && (tp->lost_skb_hint != NULL) &&
		    before(start_seq, TCP_SKB_CB(tp->lost_skb_hint)->seq))
			tp->lost_cnt_hint += pcount;

		if (fack_count > tp->fackets_out)
			tp->fackets_out = fack_count;
	}

	/* D-SACK. We can detect redundant retransmission in S|R and plain R
	 * frames and clear it. undo_retrans is decreased above, L|R frames
	 * are accounted above as well.
	 */
	if (dup_sack && (sacked & TCPCB_SACKED_RETRANS)) {
		sacked &= ~TCPCB_SACKED_RETRANS;
		tp->retrans_out -= pcount;
	}

	return sacked;
}

/* Shift newly-SACKed bytes from this skb to the immediately previous
 * already-SACKed sk_buff. Mark the newly-SACKed bytes as such.
 */
static bool tcp_shifted_skb(struct sock *sk, struct sk_buff *skb,
			    struct tcp_sacktag_state *state,
			    unsigned int pcount, int shifted, int mss,
			    bool dup_sack)
{
	struct tcp_sock *tp = tcp_sk(sk);
	struct sk_buff *prev = tcp_write_queue_prev(sk, skb);
	u32 start_seq = TCP_SKB_CB(skb)->seq;	/* start of newly-SACKed */
	u32 end_seq = start_seq + shifted;	/* end of newly-SACKed */

	BUG_ON(!pcount);

	/* Adjust counters and hints for the newly sacked sequence
	 * range but discard the return value since prev is already
	 * marked. We must tag the range first because the seq
	 * advancement below implicitly advances
	 * tcp_highest_sack_seq() when skb is highest_sack.
	 */
	tcp_sacktag_one(sk, state, TCP_SKB_CB(skb)->sacked,
			start_seq, end_seq, dup_sack, pcount,
			&skb->skb_mstamp);

	if (skb == tp->lost_skb_hint)
		tp->lost_cnt_hint += pcount;

	TCP_SKB_CB(prev)->end_seq += shifted;
	TCP_SKB_CB(skb)->seq += shifted;

	tcp_skb_pcount_add(prev, pcount);
	BUG_ON(tcp_skb_pcount(skb) < pcount);
	tcp_skb_pcount_add(skb, -pcount);

	/* When we're adding to gso_segs == 1, gso_size will be zero,
	 * in theory this shouldn't be necessary but as long as DSACK
	 * code can come after this skb later on it's better to keep
	 * setting gso_size to something.
	 */
	if (!skb_shinfo(prev)->gso_size) {
		skb_shinfo(prev)->gso_size = mss;
		skb_shinfo(prev)->gso_type = sk->sk_gso_type;
	}

	/* CHECKME: To clear or not to clear? Mimics normal skb currently */
	if (tcp_skb_pcount(skb) <= 1) {
		skb_shinfo(skb)->gso_size = 0;
		skb_shinfo(skb)->gso_type = 0;
	}

	/* Difference in this won't matter, both ACKed by the same cumul. ACK */
	TCP_SKB_CB(prev)->sacked |= (TCP_SKB_CB(skb)->sacked & TCPCB_EVER_RETRANS);

	if (skb->len > 0) {
		BUG_ON(!tcp_skb_pcount(skb));
		NET_INC_STATS_BH(sock_net(sk), LINUX_MIB_SACKSHIFTED);
		return false;
	}

	/* Whole SKB was eaten :-) */

	if (skb == tp->retransmit_skb_hint)
		tp->retransmit_skb_hint = prev;
	if (skb == tp->lost_skb_hint) {
		tp->lost_skb_hint = prev;
		tp->lost_cnt_hint -= tcp_skb_pcount(prev);
	}

	TCP_SKB_CB(prev)->tcp_flags |= TCP_SKB_CB(skb)->tcp_flags;
	if (TCP_SKB_CB(skb)->tcp_flags & TCPHDR_FIN)
		TCP_SKB_CB(prev)->end_seq++;

	if (skb == tcp_highest_sack(sk))
		tcp_advance_highest_sack(sk, skb);

	tcp_unlink_write_queue(skb, sk);
	sk_wmem_free_skb(sk, skb);

	NET_INC_STATS_BH(sock_net(sk), LINUX_MIB_SACKMERGED);

	return true;
}

/* I wish gso_size would have a bit more sane initialization than
 * something-or-zero which complicates things
 */
static int tcp_skb_seglen(const struct sk_buff *skb)
{
	return tcp_skb_pcount(skb) == 1 ? skb->len : tcp_skb_mss(skb);
}

/* Shifting pages past head area doesn't work */
static int skb_can_shift(const struct sk_buff *skb)
{
	return !skb_headlen(skb) && skb_is_nonlinear(skb);
}

/* Try collapsing SACK blocks spanning across multiple skbs to a single
 * skb.
 */
static struct sk_buff *tcp_shift_skb_data(struct sock *sk, struct sk_buff *skb,
					  struct tcp_sacktag_state *state,
					  u32 start_seq, u32 end_seq,
					  bool dup_sack)
{
	struct tcp_sock *tp = tcp_sk(sk);
	struct sk_buff *prev;
	int mss;
	int pcount = 0;
	int len;
	int in_sack;

	if (!sk_can_gso(sk))
		goto fallback;

	/* Normally R but no L won't result in plain S */
	if (!dup_sack &&
	    (TCP_SKB_CB(skb)->sacked & (TCPCB_LOST|TCPCB_SACKED_RETRANS)) == TCPCB_SACKED_RETRANS)
		goto fallback;
	if (!skb_can_shift(skb))
		goto fallback;
	/* This frame is about to be dropped (was ACKed). */
	if (!after(TCP_SKB_CB(skb)->end_seq, tp->snd_una))
		goto fallback;

	/* Can only happen with delayed DSACK + discard craziness */
	if (unlikely(skb == tcp_write_queue_head(sk)))
		goto fallback;
	prev = tcp_write_queue_prev(sk, skb);

	if ((TCP_SKB_CB(prev)->sacked & TCPCB_TAGBITS) != TCPCB_SACKED_ACKED)
		goto fallback;

	in_sack = !after(start_seq, TCP_SKB_CB(skb)->seq) &&
		  !before(end_seq, TCP_SKB_CB(skb)->end_seq);

	if (in_sack) {
		len = skb->len;
		pcount = tcp_skb_pcount(skb);
		mss = tcp_skb_seglen(skb);

		/* TODO: Fix DSACKs to not fragment already SACKed and we can
		 * drop this restriction as unnecessary
		 */
		if (mss != tcp_skb_seglen(prev))
			goto fallback;
	} else {
		if (!after(TCP_SKB_CB(skb)->end_seq, start_seq))
			goto noop;
		/* CHECKME: This is non-MSS split case only?, this will
		 * cause skipped skbs due to advancing loop btw, original
		 * has that feature too
		 */
		if (tcp_skb_pcount(skb) <= 1)
			goto noop;

		in_sack = !after(start_seq, TCP_SKB_CB(skb)->seq);
		if (!in_sack) {
			/* TODO: head merge to next could be attempted here
			 * if (!after(TCP_SKB_CB(skb)->end_seq, end_seq)),
			 * though it might not be worth of the additional hassle
			 *
			 * ...we can probably just fallback to what was done
			 * previously. We could try merging non-SACKed ones
			 * as well but it probably isn't going to buy off
			 * because later SACKs might again split them, and
			 * it would make skb timestamp tracking considerably
			 * harder problem.
			 */
			goto fallback;
		}

		len = end_seq - TCP_SKB_CB(skb)->seq;
		BUG_ON(len < 0);
		BUG_ON(len > skb->len);

		/* MSS boundaries should be honoured or else pcount will
		 * severely break even though it makes things bit trickier.
		 * Optimize common case to avoid most of the divides
		 */
		mss = tcp_skb_mss(skb);

		/* TODO: Fix DSACKs to not fragment already SACKed and we can
		 * drop this restriction as unnecessary
		 */
		if (mss != tcp_skb_seglen(prev))
			goto fallback;

		if (len == mss) {
			pcount = 1;
		} else if (len < mss) {
			goto noop;
		} else {
			pcount = len / mss;
			len = pcount * mss;
		}
	}

	/* tcp_sacktag_one() won't SACK-tag ranges below snd_una */
	if (!after(TCP_SKB_CB(skb)->seq + len, tp->snd_una))
		goto fallback;

	if (!skb_shift(prev, skb, len))
		goto fallback;
	if (!tcp_shifted_skb(sk, skb, state, pcount, len, mss, dup_sack))
		goto out;

	/* Hole filled allows collapsing with the next as well, this is very
	 * useful when hole on every nth skb pattern happens
	 */
	if (prev == tcp_write_queue_tail(sk))
		goto out;
	skb = tcp_write_queue_next(sk, prev);

	if (!skb_can_shift(skb) ||
	    (skb == tcp_send_head(sk)) ||
	    ((TCP_SKB_CB(skb)->sacked & TCPCB_TAGBITS) != TCPCB_SACKED_ACKED) ||
	    (mss != tcp_skb_seglen(skb)))
		goto out;

	len = skb->len;
	if (skb_shift(prev, skb, len)) {
		pcount += tcp_skb_pcount(skb);
		tcp_shifted_skb(sk, skb, state, tcp_skb_pcount(skb), len, mss, 0);
	}

out:
	state->fack_count += pcount;
	return prev;

noop:
	return skb;

fallback:
	NET_INC_STATS_BH(sock_net(sk), LINUX_MIB_SACKSHIFTFALLBACK);
	return NULL;
}

static struct sk_buff *tcp_sacktag_walk(struct sk_buff *skb, struct sock *sk,
					struct tcp_sack_block *next_dup,
					struct tcp_sacktag_state *state,
					u32 start_seq, u32 end_seq,
					bool dup_sack_in)
{
	struct tcp_sock *tp = tcp_sk(sk);
	struct sk_buff *tmp;

	tcp_for_write_queue_from(skb, sk) {
		int in_sack = 0;
		bool dup_sack = dup_sack_in;

		if (skb == tcp_send_head(sk))
			break;

		/* queue is in-order => we can short-circuit the walk early */
		if (!before(TCP_SKB_CB(skb)->seq, end_seq))
			break;

		if ((next_dup != NULL) &&
		    before(TCP_SKB_CB(skb)->seq, next_dup->end_seq)) {
			in_sack = tcp_match_skb_to_sack(sk, skb,
							next_dup->start_seq,
							next_dup->end_seq);
			if (in_sack > 0)
				dup_sack = true;
		}

		/* skb reference here is a bit tricky to get right, since
		 * shifting can eat and free both this skb and the next,
		 * so not even _safe variant of the loop is enough.
		 */
		if (in_sack <= 0) {
			tmp = tcp_shift_skb_data(sk, skb, state,
						 start_seq, end_seq, dup_sack);
			if (tmp != NULL) {
				if (tmp != skb) {
					skb = tmp;
					continue;
				}

				in_sack = 0;
			} else {
				in_sack = tcp_match_skb_to_sack(sk, skb,
								start_seq,
								end_seq);
			}
		}

		if (unlikely(in_sack < 0))
			break;

		if (in_sack) {
			TCP_SKB_CB(skb)->sacked =
				tcp_sacktag_one(sk,
						state,
						TCP_SKB_CB(skb)->sacked,
						TCP_SKB_CB(skb)->seq,
						TCP_SKB_CB(skb)->end_seq,
						dup_sack,
						tcp_skb_pcount(skb),
						&skb->skb_mstamp);

			if (!before(TCP_SKB_CB(skb)->seq,
				    tcp_highest_sack_seq(tp)))
				tcp_advance_highest_sack(sk, skb);
		}

		state->fack_count += tcp_skb_pcount(skb);
	}
	return skb;
}

/* Avoid all extra work that is being done by sacktag while walking in
 * a normal way
 */
static struct sk_buff *tcp_sacktag_skip(struct sk_buff *skb, struct sock *sk,
					struct tcp_sacktag_state *state,
					u32 skip_to_seq)
{
	tcp_for_write_queue_from(skb, sk) {
		if (skb == tcp_send_head(sk))
			break;

		if (after(TCP_SKB_CB(skb)->end_seq, skip_to_seq))
			break;

		state->fack_count += tcp_skb_pcount(skb);
	}
	return skb;
}

static struct sk_buff *tcp_maybe_skipping_dsack(struct sk_buff *skb,
						struct sock *sk,
						struct tcp_sack_block *next_dup,
						struct tcp_sacktag_state *state,
						u32 skip_to_seq)
{
	if (next_dup == NULL)
		return skb;

	if (before(next_dup->start_seq, skip_to_seq)) {
		skb = tcp_sacktag_skip(skb, sk, state, next_dup->start_seq);
		skb = tcp_sacktag_walk(skb, sk, NULL, state,
				       next_dup->start_seq, next_dup->end_seq,
				       1);
	}

	return skb;
}

static int tcp_sack_cache_ok(const struct tcp_sock *tp, const struct tcp_sack_block *cache)
{
	return cache < tp->recv_sack_cache + ARRAY_SIZE(tp->recv_sack_cache);
}

static int
tcp_sacktag_write_queue(struct sock *sk, const struct sk_buff *ack_skb,
			u32 prior_snd_una, long *sack_rtt_us)
{
	struct tcp_sock *tp = tcp_sk(sk);
	const unsigned char *ptr = (skb_transport_header(ack_skb) +
				    TCP_SKB_CB(ack_skb)->sacked);
	struct tcp_sack_block_wire *sp_wire = (struct tcp_sack_block_wire *)(ptr+2);
	struct tcp_sack_block sp[TCP_NUM_SACKS];
	struct tcp_sack_block *cache;
	struct tcp_sacktag_state state;
	struct sk_buff *skb;
	int num_sacks = min(TCP_NUM_SACKS, (ptr[1] - TCPOLEN_SACK_BASE) >> 3);
	int used_sacks;
	bool found_dup_sack = false;
	int i, j;
	int first_sack_index;

	state.flag = 0;
	state.reord = tp->packets_out;
	state.rtt_us = -1L;

	if (!tp->sacked_out) {
		if (WARN_ON(tp->fackets_out))
			tp->fackets_out = 0;
		tcp_highest_sack_reset(sk);
	}

	found_dup_sack = tcp_check_dsack(sk, ack_skb, sp_wire,
					 num_sacks, prior_snd_una);
	if (found_dup_sack)
		state.flag |= FLAG_DSACKING_ACK;

	/* Eliminate too old ACKs, but take into
	 * account more or less fresh ones, they can
	 * contain valid SACK info.
	 */
	if (before(TCP_SKB_CB(ack_skb)->ack_seq, prior_snd_una - tp->max_window))
		return 0;

	if (!tp->packets_out)
		goto out;

	used_sacks = 0;
	first_sack_index = 0;
	for (i = 0; i < num_sacks; i++) {
		bool dup_sack = !i && found_dup_sack;

		sp[used_sacks].start_seq = get_unaligned_be32(&sp_wire[i].start_seq);
		sp[used_sacks].end_seq = get_unaligned_be32(&sp_wire[i].end_seq);

		if (!tcp_is_sackblock_valid(tp, dup_sack,
					    sp[used_sacks].start_seq,
					    sp[used_sacks].end_seq)) {
			int mib_idx;

			if (dup_sack) {
				if (!tp->undo_marker)
					mib_idx = LINUX_MIB_TCPDSACKIGNOREDNOUNDO;
				else
					mib_idx = LINUX_MIB_TCPDSACKIGNOREDOLD;
			} else {
				/* Don't count olds caused by ACK reordering */
				if ((TCP_SKB_CB(ack_skb)->ack_seq != tp->snd_una) &&
				    !after(sp[used_sacks].end_seq, tp->snd_una))
					continue;
				mib_idx = LINUX_MIB_TCPSACKDISCARD;
			}

			NET_INC_STATS_BH(sock_net(sk), mib_idx);
			if (i == 0)
				first_sack_index = -1;
			continue;
		}

		/* Ignore very old stuff early */
		if (!after(sp[used_sacks].end_seq, prior_snd_una))
			continue;

		used_sacks++;
	}

	/* order SACK blocks to allow in order walk of the retrans queue */
	for (i = used_sacks - 1; i > 0; i--) {
		for (j = 0; j < i; j++) {
			if (after(sp[j].start_seq, sp[j + 1].start_seq)) {
				swap(sp[j], sp[j + 1]);

				/* Track where the first SACK block goes to */
				if (j == first_sack_index)
					first_sack_index = j + 1;
			}
		}
	}

	skb = tcp_write_queue_head(sk);
	state.fack_count = 0;
	i = 0;

	if (!tp->sacked_out) {
		/* It's already past, so skip checking against it */
		cache = tp->recv_sack_cache + ARRAY_SIZE(tp->recv_sack_cache);
	} else {
		cache = tp->recv_sack_cache;
		/* Skip empty blocks in at head of the cache */
		while (tcp_sack_cache_ok(tp, cache) && !cache->start_seq &&
		       !cache->end_seq)
			cache++;
	}

	while (i < used_sacks) {
		u32 start_seq = sp[i].start_seq;
		u32 end_seq = sp[i].end_seq;
		bool dup_sack = (found_dup_sack && (i == first_sack_index));
		struct tcp_sack_block *next_dup = NULL;

		if (found_dup_sack && ((i + 1) == first_sack_index))
			next_dup = &sp[i + 1];

		/* Skip too early cached blocks */
		while (tcp_sack_cache_ok(tp, cache) &&
		       !before(start_seq, cache->end_seq))
			cache++;

		/* Can skip some work by looking recv_sack_cache? */
		if (tcp_sack_cache_ok(tp, cache) && !dup_sack &&
		    after(end_seq, cache->start_seq)) {

			/* Head todo? */
			if (before(start_seq, cache->start_seq)) {
				skb = tcp_sacktag_skip(skb, sk, &state,
						       start_seq);
				skb = tcp_sacktag_walk(skb, sk, next_dup,
						       &state,
						       start_seq,
						       cache->start_seq,
						       dup_sack);
			}

			/* Rest of the block already fully processed? */
			if (!after(end_seq, cache->end_seq))
				goto advance_sp;

			skb = tcp_maybe_skipping_dsack(skb, sk, next_dup,
						       &state,
						       cache->end_seq);

			/* ...tail remains todo... */
			if (tcp_highest_sack_seq(tp) == cache->end_seq) {
				/* ...but better entrypoint exists! */
				skb = tcp_highest_sack(sk);
				if (skb == NULL)
					break;
				state.fack_count = tp->fackets_out;
				cache++;
				goto walk;
			}

			skb = tcp_sacktag_skip(skb, sk, &state, cache->end_seq);
			/* Check overlap against next cached too (past this one already) */
			cache++;
			continue;
		}

		if (!before(start_seq, tcp_highest_sack_seq(tp))) {
			skb = tcp_highest_sack(sk);
			if (skb == NULL)
				break;
			state.fack_count = tp->fackets_out;
		}
		skb = tcp_sacktag_skip(skb, sk, &state, start_seq);

walk:
		skb = tcp_sacktag_walk(skb, sk, next_dup, &state,
				       start_seq, end_seq, dup_sack);

advance_sp:
		i++;
	}

	/* Clear the head of the cache sack blocks so we can skip it next time */
	for (i = 0; i < ARRAY_SIZE(tp->recv_sack_cache) - used_sacks; i++) {
		tp->recv_sack_cache[i].start_seq = 0;
		tp->recv_sack_cache[i].end_seq = 0;
	}
	for (j = 0; j < used_sacks; j++)
		tp->recv_sack_cache[i++] = sp[j];

	tcp_mark_lost_retrans(sk);

	tcp_verify_left_out(tp);

	if ((state.reord < tp->fackets_out) &&
	    ((inet_csk(sk)->icsk_ca_state != TCP_CA_Loss) || tp->undo_marker))
		tcp_update_reordering(sk, tp->fackets_out - state.reord, 0);

out:

#if FASTRETRANS_DEBUG > 0
	WARN_ON((int)tp->sacked_out < 0);
	WARN_ON((int)tp->lost_out < 0);
	WARN_ON((int)tp->retrans_out < 0);
	WARN_ON((int)tcp_packets_in_flight(tp) < 0);
#endif
	*sack_rtt_us = state.rtt_us;
	return state.flag;
}

/* Limits sacked_out so that sum with lost_out isn't ever larger than
 * packets_out. Returns false if sacked_out adjustement wasn't necessary.
 */
static bool tcp_limit_reno_sacked(struct tcp_sock *tp)
{
	u32 holes;

	holes = max(tp->lost_out, 1U);
	holes = min(holes, tp->packets_out);

	if ((tp->sacked_out + holes) > tp->packets_out) {
		tp->sacked_out = tp->packets_out - holes;
		return true;
	}
	return false;
}

/* If we receive more dupacks than we expected counting segments
 * in assumption of absent reordering, interpret this as reordering.
 * The only another reason could be bug in receiver TCP.
 */
static void tcp_check_reno_reordering(struct sock *sk, const int addend)
{
	struct tcp_sock *tp = tcp_sk(sk);
	if (tcp_limit_reno_sacked(tp))
		tcp_update_reordering(sk, tp->packets_out + addend, 0);
}

/* Emulate SACKs for SACKless connection: account for a new dupack. */

static void tcp_add_reno_sack(struct sock *sk)
{
	struct tcp_sock *tp = tcp_sk(sk);
	tp->sacked_out++;
	tcp_check_reno_reordering(sk, 0);
	tcp_verify_left_out(tp);
}

/* Account for ACK, ACKing some data in Reno Recovery phase. */

static void tcp_remove_reno_sacks(struct sock *sk, int acked)
{
	struct tcp_sock *tp = tcp_sk(sk);

	if (acked > 0) {
		/* One ACK acked hole. The rest eat duplicate ACKs. */
		if (acked - 1 >= tp->sacked_out)
			tp->sacked_out = 0;
		else
			tp->sacked_out -= acked - 1;
	}
	tcp_check_reno_reordering(sk, acked);
	tcp_verify_left_out(tp);
}

static inline void tcp_reset_reno_sack(struct tcp_sock *tp)
{
	tp->sacked_out = 0;
}

void tcp_clear_retrans(struct tcp_sock *tp)
{
	tp->retrans_out = 0;
	tp->lost_out = 0;
	tp->undo_marker = 0;
	tp->undo_retrans = -1;
	tp->fackets_out = 0;
	tp->sacked_out = 0;
}

static inline void tcp_init_undo(struct tcp_sock *tp)
{
	tp->undo_marker = tp->snd_una;
	/* Retransmission still in flight may cause DSACKs later. */
	tp->undo_retrans = tp->retrans_out ? : -1;
}

/* Enter Loss state. If we detect SACK reneging, forget all SACK information
 * and reset tags completely, otherwise preserve SACKs. If receiver
 * dropped its ofo queue, we will know this due to reneging detection.
 */
void tcp_enter_loss(struct sock *sk)
{
	const struct inet_connection_sock *icsk = inet_csk(sk);
	struct tcp_sock *tp = tcp_sk(sk);
	struct sk_buff *skb;
	bool new_recovery = false;
	bool is_reneg;			/* is receiver reneging on SACKs? */

	/* Reduce ssthresh if it has not yet been made inside this window. */
	if (icsk->icsk_ca_state <= TCP_CA_Disorder ||
	    !after(tp->high_seq, tp->snd_una) ||
	    (icsk->icsk_ca_state == TCP_CA_Loss && !icsk->icsk_retransmits)) {
		new_recovery = true;
		tp->prior_ssthresh = tcp_current_ssthresh(sk);
		tp->snd_ssthresh = icsk->icsk_ca_ops->ssthresh(sk);
		tcp_ca_event(sk, CA_EVENT_LOSS);
		tcp_init_undo(tp);
	}
	tp->snd_cwnd	   = 1;
	tp->snd_cwnd_cnt   = 0;
	tp->snd_cwnd_stamp = tcp_time_stamp;

	tp->retrans_out = 0;
	tp->lost_out = 0;

	if (tcp_is_reno(tp))
		tcp_reset_reno_sack(tp);

	skb = tcp_write_queue_head(sk);
	is_reneg = skb && (TCP_SKB_CB(skb)->sacked & TCPCB_SACKED_ACKED);
	if (is_reneg) {
		NET_INC_STATS_BH(sock_net(sk), LINUX_MIB_TCPSACKRENEGING);
		tp->sacked_out = 0;
		tp->fackets_out = 0;
	}
	tcp_clear_all_retrans_hints(tp);

	tcp_for_write_queue(skb, sk) {
		if (skb == tcp_send_head(sk))
			break;

		TCP_SKB_CB(skb)->sacked &= (~TCPCB_TAGBITS)|TCPCB_SACKED_ACKED;
		if (!(TCP_SKB_CB(skb)->sacked&TCPCB_SACKED_ACKED) || is_reneg) {
			TCP_SKB_CB(skb)->sacked &= ~TCPCB_SACKED_ACKED;
			TCP_SKB_CB(skb)->sacked |= TCPCB_LOST;
			tp->lost_out += tcp_skb_pcount(skb);
			tp->retransmit_high = TCP_SKB_CB(skb)->end_seq;
		}
	}
	tcp_verify_left_out(tp);

	/* Timeout in disordered state after receiving substantial DUPACKs
	 * suggests that the degree of reordering is over-estimated.
	 */
	if (icsk->icsk_ca_state <= TCP_CA_Disorder &&
	    tp->sacked_out >= sysctl_tcp_reordering)
		tp->reordering = min_t(unsigned int, tp->reordering,
				       sysctl_tcp_reordering);
	tcp_set_ca_state(sk, TCP_CA_Loss);
	tp->high_seq = tp->snd_nxt;
	tcp_ecn_queue_cwr(tp);

	/* F-RTO RFC5682 sec 3.1 step 1: retransmit SND.UNA if no previous
	 * loss recovery is underway except recurring timeout(s) on
	 * the same SND.UNA (sec 3.2). Disable F-RTO on path MTU probing
	 */
	tp->frto = sysctl_tcp_frto &&
		   (new_recovery || icsk->icsk_retransmits) &&
		   !inet_csk(sk)->icsk_mtup.probe_size;
}

/* If ACK arrived pointing to a remembered SACK, it means that our
 * remembered SACKs do not reflect real state of receiver i.e.
 * receiver _host_ is heavily congested (or buggy).
 *
 * To avoid big spurious retransmission bursts due to transient SACK
 * scoreboard oddities that look like reneging, we give the receiver a
 * little time (max(RTT/2, 10ms)) to send us some more ACKs that will
 * restore sanity to the SACK scoreboard. If the apparent reneging
 * persists until this RTO then we'll clear the SACK scoreboard.
 */
static bool tcp_check_sack_reneging(struct sock *sk, int flag)
{
	if (flag & FLAG_SACK_RENEGING) {
		struct tcp_sock *tp = tcp_sk(sk);
		unsigned long delay = max(usecs_to_jiffies(tp->srtt_us >> 4),
					  msecs_to_jiffies(10));

		inet_csk_reset_xmit_timer(sk, ICSK_TIME_RETRANS,
					  delay, TCP_RTO_MAX);
		return true;
	}
	return false;
}

static inline int tcp_fackets_out(const struct tcp_sock *tp)
{
	return tcp_is_reno(tp) ? tp->sacked_out + 1 : tp->fackets_out;
}

/* Heurestics to calculate number of duplicate ACKs. There's no dupACKs
 * counter when SACK is enabled (without SACK, sacked_out is used for
 * that purpose).
 *
 * Instead, with FACK TCP uses fackets_out that includes both SACKed
 * segments up to the highest received SACK block so far and holes in
 * between them.
 *
 * With reordering, holes may still be in flight, so RFC3517 recovery
 * uses pure sacked_out (total number of SACKed segments) even though
 * it violates the RFC that uses duplicate ACKs, often these are equal
 * but when e.g. out-of-window ACKs or packet duplication occurs,
 * they differ. Since neither occurs due to loss, TCP should really
 * ignore them.
 */
static inline int tcp_dupack_heuristics(const struct tcp_sock *tp)
{
	return tcp_is_fack(tp) ? tp->fackets_out : tp->sacked_out + 1;
}

static bool tcp_pause_early_retransmit(struct sock *sk, int flag)
{
	struct tcp_sock *tp = tcp_sk(sk);
	unsigned long delay;

	/* Delay early retransmit and entering fast recovery for
	 * max(RTT/4, 2msec) unless ack has ECE mark, no RTT samples
	 * available, or RTO is scheduled to fire first.
	 */
	if (sysctl_tcp_early_retrans < 2 || sysctl_tcp_early_retrans > 3 ||
	    (flag & FLAG_ECE) || !tp->srtt_us)
		return false;

	delay = max(usecs_to_jiffies(tp->srtt_us >> 5),
		    msecs_to_jiffies(2));

	if (!time_after(inet_csk(sk)->icsk_timeout, (jiffies + delay)))
		return false;

	inet_csk_reset_xmit_timer(sk, ICSK_TIME_EARLY_RETRANS, delay,
				  TCP_RTO_MAX);
	return true;
}

/* Linux NewReno/SACK/FACK/ECN state machine.
 * --------------------------------------
 *
 * "Open"	Normal state, no dubious events, fast path.
 * "Disorder"   In all the respects it is "Open",
 *		but requires a bit more attention. It is entered when
 *		we see some SACKs or dupacks. It is split of "Open"
 *		mainly to move some processing from fast path to slow one.
 * "CWR"	CWND was reduced due to some Congestion Notification event.
 *		It can be ECN, ICMP source quench, local device congestion.
 * "Recovery"	CWND was reduced, we are fast-retransmitting.
 * "Loss"	CWND was reduced due to RTO timeout or SACK reneging.
 *
 * tcp_fastretrans_alert() is entered:
 * - each incoming ACK, if state is not "Open"
 * - when arrived ACK is unusual, namely:
 *	* SACK
 *	* Duplicate ACK.
 *	* ECN ECE.
 *
 * Counting packets in flight is pretty simple.
 *
 *	in_flight = packets_out - left_out + retrans_out
 *
 *	packets_out is SND.NXT-SND.UNA counted in packets.
 *
 *	retrans_out is number of retransmitted segments.
 *
 *	left_out is number of segments left network, but not ACKed yet.
 *
 *		left_out = sacked_out + lost_out
 *
 *     sacked_out: Packets, which arrived to receiver out of order
 *		   and hence not ACKed. With SACKs this number is simply
 *		   amount of SACKed data. Even without SACKs
 *		   it is easy to give pretty reliable estimate of this number,
 *		   counting duplicate ACKs.
 *
 *       lost_out: Packets lost by network. TCP has no explicit
 *		   "loss notification" feedback from network (for now).
 *		   It means that this number can be only _guessed_.
 *		   Actually, it is the heuristics to predict lossage that
 *		   distinguishes different algorithms.
 *
 *	F.e. after RTO, when all the queue is considered as lost,
 *	lost_out = packets_out and in_flight = retrans_out.
 *
 *		Essentially, we have now two algorithms counting
 *		lost packets.
 *
 *		FACK: It is the simplest heuristics. As soon as we decided
 *		that something is lost, we decide that _all_ not SACKed
 *		packets until the most forward SACK are lost. I.e.
 *		lost_out = fackets_out - sacked_out and left_out = fackets_out.
 *		It is absolutely correct estimate, if network does not reorder
 *		packets. And it loses any connection to reality when reordering
 *		takes place. We use FACK by default until reordering
 *		is suspected on the path to this destination.
 *
 *		NewReno: when Recovery is entered, we assume that one segment
 *		is lost (classic Reno). While we are in Recovery and
 *		a partial ACK arrives, we assume that one more packet
 *		is lost (NewReno). This heuristics are the same in NewReno
 *		and SACK.
 *
 *  Imagine, that's all! Forget about all this shamanism about CWND inflation
 *  deflation etc. CWND is real congestion window, never inflated, changes
 *  only according to classic VJ rules.
 *
 * Really tricky (and requiring careful tuning) part of algorithm
 * is hidden in functions tcp_time_to_recover() and tcp_xmit_retransmit_queue().
 * The first determines the moment _when_ we should reduce CWND and,
 * hence, slow down forward transmission. In fact, it determines the moment
 * when we decide that hole is caused by loss, rather than by a reorder.
 *
 * tcp_xmit_retransmit_queue() decides, _what_ we should retransmit to fill
 * holes, caused by lost packets.
 *
 * And the most logically complicated part of algorithm is undo
 * heuristics. We detect false retransmits due to both too early
 * fast retransmit (reordering) and underestimated RTO, analyzing
 * timestamps and D-SACKs. When we detect that some segments were
 * retransmitted by mistake and CWND reduction was wrong, we undo
 * window reduction and abort recovery phase. This logic is hidden
 * inside several functions named tcp_try_undo_<something>.
 */

/* This function decides, when we should leave Disordered state
 * and enter Recovery phase, reducing congestion window.
 *
 * Main question: may we further continue forward transmission
 * with the same cwnd?
 */
static bool tcp_time_to_recover(struct sock *sk, int flag)
{
	struct tcp_sock *tp = tcp_sk(sk);
	__u32 packets_out;

	/* Trick#1: The loss is proven. */
	if (tp->lost_out)
		return true;

	/* Not-A-Trick#2 : Classic rule... */
	if (tcp_dupack_heuristics(tp) > tp->reordering)
		return true;

	/* Trick#4: It is still not OK... But will it be useful to delay
	 * recovery more?
	 */
	packets_out = tp->packets_out;
	if (packets_out <= tp->reordering &&
	    tp->sacked_out >= max_t(__u32, packets_out/2, sysctl_tcp_reordering) &&
	    !tcp_may_send_now(sk)) {
		/* We have nothing to send. This connection is limited
		 * either by receiver window or by application.
		 */
		return true;
	}

	/* If a thin stream is detected, retransmit after first
	 * received dupack. Employ only if SACK is supported in order
	 * to avoid possible corner-case series of spurious retransmissions
	 * Use only if there are no unsent data.
	 */
	if ((tp->thin_dupack || sysctl_tcp_thin_dupack) &&
	    tcp_stream_is_thin(tp) && tcp_dupack_heuristics(tp) > 1 &&
	    tcp_is_sack(tp) && !tcp_send_head(sk))
		return true;

	/* Trick#6: TCP early retransmit, per RFC5827.  To avoid spurious
	 * retransmissions due to small network reorderings, we implement
	 * Mitigation A.3 in the RFC and delay the retransmission for a short
	 * interval if appropriate.
	 */
	if (tp->do_early_retrans && !tp->retrans_out && tp->sacked_out &&
	    (tp->packets_out >= (tp->sacked_out + 1) && tp->packets_out < 4) &&
	    !tcp_may_send_now(sk))
		return !tcp_pause_early_retransmit(sk, flag);

	return false;
}

/* Detect loss in event "A" above by marking head of queue up as lost.
 * For FACK or non-SACK(Reno) senders, the first "packets" number of segments
 * are considered lost. For RFC3517 SACK, a segment is considered lost if it
 * has at least tp->reordering SACKed seqments above it; "packets" refers to
 * the maximum SACKed segments to pass before reaching this limit.
 */
static void tcp_mark_head_lost(struct sock *sk, int packets, int mark_head)
{
	struct tcp_sock *tp = tcp_sk(sk);
	struct sk_buff *skb;
	int cnt, oldcnt;
	int err;
	unsigned int mss;
	/* Use SACK to deduce losses of new sequences sent during recovery */
	const u32 loss_high = tcp_is_sack(tp) ?  tp->snd_nxt : tp->high_seq;

	WARN_ON(packets > tp->packets_out);
	if (tp->lost_skb_hint) {
		skb = tp->lost_skb_hint;
		cnt = tp->lost_cnt_hint;
		/* Head already handled? */
		if (mark_head && skb != tcp_write_queue_head(sk))
			return;
	} else {
		skb = tcp_write_queue_head(sk);
		cnt = 0;
	}

	tcp_for_write_queue_from(skb, sk) {
		if (skb == tcp_send_head(sk))
			break;
		/* TODO: do this better */
		/* this is not the most efficient way to do this... */
		tp->lost_skb_hint = skb;
		tp->lost_cnt_hint = cnt;

		if (after(TCP_SKB_CB(skb)->end_seq, loss_high))
			break;

		oldcnt = cnt;
		if (tcp_is_fack(tp) || tcp_is_reno(tp) ||
		    (TCP_SKB_CB(skb)->sacked & TCPCB_SACKED_ACKED))
			cnt += tcp_skb_pcount(skb);

		if (cnt > packets) {
			if ((tcp_is_sack(tp) && !tcp_is_fack(tp)) ||
			    (TCP_SKB_CB(skb)->sacked & TCPCB_SACKED_ACKED) ||
			    (oldcnt >= packets))
				break;

			mss = skb_shinfo(skb)->gso_size;
			err = tcp_fragment(sk, skb, (packets - oldcnt) * mss,
					   mss, GFP_ATOMIC);
			if (err < 0)
				break;
			cnt = packets;
		}

		tcp_skb_mark_lost(tp, skb);

		if (mark_head)
			break;
	}
	tcp_verify_left_out(tp);
}

/* Account newly detected lost packet(s) */

static void tcp_update_scoreboard(struct sock *sk, int fast_rexmit)
{
	struct tcp_sock *tp = tcp_sk(sk);

	if (tcp_is_reno(tp)) {
		tcp_mark_head_lost(sk, 1, 1);
	} else if (tcp_is_fack(tp)) {
		int lost = tp->fackets_out - tp->reordering;
		if (lost <= 0)
			lost = 1;
		tcp_mark_head_lost(sk, lost, 0);
	} else {
		int sacked_upto = tp->sacked_out - tp->reordering;
		if (sacked_upto >= 0)
			tcp_mark_head_lost(sk, sacked_upto, 0);
		else if (fast_rexmit)
			tcp_mark_head_lost(sk, 1, 1);
	}
}

/* CWND moderation, preventing bursts due to too big ACKs
 * in dubious situations.
 */
static inline void tcp_moderate_cwnd(struct tcp_sock *tp)
{
	tp->snd_cwnd = min(tp->snd_cwnd,
			   tcp_packets_in_flight(tp) + tcp_max_burst(tp));
	tp->snd_cwnd_stamp = tcp_time_stamp;
}

/* Nothing was retransmitted or returned timestamp is less
 * than timestamp of the first retransmission.
 */
static inline bool tcp_packet_delayed(const struct tcp_sock *tp)
{
	return !tp->retrans_stamp ||
		(tp->rx_opt.saw_tstamp && tp->rx_opt.rcv_tsecr &&
		 before(tp->rx_opt.rcv_tsecr, tp->retrans_stamp));
}

/* Undo procedures. */

/* We can clear retrans_stamp when there are no retransmissions in the
 * window. It would seem that it is trivially available for us in
 * tp->retrans_out, however, that kind of assumptions doesn't consider
 * what will happen if errors occur when sending retransmission for the
 * second time. ...It could the that such segment has only
 * TCPCB_EVER_RETRANS set at the present time. It seems that checking
 * the head skb is enough except for some reneging corner cases that
 * are not worth the effort.
 *
 * Main reason for all this complexity is the fact that connection dying
 * time now depends on the validity of the retrans_stamp, in particular,
 * that successive retransmissions of a segment must not advance
 * retrans_stamp under any conditions.
 */
static bool tcp_any_retrans_done(const struct sock *sk)
{
	const struct tcp_sock *tp = tcp_sk(sk);
	struct sk_buff *skb;

	if (tp->retrans_out)
		return true;

	skb = tcp_write_queue_head(sk);
	if (unlikely(skb && TCP_SKB_CB(skb)->sacked & TCPCB_EVER_RETRANS))
		return true;

	return false;
}

#if FASTRETRANS_DEBUG > 1
static void DBGUNDO(struct sock *sk, const char *msg)
{
	struct tcp_sock *tp = tcp_sk(sk);
	struct inet_sock *inet = inet_sk(sk);

	if (sk->sk_family == AF_INET) {
		pr_debug("Undo %s %pI4/%u c%u l%u ss%u/%u p%u\n",
			 msg,
			 &inet->inet_daddr, ntohs(inet->inet_dport),
			 tp->snd_cwnd, tcp_left_out(tp),
			 tp->snd_ssthresh, tp->prior_ssthresh,
			 tp->packets_out);
	}
#if IS_ENABLED(CONFIG_IPV6)
	else if (sk->sk_family == AF_INET6) {
		struct ipv6_pinfo *np = inet6_sk(sk);
		pr_debug("Undo %s %pI6/%u c%u l%u ss%u/%u p%u\n",
			 msg,
			 &np->daddr, ntohs(inet->inet_dport),
			 tp->snd_cwnd, tcp_left_out(tp),
			 tp->snd_ssthresh, tp->prior_ssthresh,
			 tp->packets_out);
	}
#endif
}
#else
#define DBGUNDO(x...) do { } while (0)
#endif

static void tcp_undo_cwnd_reduction(struct sock *sk, bool unmark_loss)
{
	struct tcp_sock *tp = tcp_sk(sk);

	if (unmark_loss) {
		struct sk_buff *skb;

		tcp_for_write_queue(skb, sk) {
			if (skb == tcp_send_head(sk))
				break;
			TCP_SKB_CB(skb)->sacked &= ~TCPCB_LOST;
		}
		tp->lost_out = 0;
		tcp_clear_all_retrans_hints(tp);
	}

	if (tp->prior_ssthresh) {
		const struct inet_connection_sock *icsk = inet_csk(sk);

		if (icsk->icsk_ca_ops->undo_cwnd)
			tp->snd_cwnd = icsk->icsk_ca_ops->undo_cwnd(sk);
		else
			tp->snd_cwnd = max(tp->snd_cwnd, tp->snd_ssthresh << 1);

		if (tp->prior_ssthresh > tp->snd_ssthresh) {
			tp->snd_ssthresh = tp->prior_ssthresh;
			tcp_ecn_withdraw_cwr(tp);
		}
	} else {
		tp->snd_cwnd = max(tp->snd_cwnd, tp->snd_ssthresh);
	}
	tp->snd_cwnd_stamp = tcp_time_stamp;
	tp->undo_marker = 0;
}

static inline bool tcp_may_undo(const struct tcp_sock *tp)
{
	return tp->undo_marker && (!tp->undo_retrans || tcp_packet_delayed(tp));
}

/* People celebrate: "We love our President!" */
static bool tcp_try_undo_recovery(struct sock *sk)
{
	struct tcp_sock *tp = tcp_sk(sk);

	if (tcp_may_undo(tp)) {
		int mib_idx;

		/* Happy end! We did not retransmit anything
		 * or our original transmission succeeded.
		 */
		DBGUNDO(sk, inet_csk(sk)->icsk_ca_state == TCP_CA_Loss ? "loss" : "retrans");
		tcp_undo_cwnd_reduction(sk, false);
		if (inet_csk(sk)->icsk_ca_state == TCP_CA_Loss)
			mib_idx = LINUX_MIB_TCPLOSSUNDO;
		else
			mib_idx = LINUX_MIB_TCPFULLUNDO;

		NET_INC_STATS_BH(sock_net(sk), mib_idx);
	}
	if (tp->snd_una == tp->high_seq && tcp_is_reno(tp)) {
		/* Hold old state until something *above* high_seq
		 * is ACKed. For Reno it is MUST to prevent false
		 * fast retransmits (RFC2582). SACK TCP is safe. */
		tcp_moderate_cwnd(tp);
		if (!tcp_any_retrans_done(sk))
			tp->retrans_stamp = 0;
		return true;
	}
	tcp_set_ca_state(sk, TCP_CA_Open);
	return false;
}

/* Try to undo cwnd reduction, because D-SACKs acked all retransmitted data */
static bool tcp_try_undo_dsack(struct sock *sk)
{
	struct tcp_sock *tp = tcp_sk(sk);

	if (tp->undo_marker && !tp->undo_retrans) {
		DBGUNDO(sk, "D-SACK");
		tcp_undo_cwnd_reduction(sk, false);
		NET_INC_STATS_BH(sock_net(sk), LINUX_MIB_TCPDSACKUNDO);
		return true;
	}
	return false;
}

/* Undo during loss recovery after partial ACK or using F-RTO. */
static bool tcp_try_undo_loss(struct sock *sk, bool frto_undo)
{
	struct tcp_sock *tp = tcp_sk(sk);

	if (frto_undo || tcp_may_undo(tp)) {
		tcp_undo_cwnd_reduction(sk, true);

		DBGUNDO(sk, "partial loss");
		NET_INC_STATS_BH(sock_net(sk), LINUX_MIB_TCPLOSSUNDO);
		if (frto_undo)
			NET_INC_STATS_BH(sock_net(sk),
					 LINUX_MIB_TCPSPURIOUSRTOS);
		inet_csk(sk)->icsk_retransmits = 0;
		if (frto_undo || tcp_is_sack(tp))
			tcp_set_ca_state(sk, TCP_CA_Open);
		return true;
	}
	return false;
}

/* The cwnd reduction in CWR and Recovery use the PRR algorithm
 * https://datatracker.ietf.org/doc/draft-ietf-tcpm-proportional-rate-reduction/
 * It computes the number of packets to send (sndcnt) based on packets newly
 * delivered:
 *   1) If the packets in flight is larger than ssthresh, PRR spreads the
 *	cwnd reductions across a full RTT.
 *   2) If packets in flight is lower than ssthresh (such as due to excess
 *	losses and/or application stalls), do not perform any further cwnd
 *	reductions, but instead slow start up to ssthresh.
 */
static void tcp_init_cwnd_reduction(struct sock *sk)
{
	struct tcp_sock *tp = tcp_sk(sk);

	tp->high_seq = tp->snd_nxt;
	tp->tlp_high_seq = 0;
	tp->snd_cwnd_cnt = 0;
	tp->prior_cwnd = tp->snd_cwnd;
	tp->prr_delivered = 0;
	tp->prr_out = 0;
	tp->snd_ssthresh = inet_csk(sk)->icsk_ca_ops->ssthresh(sk);
	tcp_ecn_queue_cwr(tp);
}

static void tcp_cwnd_reduction(struct sock *sk, const int prior_unsacked,
			       int fast_rexmit)
{
	struct tcp_sock *tp = tcp_sk(sk);
	int sndcnt = 0;
	int delta = tp->snd_ssthresh - tcp_packets_in_flight(tp);
	int newly_acked_sacked = prior_unsacked -
				 (tp->packets_out - tp->sacked_out);

	tp->prr_delivered += newly_acked_sacked;
	if (tcp_packets_in_flight(tp) > tp->snd_ssthresh) {
		u64 dividend = (u64)tp->snd_ssthresh * tp->prr_delivered +
			       tp->prior_cwnd - 1;
		sndcnt = div_u64(dividend, tp->prior_cwnd) - tp->prr_out;
	} else {
		sndcnt = min_t(int, delta,
			       max_t(int, tp->prr_delivered - tp->prr_out,
				     newly_acked_sacked) + 1);
	}

	sndcnt = max(sndcnt, (fast_rexmit ? 1 : 0));
	tp->snd_cwnd = tcp_packets_in_flight(tp) + sndcnt;
}

static inline void tcp_end_cwnd_reduction(struct sock *sk)
{
	struct tcp_sock *tp = tcp_sk(sk);

	/* Reset cwnd to ssthresh in CWR or Recovery (unless it's undone) */
	if (inet_csk(sk)->icsk_ca_state == TCP_CA_CWR ||
	    (tp->undo_marker && tp->snd_ssthresh < TCP_INFINITE_SSTHRESH)) {
		tp->snd_cwnd = tp->snd_ssthresh;
		tp->snd_cwnd_stamp = tcp_time_stamp;
	}
	tcp_ca_event(sk, CA_EVENT_COMPLETE_CWR);
}

/* Enter CWR state. Disable cwnd undo since congestion is proven with ECN */
void tcp_enter_cwr(struct sock *sk)
{
	struct tcp_sock *tp = tcp_sk(sk);

	tp->prior_ssthresh = 0;
	if (inet_csk(sk)->icsk_ca_state < TCP_CA_CWR) {
		tp->undo_marker = 0;
		tcp_init_cwnd_reduction(sk);
		tcp_set_ca_state(sk, TCP_CA_CWR);
	}
}

static void tcp_try_keep_open(struct sock *sk)
{
	struct tcp_sock *tp = tcp_sk(sk);
	int state = TCP_CA_Open;

	if (tcp_left_out(tp) || tcp_any_retrans_done(sk))
		state = TCP_CA_Disorder;

	if (inet_csk(sk)->icsk_ca_state != state) {
		tcp_set_ca_state(sk, state);
		tp->high_seq = tp->snd_nxt;
	}
}

static void tcp_try_to_open(struct sock *sk, int flag, const int prior_unsacked)
{
	struct tcp_sock *tp = tcp_sk(sk);

	tcp_verify_left_out(tp);

	if (!tcp_any_retrans_done(sk))
		tp->retrans_stamp = 0;

	if (flag & FLAG_ECE)
		tcp_enter_cwr(sk);

	if (inet_csk(sk)->icsk_ca_state != TCP_CA_CWR) {
		tcp_try_keep_open(sk);
	} else {
		tcp_cwnd_reduction(sk, prior_unsacked, 0);
	}
}

static void tcp_mtup_probe_failed(struct sock *sk)
{
	struct inet_connection_sock *icsk = inet_csk(sk);

	icsk->icsk_mtup.search_high = icsk->icsk_mtup.probe_size - 1;
	icsk->icsk_mtup.probe_size = 0;
}

static void tcp_mtup_probe_success(struct sock *sk)
{
	struct tcp_sock *tp = tcp_sk(sk);
	struct inet_connection_sock *icsk = inet_csk(sk);

	/* FIXME: breaks with very large cwnd */
	tp->prior_ssthresh = tcp_current_ssthresh(sk);
	tp->snd_cwnd = tp->snd_cwnd *
		       tcp_mss_to_mtu(sk, tp->mss_cache) /
		       icsk->icsk_mtup.probe_size;
	tp->snd_cwnd_cnt = 0;
	tp->snd_cwnd_stamp = tcp_time_stamp;
	tp->snd_ssthresh = tcp_current_ssthresh(sk);

	icsk->icsk_mtup.search_low = icsk->icsk_mtup.probe_size;
	icsk->icsk_mtup.probe_size = 0;
	tcp_sync_mss(sk, icsk->icsk_pmtu_cookie);
}

/* Do a simple retransmit without using the backoff mechanisms in
 * tcp_timer. This is used for path mtu discovery.
 * The socket is already locked here.
 */
void tcp_simple_retransmit(struct sock *sk)
{
	const struct inet_connection_sock *icsk = inet_csk(sk);
	struct tcp_sock *tp = tcp_sk(sk);
	struct sk_buff *skb;
	unsigned int mss = tcp_current_mss(sk);
	u32 prior_lost = tp->lost_out;

	tcp_for_write_queue(skb, sk) {
		if (skb == tcp_send_head(sk))
			break;
		if (tcp_skb_seglen(skb) > mss &&
		    !(TCP_SKB_CB(skb)->sacked & TCPCB_SACKED_ACKED)) {
			if (TCP_SKB_CB(skb)->sacked & TCPCB_SACKED_RETRANS) {
				TCP_SKB_CB(skb)->sacked &= ~TCPCB_SACKED_RETRANS;
				tp->retrans_out -= tcp_skb_pcount(skb);
			}
			tcp_skb_mark_lost_uncond_verify(tp, skb);
		}
	}

	tcp_clear_retrans_hints_partial(tp);

	if (prior_lost == tp->lost_out)
		return;

	if (tcp_is_reno(tp))
		tcp_limit_reno_sacked(tp);

	tcp_verify_left_out(tp);

	/* Don't muck with the congestion window here.
	 * Reason is that we do not increase amount of _data_
	 * in network, but units changed and effective
	 * cwnd/ssthresh really reduced now.
	 */
	if (icsk->icsk_ca_state != TCP_CA_Loss) {
		tp->high_seq = tp->snd_nxt;
		tp->snd_ssthresh = tcp_current_ssthresh(sk);
		tp->prior_ssthresh = 0;
		tp->undo_marker = 0;
		tcp_set_ca_state(sk, TCP_CA_Loss);
	}
	tcp_xmit_retransmit_queue(sk);
}
EXPORT_SYMBOL(tcp_simple_retransmit);

static void tcp_enter_recovery(struct sock *sk, bool ece_ack)
{
	struct tcp_sock *tp = tcp_sk(sk);
	int mib_idx;

	if (tcp_is_reno(tp))
		mib_idx = LINUX_MIB_TCPRENORECOVERY;
	else
		mib_idx = LINUX_MIB_TCPSACKRECOVERY;

	NET_INC_STATS_BH(sock_net(sk), mib_idx);

	tp->prior_ssthresh = 0;
	tcp_init_undo(tp);

	if (inet_csk(sk)->icsk_ca_state < TCP_CA_CWR) {
		if (!ece_ack)
			tp->prior_ssthresh = tcp_current_ssthresh(sk);
		tcp_init_cwnd_reduction(sk);
	}
	tcp_set_ca_state(sk, TCP_CA_Recovery);
}

/* Process an ACK in CA_Loss state. Move to CA_Open if lost data are
 * recovered or spurious. Otherwise retransmits more on partial ACKs.
 */
static void tcp_process_loss(struct sock *sk, int flag, bool is_dupack)
{
	struct tcp_sock *tp = tcp_sk(sk);
	bool recovered = !before(tp->snd_una, tp->high_seq);

	if (tp->frto) { /* F-RTO RFC5682 sec 3.1 (sack enhanced version). */
		/* Step 3.b. A timeout is spurious if not all data are
		 * lost, i.e., never-retransmitted data are (s)acked.
		 */
		if (tcp_try_undo_loss(sk, flag & FLAG_ORIG_SACK_ACKED))
			return;

		if (after(tp->snd_nxt, tp->high_seq) &&
		    (flag & FLAG_DATA_SACKED || is_dupack)) {
			tp->frto = 0; /* Loss was real: 2nd part of step 3.a */
		} else if (flag & FLAG_SND_UNA_ADVANCED && !recovered) {
			tp->high_seq = tp->snd_nxt;
			__tcp_push_pending_frames(sk, tcp_current_mss(sk),
						  TCP_NAGLE_OFF);
			if (after(tp->snd_nxt, tp->high_seq))
				return; /* Step 2.b */
			tp->frto = 0;
		}
	}

	if (recovered) {
		/* F-RTO RFC5682 sec 3.1 step 2.a and 1st part of step 3.a */
		tcp_try_undo_recovery(sk);
		return;
	}
	if (tcp_is_reno(tp)) {
		/* A Reno DUPACK means new data in F-RTO step 2.b above are
		 * delivered. Lower inflight to clock out (re)tranmissions.
		 */
		if (after(tp->snd_nxt, tp->high_seq) && is_dupack)
			tcp_add_reno_sack(sk);
		else if (flag & FLAG_SND_UNA_ADVANCED)
			tcp_reset_reno_sack(tp);
	}
	if (tcp_try_undo_loss(sk, false))
		return;
	tcp_xmit_retransmit_queue(sk);
}

/* Undo during fast recovery after partial ACK. */
static bool tcp_try_undo_partial(struct sock *sk, const int acked,
				 const int prior_unsacked)
{
	struct tcp_sock *tp = tcp_sk(sk);

	if (tp->undo_marker && tcp_packet_delayed(tp)) {
		/* Plain luck! Hole if filled with delayed
		 * packet, rather than with a retransmit.
		 */
		tcp_update_reordering(sk, tcp_fackets_out(tp) + acked, 1);

		/* We are getting evidence that the reordering degree is higher
		 * than we realized. If there are no retransmits out then we
		 * can undo. Otherwise we clock out new packets but do not
		 * mark more packets lost or retransmit more.
		 */
		if (tp->retrans_out) {
			tcp_cwnd_reduction(sk, prior_unsacked, 0);
			return true;
		}

		if (!tcp_any_retrans_done(sk))
			tp->retrans_stamp = 0;

		DBGUNDO(sk, "partial recovery");
		tcp_undo_cwnd_reduction(sk, true);
		NET_INC_STATS_BH(sock_net(sk), LINUX_MIB_TCPPARTIALUNDO);
		tcp_try_keep_open(sk);
		return true;
	}
	return false;
}

/* Process an event, which can update packets-in-flight not trivially.
 * Main goal of this function is to calculate new estimate for left_out,
 * taking into account both packets sitting in receiver's buffer and
 * packets lost by network.
 *
 * Besides that it does CWND reduction, when packet loss is detected
 * and changes state of machine.
 *
 * It does _not_ decide what to send, it is made in function
 * tcp_xmit_retransmit_queue().
 */
static void tcp_fastretrans_alert(struct sock *sk, const int acked,
				  const int prior_unsacked,
				  bool is_dupack, int flag)
{
	struct inet_connection_sock *icsk = inet_csk(sk);
	struct tcp_sock *tp = tcp_sk(sk);
	bool do_lost = is_dupack || ((flag & FLAG_DATA_SACKED) &&
				    (tcp_fackets_out(tp) > tp->reordering));
	int fast_rexmit = 0;

	if (WARN_ON(!tp->packets_out && tp->sacked_out))
		tp->sacked_out = 0;
	if (WARN_ON(!tp->sacked_out && tp->fackets_out))
		tp->fackets_out = 0;

	/* Now state machine starts.
	 * A. ECE, hence prohibit cwnd undoing, the reduction is required. */
	if (flag & FLAG_ECE)
		tp->prior_ssthresh = 0;

	/* B. In all the states check for reneging SACKs. */
	if (tcp_check_sack_reneging(sk, flag))
		return;

	/* C. Check consistency of the current state. */
	tcp_verify_left_out(tp);

	/* D. Check state exit conditions. State can be terminated
	 *    when high_seq is ACKed. */
	if (icsk->icsk_ca_state == TCP_CA_Open) {
		WARN_ON(tp->retrans_out != 0);
		tp->retrans_stamp = 0;
	} else if (!before(tp->snd_una, tp->high_seq)) {
		switch (icsk->icsk_ca_state) {
		case TCP_CA_CWR:
			/* CWR is to be held something *above* high_seq
			 * is ACKed for CWR bit to reach receiver. */
			if (tp->snd_una != tp->high_seq) {
				tcp_end_cwnd_reduction(sk);
				tcp_set_ca_state(sk, TCP_CA_Open);
			}
			break;

		case TCP_CA_Recovery:
			if (tcp_is_reno(tp))
				tcp_reset_reno_sack(tp);
			if (tcp_try_undo_recovery(sk))
				return;
			tcp_end_cwnd_reduction(sk);
			break;
		}
	}

	/* E. Process state. */
	switch (icsk->icsk_ca_state) {
	case TCP_CA_Recovery:
		if (!(flag & FLAG_SND_UNA_ADVANCED)) {
			if (tcp_is_reno(tp) && is_dupack)
				tcp_add_reno_sack(sk);
		} else {
			if (tcp_try_undo_partial(sk, acked, prior_unsacked))
				return;
			/* Partial ACK arrived. Force fast retransmit. */
			do_lost = tcp_is_reno(tp) ||
				  tcp_fackets_out(tp) > tp->reordering;
		}
		if (tcp_try_undo_dsack(sk)) {
			tcp_try_keep_open(sk);
			return;
		}
		break;
	case TCP_CA_Loss:
		tcp_process_loss(sk, flag, is_dupack);
		if (icsk->icsk_ca_state != TCP_CA_Open)
			return;
		/* Fall through to processing in Open state. */
	default:
		if (tcp_is_reno(tp)) {
			if (flag & FLAG_SND_UNA_ADVANCED)
				tcp_reset_reno_sack(tp);
			if (is_dupack)
				tcp_add_reno_sack(sk);
		}

		if (icsk->icsk_ca_state <= TCP_CA_Disorder)
			tcp_try_undo_dsack(sk);

		if (!tcp_time_to_recover(sk, flag)) {
			tcp_try_to_open(sk, flag, prior_unsacked);
			return;
		}

		/* MTU probe failure: don't reduce cwnd */
		if (icsk->icsk_ca_state < TCP_CA_CWR &&
		    icsk->icsk_mtup.probe_size &&
		    tp->snd_una == tp->mtu_probe.probe_seq_start) {
			tcp_mtup_probe_failed(sk);
			/* Restores the reduction we did in tcp_mtup_probe() */
			tp->snd_cwnd++;
			tcp_simple_retransmit(sk);
			return;
		}

		/* Otherwise enter Recovery state */
		tcp_enter_recovery(sk, (flag & FLAG_ECE));
		fast_rexmit = 1;
	}

	if (do_lost)
		tcp_update_scoreboard(sk, fast_rexmit);
	tcp_cwnd_reduction(sk, prior_unsacked, fast_rexmit);
	tcp_xmit_retransmit_queue(sk);
}

static inline bool tcp_ack_update_rtt(struct sock *sk, const int flag,
				      long seq_rtt_us, long sack_rtt_us)
{
	const struct tcp_sock *tp = tcp_sk(sk);

	/* Prefer RTT measured from ACK's timing to TS-ECR. This is because
	 * broken middle-boxes or peers may corrupt TS-ECR fields. But
	 * Karn's algorithm forbids taking RTT if some retransmitted data
	 * is acked (RFC6298).
	 */
	if (flag & FLAG_RETRANS_DATA_ACKED)
		seq_rtt_us = -1L;

	if (seq_rtt_us < 0)
		seq_rtt_us = sack_rtt_us;

	/* RTTM Rule: A TSecr value received in a segment is used to
	 * update the averaged RTT measurement only if the segment
	 * acknowledges some new data, i.e., only if it advances the
	 * left edge of the send window.
	 * See draft-ietf-tcplw-high-performance-00, section 3.3.
	 */
	if (seq_rtt_us < 0 && tp->rx_opt.saw_tstamp && tp->rx_opt.rcv_tsecr &&
	    flag & FLAG_ACKED)
		seq_rtt_us = jiffies_to_usecs(tcp_time_stamp - tp->rx_opt.rcv_tsecr);

	if (seq_rtt_us < 0)
		return false;

	tcp_rtt_estimator(sk, seq_rtt_us);
	tcp_set_rto(sk);

	/* RFC6298: only reset backoff on valid RTT measurement. */
	inet_csk(sk)->icsk_backoff = 0;
	return true;
}

/* Compute time elapsed between (last) SYNACK and the ACK completing 3WHS. */
static void tcp_synack_rtt_meas(struct sock *sk, const u32 synack_stamp)
{
	struct tcp_sock *tp = tcp_sk(sk);
	long seq_rtt_us = -1L;

	if (synack_stamp && !tp->total_retrans)
		seq_rtt_us = jiffies_to_usecs(tcp_time_stamp - synack_stamp);

	/* If the ACK acks both the SYNACK and the (Fast Open'd) data packets
	 * sent in SYN_RECV, SYNACK RTT is the smooth RTT computed in tcp_ack()
	 */
	if (!tp->srtt_us)
		tcp_ack_update_rtt(sk, FLAG_SYN_ACKED, seq_rtt_us, -1L);
}

static void tcp_cong_avoid(struct sock *sk, u32 ack, u32 acked)
{
	const struct inet_connection_sock *icsk = inet_csk(sk);

	icsk->icsk_ca_ops->cong_avoid(sk, ack, acked);
	tcp_sk(sk)->snd_cwnd_stamp = tcp_time_stamp;
}

/* Restart timer after forward progress on connection.
 * RFC2988 recommends to restart timer to now+rto.
 */
void tcp_rearm_rto(struct sock *sk)
{
	const struct inet_connection_sock *icsk = inet_csk(sk);
	struct tcp_sock *tp = tcp_sk(sk);

	/* If the retrans timer is currently being used by Fast Open
	 * for SYN-ACK retrans purpose, stay put.
	 */
	if (tp->fastopen_rsk)
		return;

	if (!tp->packets_out) {
		inet_csk_clear_xmit_timer(sk, ICSK_TIME_RETRANS);
	} else {
		u32 rto = inet_csk(sk)->icsk_rto;
		/* Offset the time elapsed after installing regular RTO */
		if (icsk->icsk_pending == ICSK_TIME_EARLY_RETRANS ||
		    icsk->icsk_pending == ICSK_TIME_LOSS_PROBE) {
			struct sk_buff *skb = tcp_write_queue_head(sk);
			const u32 rto_time_stamp =
				tcp_skb_timestamp(skb) + rto;
			s32 delta = (s32)(rto_time_stamp - tcp_time_stamp);
			/* delta may not be positive if the socket is locked
			 * when the retrans timer fires and is rescheduled.
			 */
			if (delta > 0)
				rto = delta;
		}
		inet_csk_reset_xmit_timer(sk, ICSK_TIME_RETRANS, rto,
					  TCP_RTO_MAX);
	}
}

/* This function is called when the delayed ER timer fires. TCP enters
 * fast recovery and performs fast-retransmit.
 */
void tcp_resume_early_retransmit(struct sock *sk)
{
	struct tcp_sock *tp = tcp_sk(sk);

	tcp_rearm_rto(sk);

	/* Stop if ER is disabled after the delayed ER timer is scheduled */
	if (!tp->do_early_retrans)
		return;

	tcp_enter_recovery(sk, false);
	tcp_update_scoreboard(sk, 1);
	tcp_xmit_retransmit_queue(sk);
}

/* If we get here, the whole TSO packet has not been acked. */
static u32 tcp_tso_acked(struct sock *sk, struct sk_buff *skb)
{
	struct tcp_sock *tp = tcp_sk(sk);
	u32 packets_acked;

	BUG_ON(!after(TCP_SKB_CB(skb)->end_seq, tp->snd_una));

	packets_acked = tcp_skb_pcount(skb);
	if (tcp_trim_head(sk, skb, tp->snd_una - TCP_SKB_CB(skb)->seq))
		return 0;
	packets_acked -= tcp_skb_pcount(skb);

	if (packets_acked) {
		BUG_ON(tcp_skb_pcount(skb) == 0);
		BUG_ON(!before(TCP_SKB_CB(skb)->seq, TCP_SKB_CB(skb)->end_seq));
	}

	return packets_acked;
}

static void tcp_ack_tstamp(struct sock *sk, struct sk_buff *skb,
			   u32 prior_snd_una)
{
	const struct skb_shared_info *shinfo;

	/* Avoid cache line misses to get skb_shinfo() and shinfo->tx_flags */
	if (likely(!(sk->sk_tsflags & SOF_TIMESTAMPING_TX_ACK)))
		return;

	shinfo = skb_shinfo(skb);
	if ((shinfo->tx_flags & SKBTX_ACK_TSTAMP) &&
	    between(shinfo->tskey, prior_snd_una, tcp_sk(sk)->snd_una - 1))
		__skb_tstamp_tx(skb, NULL, sk, SCM_TSTAMP_ACK);
}

/* Remove acknowledged frames from the retransmission queue. If our packet
 * is before the ack sequence we can discard it as it's confirmed to have
 * arrived at the other end.
 */
static int tcp_clean_rtx_queue(struct sock *sk, int prior_fackets,
			       u32 prior_snd_una, long sack_rtt_us)
{
	const struct inet_connection_sock *icsk = inet_csk(sk);
	struct skb_mstamp first_ackt, last_ackt, now;
	struct tcp_sock *tp = tcp_sk(sk);
	u32 prior_sacked = tp->sacked_out;
	u32 reord = tp->packets_out;
	bool fully_acked = true;
	long ca_seq_rtt_us = -1L;
	long seq_rtt_us = -1L;
	struct sk_buff *skb;
	u32 pkts_acked = 0;
	bool rtt_update;
	int flag = 0;

	first_ackt.v64 = 0;

	while ((skb = tcp_write_queue_head(sk)) && skb != tcp_send_head(sk)) {
		struct tcp_skb_cb *scb = TCP_SKB_CB(skb);
		u8 sacked = scb->sacked;
		u32 acked_pcount;

		tcp_ack_tstamp(sk, skb, prior_snd_una);

		/* Determine how many packets and what bytes were acked, tso and else */
		if (after(scb->end_seq, tp->snd_una)) {
			if (tcp_skb_pcount(skb) == 1 ||
			    !after(tp->snd_una, scb->seq))
				break;

			acked_pcount = tcp_tso_acked(sk, skb);
			if (!acked_pcount)
				break;

			fully_acked = false;
		} else {
			/* Speedup tcp_unlink_write_queue() and next loop */
			prefetchw(skb->next);
			acked_pcount = tcp_skb_pcount(skb);
		}

		if (unlikely(sacked & TCPCB_RETRANS)) {
			if (sacked & TCPCB_SACKED_RETRANS)
				tp->retrans_out -= acked_pcount;
			flag |= FLAG_RETRANS_DATA_ACKED;
		} else {
			last_ackt = skb->skb_mstamp;
			WARN_ON_ONCE(last_ackt.v64 == 0);
			if (!first_ackt.v64)
				first_ackt = last_ackt;

			if (!(sacked & TCPCB_SACKED_ACKED)) {
				reord = min(pkts_acked, reord);
				if (!after(scb->end_seq, tp->high_seq))
					flag |= FLAG_ORIG_SACK_ACKED;
			}
		}

		if (sacked & TCPCB_SACKED_ACKED)
			tp->sacked_out -= acked_pcount;
		if (sacked & TCPCB_LOST)
			tp->lost_out -= acked_pcount;

		tp->packets_out -= acked_pcount;
		pkts_acked += acked_pcount;

		/* Initial outgoing SYN's get put onto the write_queue
		 * just like anything else we transmit.  It is not
		 * true data, and if we misinform our callers that
		 * this ACK acks real data, we will erroneously exit
		 * connection startup slow start one packet too
		 * quickly.  This is severely frowned upon behavior.
		 */
		if (likely(!(scb->tcp_flags & TCPHDR_SYN))) {
			flag |= FLAG_DATA_ACKED;
		} else {
			flag |= FLAG_SYN_ACKED;
			tp->retrans_stamp = 0;
		}

		if (!fully_acked)
			break;

		tcp_unlink_write_queue(skb, sk);
		sk_wmem_free_skb(sk, skb);
		if (unlikely(skb == tp->retransmit_skb_hint))
			tp->retransmit_skb_hint = NULL;
		if (unlikely(skb == tp->lost_skb_hint))
			tp->lost_skb_hint = NULL;
	}

	if (likely(between(tp->snd_up, prior_snd_una, tp->snd_una)))
		tp->snd_up = tp->snd_una;

	if (skb && (TCP_SKB_CB(skb)->sacked & TCPCB_SACKED_ACKED))
		flag |= FLAG_SACK_RENEGING;

	skb_mstamp_get(&now);
	if (likely(first_ackt.v64)) {
		seq_rtt_us = skb_mstamp_us_delta(&now, &first_ackt);
		ca_seq_rtt_us = skb_mstamp_us_delta(&now, &last_ackt);
	}

	rtt_update = tcp_ack_update_rtt(sk, flag, seq_rtt_us, sack_rtt_us);

	if (flag & FLAG_ACKED) {
		const struct tcp_congestion_ops *ca_ops
			= inet_csk(sk)->icsk_ca_ops;

		tcp_rearm_rto(sk);
		if (unlikely(icsk->icsk_mtup.probe_size &&
			     !after(tp->mtu_probe.probe_seq_end, tp->snd_una))) {
			tcp_mtup_probe_success(sk);
		}

		if (tcp_is_reno(tp)) {
			tcp_remove_reno_sacks(sk, pkts_acked);
		} else {
			int delta;

			/* Non-retransmitted hole got filled? That's reordering */
			if (reord < prior_fackets)
				tcp_update_reordering(sk, tp->fackets_out - reord, 0);

			delta = tcp_is_fack(tp) ? pkts_acked :
						  prior_sacked - tp->sacked_out;
			tp->lost_cnt_hint -= min(tp->lost_cnt_hint, delta);
		}

		tp->fackets_out -= min(pkts_acked, tp->fackets_out);

		if (ca_ops->pkts_acked)
			ca_ops->pkts_acked(sk, pkts_acked, ca_seq_rtt_us);

	} else if (skb && rtt_update && sack_rtt_us >= 0 &&
		   sack_rtt_us > skb_mstamp_us_delta(&now, &skb->skb_mstamp)) {
		/* Do not re-arm RTO if the sack RTT is measured from data sent
		 * after when the head was last (re)transmitted. Otherwise the
		 * timeout may continue to extend in loss recovery.
		 */
		tcp_rearm_rto(sk);
	}

#if FASTRETRANS_DEBUG > 0
	WARN_ON((int)tp->sacked_out < 0);
	WARN_ON((int)tp->lost_out < 0);
	WARN_ON((int)tp->retrans_out < 0);
	if (!tp->packets_out && tcp_is_sack(tp)) {
		icsk = inet_csk(sk);
		if (tp->lost_out) {
			pr_debug("Leak l=%u %d\n",
				 tp->lost_out, icsk->icsk_ca_state);
			tp->lost_out = 0;
		}
		if (tp->sacked_out) {
			pr_debug("Leak s=%u %d\n",
				 tp->sacked_out, icsk->icsk_ca_state);
			tp->sacked_out = 0;
		}
		if (tp->retrans_out) {
			pr_debug("Leak r=%u %d\n",
				 tp->retrans_out, icsk->icsk_ca_state);
			tp->retrans_out = 0;
		}
	}
#endif
	return flag;
}

static void tcp_ack_probe(struct sock *sk)
{
	const struct tcp_sock *tp = tcp_sk(sk);
	struct inet_connection_sock *icsk = inet_csk(sk);

	/* Was it a usable window open? */

	if (!after(TCP_SKB_CB(tcp_send_head(sk))->end_seq, tcp_wnd_end(tp))) {
		icsk->icsk_backoff = 0;
		inet_csk_clear_xmit_timer(sk, ICSK_TIME_PROBE0);
		/* Socket must be waked up by subsequent tcp_data_snd_check().
		 * This function is not for random using!
		 */
	} else {
		unsigned long when = inet_csk_rto_backoff(icsk, TCP_RTO_MAX);

		inet_csk_reset_xmit_timer(sk, ICSK_TIME_PROBE0,
					  when, TCP_RTO_MAX);
	}
}

static inline bool tcp_ack_is_dubious(const struct sock *sk, const int flag)
{
	return !(flag & FLAG_NOT_DUP) || (flag & FLAG_CA_ALERT) ||
		inet_csk(sk)->icsk_ca_state != TCP_CA_Open;
}

/* Decide wheather to run the increase function of congestion control. */
static inline bool tcp_may_raise_cwnd(const struct sock *sk, const int flag)
{
	if (tcp_in_cwnd_reduction(sk))
		return false;

	/* If reordering is high then always grow cwnd whenever data is
	 * delivered regardless of its ordering. Otherwise stay conservative
	 * and only grow cwnd on in-order delivery (RFC5681). A stretched ACK w/
	 * new SACK or ECE mark may first advance cwnd here and later reduce
	 * cwnd in tcp_fastretrans_alert() based on more states.
	 */
	if (tcp_sk(sk)->reordering > sysctl_tcp_reordering)
		return flag & FLAG_FORWARD_PROGRESS;

	return flag & FLAG_DATA_ACKED;
}

/* Check that window update is acceptable.
 * The function assumes that snd_una<=ack<=snd_next.
 */
static inline bool tcp_may_update_window(const struct tcp_sock *tp,
					const u32 ack, const u32 ack_seq,
					const u32 nwin)
{
	return	after(ack, tp->snd_una) ||
		after(ack_seq, tp->snd_wl1) ||
		(ack_seq == tp->snd_wl1 && nwin > tp->snd_wnd);
}

/* Update our send window.
 *
 * Window update algorithm, described in RFC793/RFC1122 (used in linux-2.2
 * and in FreeBSD. NetBSD's one is even worse.) is wrong.
 */
static int tcp_ack_update_window(struct sock *sk, const struct sk_buff *skb, u32 ack,
				 u32 ack_seq)
{
	struct tcp_sock *tp = tcp_sk(sk);
	int flag = 0;
	u32 nwin = ntohs(tcp_hdr(skb)->window);

	if (likely(!tcp_hdr(skb)->syn))
		nwin <<= tp->rx_opt.snd_wscale;

	if (tcp_may_update_window(tp, ack, ack_seq, nwin)) {
		flag |= FLAG_WIN_UPDATE;
		tcp_update_wl(tp, ack_seq);

		if (tp->snd_wnd != nwin) {
			tp->snd_wnd = nwin;

			/* Note, it is the only place, where
			 * fast path is recovered for sending TCP.
			 */
			tp->pred_flags = 0;
			tcp_fast_path_check(sk);

			if (nwin > tp->max_window) {
				tp->max_window = nwin;
				tcp_sync_mss(sk, inet_csk(sk)->icsk_pmtu_cookie);
			}
		}
	}

	tp->snd_una = ack;

	return flag;
}

/* RFC 5961 7 [ACK Throttling] */
static void tcp_send_challenge_ack(struct sock *sk)
{
	/* unprotected vars, we dont care of overwrites */
	static u32 challenge_timestamp;
	static unsigned int challenge_count;
	u32 now = jiffies / HZ;
	u32 count;

	if (now != challenge_timestamp) {
		u32 half = (sysctl_tcp_challenge_ack_limit + 1) >> 1;

		challenge_timestamp = now;
		WRITE_ONCE(challenge_count, half +
			   prandom_u32_max(sysctl_tcp_challenge_ack_limit));
	}
	count = READ_ONCE(challenge_count);
	if (count > 0) {
		WRITE_ONCE(challenge_count, count - 1);
		NET_INC_STATS_BH(sock_net(sk), LINUX_MIB_TCPCHALLENGEACK);
		tcp_send_ack(sk);
	}
}

static void tcp_store_ts_recent(struct tcp_sock *tp)
{
	tp->rx_opt.ts_recent = tp->rx_opt.rcv_tsval;
	tp->rx_opt.ts_recent_stamp = get_seconds();
}

static void tcp_replace_ts_recent(struct tcp_sock *tp, u32 seq)
{
	if (tp->rx_opt.saw_tstamp && !after(seq, tp->rcv_wup)) {
		/* PAWS bug workaround wrt. ACK frames, the PAWS discard
		 * extra check below makes sure this can only happen
		 * for pure ACK frames.  -DaveM
		 *
		 * Not only, also it occurs for expired timestamps.
		 */

		if (tcp_paws_check(&tp->rx_opt, 0))
			tcp_store_ts_recent(tp);
	}
}

/* This routine deals with acks during a TLP episode.
 * Ref: loss detection algorithm in draft-dukkipati-tcpm-tcp-loss-probe.
 */
static void tcp_process_tlp_ack(struct sock *sk, u32 ack, int flag)
{
	struct tcp_sock *tp = tcp_sk(sk);
	bool is_tlp_dupack = (ack == tp->tlp_high_seq) &&
			     !(flag & (FLAG_SND_UNA_ADVANCED |
				       FLAG_NOT_DUP | FLAG_DATA_SACKED));

	/* Mark the end of TLP episode on receiving TLP dupack or when
	 * ack is after tlp_high_seq.
	 */
	if (is_tlp_dupack) {
		tp->tlp_high_seq = 0;
		return;
	}

	if (after(ack, tp->tlp_high_seq)) {
		tp->tlp_high_seq = 0;
		/* Don't reduce cwnd if DSACK arrives for TLP retrans. */
		if (!(flag & FLAG_DSACKING_ACK)) {
			tcp_init_cwnd_reduction(sk);
			tcp_set_ca_state(sk, TCP_CA_CWR);
			tcp_end_cwnd_reduction(sk);
			tcp_try_keep_open(sk);
			NET_INC_STATS_BH(sock_net(sk),
					 LINUX_MIB_TCPLOSSPROBERECOVERY);
		}
	}
}

static inline void tcp_in_ack_event(struct sock *sk, u32 flags)
{
	const struct inet_connection_sock *icsk = inet_csk(sk);

	if (icsk->icsk_ca_ops->in_ack_event)
		icsk->icsk_ca_ops->in_ack_event(sk, flags);
}

/* This routine deals with incoming acks, but not outgoing ones. */
static int tcp_ack(struct sock *sk, const struct sk_buff *skb, int flag)
{
	struct inet_connection_sock *icsk = inet_csk(sk);
	struct tcp_sock *tp = tcp_sk(sk);
	u32 prior_snd_una = tp->snd_una;
	u32 ack_seq = TCP_SKB_CB(skb)->seq;
	u32 ack = TCP_SKB_CB(skb)->ack_seq;
	bool is_dupack = false;
	u32 prior_fackets;
	int prior_packets = tp->packets_out;
	const int prior_unsacked = tp->packets_out - tp->sacked_out;
	int acked = 0; /* Number of packets newly acked */
	long sack_rtt_us = -1L;

	/* We very likely will need to access write queue head. */
	prefetchw(sk->sk_write_queue.next);

	/* If the ack is older than previous acks
	 * then we can probably ignore it.
	 */
	if (before(ack, prior_snd_una)) {
		/* RFC 5961 5.2 [Blind Data Injection Attack].[Mitigation] */
		if (before(ack, prior_snd_una - tp->max_window)) {
			tcp_send_challenge_ack(sk);
			return -1;
		}
		goto old_ack;
	}

	/* If the ack includes data we haven't sent yet, discard
	 * this segment (RFC793 Section 3.9).
	 */
	if (after(ack, tp->snd_nxt))
		goto invalid_ack;

	if (icsk->icsk_pending == ICSK_TIME_EARLY_RETRANS ||
	    icsk->icsk_pending == ICSK_TIME_LOSS_PROBE)
		tcp_rearm_rto(sk);

	if (after(ack, prior_snd_una)) {
		flag |= FLAG_SND_UNA_ADVANCED;
		icsk->icsk_retransmits = 0;
	}

	prior_fackets = tp->fackets_out;

	/* ts_recent update must be made after we are sure that the packet
	 * is in window.
	 */
	if (flag & FLAG_UPDATE_TS_RECENT)
		tcp_replace_ts_recent(tp, TCP_SKB_CB(skb)->seq);

	if (!(flag & FLAG_SLOWPATH) && after(ack, prior_snd_una)) {
		/* Window is constant, pure forward advance.
		 * No more checks are required.
		 * Note, we use the fact that SND.UNA>=SND.WL2.
		 */
		tcp_update_wl(tp, ack_seq);
		tp->snd_una = ack;
		flag |= FLAG_WIN_UPDATE;

		tcp_in_ack_event(sk, CA_ACK_WIN_UPDATE);

		NET_INC_STATS_BH(sock_net(sk), LINUX_MIB_TCPHPACKS);
	} else {
		u32 ack_ev_flags = CA_ACK_SLOWPATH;

		if (ack_seq != TCP_SKB_CB(skb)->end_seq)
			flag |= FLAG_DATA;
		else
			NET_INC_STATS_BH(sock_net(sk), LINUX_MIB_TCPPUREACKS);

		flag |= tcp_ack_update_window(sk, skb, ack, ack_seq);

		if (TCP_SKB_CB(skb)->sacked)
			flag |= tcp_sacktag_write_queue(sk, skb, prior_snd_una,
							&sack_rtt_us);

		if (tcp_ecn_rcv_ecn_echo(tp, tcp_hdr(skb))) {
			flag |= FLAG_ECE;
			ack_ev_flags |= CA_ACK_ECE;
		}

		if (flag & FLAG_WIN_UPDATE)
			ack_ev_flags |= CA_ACK_WIN_UPDATE;

		tcp_in_ack_event(sk, ack_ev_flags);
	}

	/* We passed data and got it acked, remove any soft error
	 * log. Something worked...
	 */
	sk->sk_err_soft = 0;
	icsk->icsk_probes_out = 0;
	tp->rcv_tstamp = tcp_time_stamp;
	if (!prior_packets)
		goto no_queue;

	/* See if we can take anything off of the retransmit queue. */
	acked = tp->packets_out;
	flag |= tcp_clean_rtx_queue(sk, prior_fackets, prior_snd_una,
				    sack_rtt_us);
	acked -= tp->packets_out;

	/* Advance cwnd if state allows */
	if (tcp_may_raise_cwnd(sk, flag))
		tcp_cong_avoid(sk, ack, acked);

	if (tcp_ack_is_dubious(sk, flag)) {
		is_dupack = !(flag & (FLAG_SND_UNA_ADVANCED | FLAG_NOT_DUP));
		tcp_fastretrans_alert(sk, acked, prior_unsacked,
				      is_dupack, flag);
	}
	if (tp->tlp_high_seq)
		tcp_process_tlp_ack(sk, ack, flag);

	if ((flag & FLAG_FORWARD_PROGRESS) || !(flag & FLAG_NOT_DUP)) {
		struct dst_entry *dst = __sk_dst_get(sk);
		if (dst)
			dst_confirm(dst);
	}

	if (icsk->icsk_pending == ICSK_TIME_RETRANS)
		tcp_schedule_loss_probe(sk);
	tcp_update_pacing_rate(sk);
	return 1;

no_queue:
	/* If data was DSACKed, see if we can undo a cwnd reduction. */
	if (flag & FLAG_DSACKING_ACK)
		tcp_fastretrans_alert(sk, acked, prior_unsacked,
				      is_dupack, flag);
	/* If this ack opens up a zero window, clear backoff.  It was
	 * being used to time the probes, and is probably far higher than
	 * it needs to be for normal retransmission.
	 */
	if (tcp_send_head(sk))
		tcp_ack_probe(sk);

	if (tp->tlp_high_seq)
		tcp_process_tlp_ack(sk, ack, flag);
	return 1;

invalid_ack:
	SOCK_DEBUG(sk, "Ack %u after %u:%u\n", ack, tp->snd_una, tp->snd_nxt);
	return -1;

old_ack:
	/* If data was SACKed, tag it and see if we should send more data.
	 * If data was DSACKed, see if we can undo a cwnd reduction.
	 */
	if (TCP_SKB_CB(skb)->sacked) {
		flag |= tcp_sacktag_write_queue(sk, skb, prior_snd_una,
						&sack_rtt_us);
		tcp_fastretrans_alert(sk, acked, prior_unsacked,
				      is_dupack, flag);
	}

	SOCK_DEBUG(sk, "Ack %u before %u:%u\n", ack, tp->snd_una, tp->snd_nxt);
	return 0;
}

/* Look for tcp options. Normally only called on SYN and SYNACK packets.
 * But, this can also be called on packets in the established flow when
 * the fast version below fails.
 */
void tcp_parse_options(const struct sk_buff *skb,
		       struct tcp_options_received *opt_rx, int estab,
		       struct tcp_fastopen_cookie *foc)
{
	const unsigned char *ptr;
	const struct tcphdr *th = tcp_hdr(skb);
	int length = (th->doff * 4) - sizeof(struct tcphdr);

	ptr = (const unsigned char *)(th + 1);
	opt_rx->saw_tstamp = 0;

	while (length > 0) {
		int opcode = *ptr++;
		int opsize;

		switch (opcode) {
		case TCPOPT_EOL:
			return;
		case TCPOPT_NOP:	/* Ref: RFC 793 section 3.1 */
			length--;
			continue;
		default:
			opsize = *ptr++;
			if (opsize < 2) /* "silly options" */
				return;
			if (opsize > length)
				return;	/* don't parse partial options */
			switch (opcode) {
			case TCPOPT_MSS:
				if (opsize == TCPOLEN_MSS && th->syn && !estab) {
					u16 in_mss = get_unaligned_be16(ptr);
					if (in_mss) {
						if (opt_rx->user_mss &&
						    opt_rx->user_mss < in_mss)
							in_mss = opt_rx->user_mss;
						opt_rx->mss_clamp = in_mss;
					}
				}
				break;
			case TCPOPT_WINDOW:
				if (opsize == TCPOLEN_WINDOW && th->syn &&
				    !estab && sysctl_tcp_window_scaling) {
					__u8 snd_wscale = *(__u8 *)ptr;
					opt_rx->wscale_ok = 1;
					if (snd_wscale > 14) {
						net_info_ratelimited("%s: Illegal window scaling value %d >14 received\n",
								     __func__,
								     snd_wscale);
						snd_wscale = 14;
					}
					opt_rx->snd_wscale = snd_wscale;
				}
				break;
			case TCPOPT_TIMESTAMP:
				if ((opsize == TCPOLEN_TIMESTAMP) &&
				    ((estab && opt_rx->tstamp_ok) ||
				     (!estab && sysctl_tcp_timestamps))) {
					opt_rx->saw_tstamp = 1;
					opt_rx->rcv_tsval = get_unaligned_be32(ptr);
					opt_rx->rcv_tsecr = get_unaligned_be32(ptr + 4);
				}
				break;
			case TCPOPT_SACK_PERM:
				if (opsize == TCPOLEN_SACK_PERM && th->syn &&
				    !estab && sysctl_tcp_sack) {
					opt_rx->sack_ok = TCP_SACK_SEEN;
					tcp_sack_reset(opt_rx);
				}
				break;

			case TCPOPT_SACK:
				if ((opsize >= (TCPOLEN_SACK_BASE + TCPOLEN_SACK_PERBLOCK)) &&
				   !((opsize - TCPOLEN_SACK_BASE) % TCPOLEN_SACK_PERBLOCK) &&
				   opt_rx->sack_ok) {
					TCP_SKB_CB(skb)->sacked = (ptr - 2) - (unsigned char *)th;
				}
				break;
#ifdef CONFIG_TCP_MD5SIG
			case TCPOPT_MD5SIG:
				/*
				 * The MD5 Hash has already been
				 * checked (see tcp_v{4,6}_do_rcv()).
				 */
				break;
#endif
			case TCPOPT_EXP:
				/* Fast Open option shares code 254 using a
				 * 16 bits magic number. It's valid only in
				 * SYN or SYN-ACK with an even size.
				 */
				if (opsize < TCPOLEN_EXP_FASTOPEN_BASE ||
				    get_unaligned_be16(ptr) != TCPOPT_FASTOPEN_MAGIC ||
				    foc == NULL || !th->syn || (opsize & 1))
					break;
				foc->len = opsize - TCPOLEN_EXP_FASTOPEN_BASE;
				if (foc->len >= TCP_FASTOPEN_COOKIE_MIN &&
				    foc->len <= TCP_FASTOPEN_COOKIE_MAX)
					memcpy(foc->val, ptr + 2, foc->len);
				else if (foc->len != 0)
					foc->len = -1;
				break;

			}
			ptr += opsize-2;
			length -= opsize;
		}
	}
}
EXPORT_SYMBOL(tcp_parse_options);

static bool tcp_parse_aligned_timestamp(struct tcp_sock *tp, const struct tcphdr *th)
{
	const __be32 *ptr = (const __be32 *)(th + 1);

	if (*ptr == htonl((TCPOPT_NOP << 24) | (TCPOPT_NOP << 16)
			  | (TCPOPT_TIMESTAMP << 8) | TCPOLEN_TIMESTAMP)) {
		tp->rx_opt.saw_tstamp = 1;
		++ptr;
		tp->rx_opt.rcv_tsval = ntohl(*ptr);
		++ptr;
		if (*ptr)
			tp->rx_opt.rcv_tsecr = ntohl(*ptr) - tp->tsoffset;
		else
			tp->rx_opt.rcv_tsecr = 0;
		return true;
	}
	return false;
}

/* Fast parse options. This hopes to only see timestamps.
 * If it is wrong it falls back on tcp_parse_options().
 */
static bool tcp_fast_parse_options(const struct sk_buff *skb,
				   const struct tcphdr *th, struct tcp_sock *tp)
{
	/* In the spirit of fast parsing, compare doff directly to constant
	 * values.  Because equality is used, short doff can be ignored here.
	 */
	if (th->doff == (sizeof(*th) / 4)) {
		tp->rx_opt.saw_tstamp = 0;
		return false;
	} else if (tp->rx_opt.tstamp_ok &&
		   th->doff == ((sizeof(*th) + TCPOLEN_TSTAMP_ALIGNED) / 4)) {
		if (tcp_parse_aligned_timestamp(tp, th))
			return true;
	}

	tcp_parse_options(skb, &tp->rx_opt, 1, NULL);
	if (tp->rx_opt.saw_tstamp && tp->rx_opt.rcv_tsecr)
		tp->rx_opt.rcv_tsecr -= tp->tsoffset;

	return true;
}

#ifdef CONFIG_TCP_MD5SIG
/*
 * Parse MD5 Signature option
 */
const u8 *tcp_parse_md5sig_option(const struct tcphdr *th)
{
	int length = (th->doff << 2) - sizeof(*th);
	const u8 *ptr = (const u8 *)(th + 1);

	/* If the TCP option is too short, we can short cut */
	if (length < TCPOLEN_MD5SIG)
		return NULL;

	while (length > 0) {
		int opcode = *ptr++;
		int opsize;

		switch (opcode) {
		case TCPOPT_EOL:
			return NULL;
		case TCPOPT_NOP:
			length--;
			continue;
		default:
			opsize = *ptr++;
			if (opsize < 2 || opsize > length)
				return NULL;
			if (opcode == TCPOPT_MD5SIG)
				return opsize == TCPOLEN_MD5SIG ? ptr : NULL;
		}
		ptr += opsize - 2;
		length -= opsize;
	}
	return NULL;
}
EXPORT_SYMBOL(tcp_parse_md5sig_option);
#endif

/* Sorry, PAWS as specified is broken wrt. pure-ACKs -DaveM
 *
 * It is not fatal. If this ACK does _not_ change critical state (seqs, window)
 * it can pass through stack. So, the following predicate verifies that
 * this segment is not used for anything but congestion avoidance or
 * fast retransmit. Moreover, we even are able to eliminate most of such
 * second order effects, if we apply some small "replay" window (~RTO)
 * to timestamp space.
 *
 * All these measures still do not guarantee that we reject wrapped ACKs
 * on networks with high bandwidth, when sequence space is recycled fastly,
 * but it guarantees that such events will be very rare and do not affect
 * connection seriously. This doesn't look nice, but alas, PAWS is really
 * buggy extension.
 *
 * [ Later note. Even worse! It is buggy for segments _with_ data. RFC
 * states that events when retransmit arrives after original data are rare.
 * It is a blatant lie. VJ forgot about fast retransmit! 8)8) It is
 * the biggest problem on large power networks even with minor reordering.
 * OK, let's give it small replay window. If peer clock is even 1hz, it is safe
 * up to bandwidth of 18Gigabit/sec. 8) ]
 */

static int tcp_disordered_ack(const struct sock *sk, const struct sk_buff *skb)
{
	const struct tcp_sock *tp = tcp_sk(sk);
	const struct tcphdr *th = tcp_hdr(skb);
	u32 seq = TCP_SKB_CB(skb)->seq;
	u32 ack = TCP_SKB_CB(skb)->ack_seq;

	return (/* 1. Pure ACK with correct sequence number. */
		(th->ack && seq == TCP_SKB_CB(skb)->end_seq && seq == tp->rcv_nxt) &&

		/* 2. ... and duplicate ACK. */
		ack == tp->snd_una &&

		/* 3. ... and does not update window. */
		!tcp_may_update_window(tp, ack, seq, ntohs(th->window) << tp->rx_opt.snd_wscale) &&

		/* 4. ... and sits in replay window. */
		(s32)(tp->rx_opt.ts_recent - tp->rx_opt.rcv_tsval) <= (inet_csk(sk)->icsk_rto * 1024) / HZ);
}

static inline bool tcp_paws_discard(const struct sock *sk,
				   const struct sk_buff *skb)
{
	const struct tcp_sock *tp = tcp_sk(sk);

	return !tcp_paws_check(&tp->rx_opt, TCP_PAWS_WINDOW) &&
	       !tcp_disordered_ack(sk, skb);
}

/* Check segment sequence number for validity.
 *
 * Segment controls are considered valid, if the segment
 * fits to the window after truncation to the window. Acceptability
 * of data (and SYN, FIN, of course) is checked separately.
 * See tcp_data_queue(), for example.
 *
 * Also, controls (RST is main one) are accepted using RCV.WUP instead
 * of RCV.NXT. Peer still did not advance his SND.UNA when we
 * delayed ACK, so that hisSND.UNA<=ourRCV.WUP.
 * (borrowed from freebsd)
 */

static inline bool tcp_sequence(const struct tcp_sock *tp, u32 seq, u32 end_seq)
{
	return	!before(end_seq, tp->rcv_wup) &&
		!after(seq, tp->rcv_nxt + tcp_receive_window(tp));
}

/* When we get a reset we do this. */
void tcp_reset(struct sock *sk)
{
	/* We want the right error as BSD sees it (and indeed as we do). */
	switch (sk->sk_state) {
	case TCP_SYN_SENT:
		sk->sk_err = ECONNREFUSED;
		break;
	case TCP_CLOSE_WAIT:
		sk->sk_err = EPIPE;
		break;
	case TCP_CLOSE:
		return;
	default:
		sk->sk_err = ECONNRESET;
	}
	/* This barrier is coupled with smp_rmb() in tcp_poll() */
	smp_wmb();

	if (!sock_flag(sk, SOCK_DEAD))
		sk->sk_error_report(sk);

	tcp_done(sk);
}

/*
 * 	Process the FIN bit. This now behaves as it is supposed to work
 *	and the FIN takes effect when it is validly part of sequence
 *	space. Not before when we get holes.
 *
 *	If we are ESTABLISHED, a received fin moves us to CLOSE-WAIT
 *	(and thence onto LAST-ACK and finally, CLOSE, we never enter
 *	TIME-WAIT)
 *
 *	If we are in FINWAIT-1, a received FIN indicates simultaneous
 *	close and we go into CLOSING (and later onto TIME-WAIT)
 *
 *	If we are in FINWAIT-2, a received FIN moves us to TIME-WAIT.
 */
static void tcp_fin(struct sock *sk)
{
	struct tcp_sock *tp = tcp_sk(sk);
	const struct dst_entry *dst;

	inet_csk_schedule_ack(sk);

	sk->sk_shutdown |= RCV_SHUTDOWN;
	sock_set_flag(sk, SOCK_DONE);

	switch (sk->sk_state) {
	case TCP_SYN_RECV:
	case TCP_ESTABLISHED:
		/* Move to CLOSE_WAIT */
		tcp_set_state(sk, TCP_CLOSE_WAIT);
		dst = __sk_dst_get(sk);
		if (!dst || !dst_metric(dst, RTAX_QUICKACK))
			inet_csk(sk)->icsk_ack.pingpong = 1;
		break;

	case TCP_CLOSE_WAIT:
	case TCP_CLOSING:
		/* Received a retransmission of the FIN, do
		 * nothing.
		 */
		break;
	case TCP_LAST_ACK:
		/* RFC793: Remain in the LAST-ACK state. */
		break;

	case TCP_FIN_WAIT1:
		/* This case occurs when a simultaneous close
		 * happens, we must ack the received FIN and
		 * enter the CLOSING state.
		 */
		tcp_send_ack(sk);
		tcp_set_state(sk, TCP_CLOSING);
		break;
	case TCP_FIN_WAIT2:
		/* Received a FIN -- send ACK and enter TIME_WAIT. */
		tcp_send_ack(sk);
		tcp_time_wait(sk, TCP_TIME_WAIT, 0);
		break;
	default:
		/* Only TCP_LISTEN and TCP_CLOSE are left, in these
		 * cases we should never reach this piece of code.
		 */
		pr_err("%s: Impossible, sk->sk_state=%d\n",
		       __func__, sk->sk_state);
		break;
	}

	/* It _is_ possible, that we have something out-of-order _after_ FIN.
	 * Probably, we should reset in this case. For now drop them.
	 */
	__skb_queue_purge(&tp->out_of_order_queue);
	if (tcp_is_sack(tp))
		tcp_sack_reset(&tp->rx_opt);
	sk_mem_reclaim(sk);

	if (!sock_flag(sk, SOCK_DEAD)) {
		sk->sk_state_change(sk);

		/* Do not send POLL_HUP for half duplex close. */
		if (sk->sk_shutdown == SHUTDOWN_MASK ||
		    sk->sk_state == TCP_CLOSE)
			sk_wake_async(sk, SOCK_WAKE_WAITD, POLL_HUP);
		else
			sk_wake_async(sk, SOCK_WAKE_WAITD, POLL_IN);
	}
}

static inline bool tcp_sack_extend(struct tcp_sack_block *sp, u32 seq,
				  u32 end_seq)
{
	if (!after(seq, sp->end_seq) && !after(sp->start_seq, end_seq)) {
		if (before(seq, sp->start_seq))
			sp->start_seq = seq;
		if (after(end_seq, sp->end_seq))
			sp->end_seq = end_seq;
		return true;
	}
	return false;
}

static void tcp_dsack_set(struct sock *sk, u32 seq, u32 end_seq)
{
	struct tcp_sock *tp = tcp_sk(sk);

	if (tcp_is_sack(tp) && sysctl_tcp_dsack) {
		int mib_idx;

		if (before(seq, tp->rcv_nxt))
			mib_idx = LINUX_MIB_TCPDSACKOLDSENT;
		else
			mib_idx = LINUX_MIB_TCPDSACKOFOSENT;

		NET_INC_STATS_BH(sock_net(sk), mib_idx);

		tp->rx_opt.dsack = 1;
		tp->duplicate_sack[0].start_seq = seq;
		tp->duplicate_sack[0].end_seq = end_seq;
	}
}

static void tcp_dsack_extend(struct sock *sk, u32 seq, u32 end_seq)
{
	struct tcp_sock *tp = tcp_sk(sk);

	if (!tp->rx_opt.dsack)
		tcp_dsack_set(sk, seq, end_seq);
	else
		tcp_sack_extend(tp->duplicate_sack, seq, end_seq);
}

static void tcp_send_dupack(struct sock *sk, const struct sk_buff *skb)
{
	struct tcp_sock *tp = tcp_sk(sk);

	if (TCP_SKB_CB(skb)->end_seq != TCP_SKB_CB(skb)->seq &&
	    before(TCP_SKB_CB(skb)->seq, tp->rcv_nxt)) {
		NET_INC_STATS_BH(sock_net(sk), LINUX_MIB_DELAYEDACKLOST);
		tcp_enter_quickack_mode(sk);

		if (tcp_is_sack(tp) && sysctl_tcp_dsack) {
			u32 end_seq = TCP_SKB_CB(skb)->end_seq;

			if (after(TCP_SKB_CB(skb)->end_seq, tp->rcv_nxt))
				end_seq = tp->rcv_nxt;
			tcp_dsack_set(sk, TCP_SKB_CB(skb)->seq, end_seq);
		}
	}

	tcp_send_ack(sk);
}

/* These routines update the SACK block as out-of-order packets arrive or
 * in-order packets close up the sequence space.
 */
static void tcp_sack_maybe_coalesce(struct tcp_sock *tp)
{
	int this_sack;
	struct tcp_sack_block *sp = &tp->selective_acks[0];
	struct tcp_sack_block *swalk = sp + 1;

	/* See if the recent change to the first SACK eats into
	 * or hits the sequence space of other SACK blocks, if so coalesce.
	 */
	for (this_sack = 1; this_sack < tp->rx_opt.num_sacks;) {
		if (tcp_sack_extend(sp, swalk->start_seq, swalk->end_seq)) {
			int i;

			/* Zap SWALK, by moving every further SACK up by one slot.
			 * Decrease num_sacks.
			 */
			tp->rx_opt.num_sacks--;
			for (i = this_sack; i < tp->rx_opt.num_sacks; i++)
				sp[i] = sp[i + 1];
			continue;
		}
		this_sack++, swalk++;
	}
}

static void tcp_sack_new_ofo_skb(struct sock *sk, u32 seq, u32 end_seq)
{
	struct tcp_sock *tp = tcp_sk(sk);
	struct tcp_sack_block *sp = &tp->selective_acks[0];
	int cur_sacks = tp->rx_opt.num_sacks;
	int this_sack;

	if (!cur_sacks)
		goto new_sack;

	for (this_sack = 0; this_sack < cur_sacks; this_sack++, sp++) {
		if (tcp_sack_extend(sp, seq, end_seq)) {
			/* Rotate this_sack to the first one. */
			for (; this_sack > 0; this_sack--, sp--)
				swap(*sp, *(sp - 1));
			if (cur_sacks > 1)
				tcp_sack_maybe_coalesce(tp);
			return;
		}
	}

	/* Could not find an adjacent existing SACK, build a new one,
	 * put it at the front, and shift everyone else down.  We
	 * always know there is at least one SACK present already here.
	 *
	 * If the sack array is full, forget about the last one.
	 */
	if (this_sack >= TCP_NUM_SACKS) {
		this_sack--;
		tp->rx_opt.num_sacks--;
		sp--;
	}
	for (; this_sack > 0; this_sack--, sp--)
		*sp = *(sp - 1);

new_sack:
	/* Build the new head SACK, and we're done. */
	sp->start_seq = seq;
	sp->end_seq = end_seq;
	tp->rx_opt.num_sacks++;
}

/* RCV.NXT advances, some SACKs should be eaten. */

static void tcp_sack_remove(struct tcp_sock *tp)
{
	struct tcp_sack_block *sp = &tp->selective_acks[0];
	int num_sacks = tp->rx_opt.num_sacks;
	int this_sack;

	/* Empty ofo queue, hence, all the SACKs are eaten. Clear. */
	if (skb_queue_empty(&tp->out_of_order_queue)) {
		tp->rx_opt.num_sacks = 0;
		return;
	}

	for (this_sack = 0; this_sack < num_sacks;) {
		/* Check if the start of the sack is covered by RCV.NXT. */
		if (!before(tp->rcv_nxt, sp->start_seq)) {
			int i;

			/* RCV.NXT must cover all the block! */
			WARN_ON(before(tp->rcv_nxt, sp->end_seq));

			/* Zap this SACK, by moving forward any other SACKS. */
			for (i = this_sack+1; i < num_sacks; i++)
				tp->selective_acks[i-1] = tp->selective_acks[i];
			num_sacks--;
			continue;
		}
		this_sack++;
		sp++;
	}
	tp->rx_opt.num_sacks = num_sacks;
}

/**
 * tcp_try_coalesce - try to merge skb to prior one
 * @sk: socket
 * @to: prior buffer
 * @from: buffer to add in queue
 * @fragstolen: pointer to boolean
 *
 * Before queueing skb @from after @to, try to merge them
 * to reduce overall memory use and queue lengths, if cost is small.
 * Packets in ofo or receive queues can stay a long time.
 * Better try to coalesce them right now to avoid future collapses.
 * Returns true if caller should free @from instead of queueing it
 */
static bool tcp_try_coalesce(struct sock *sk,
			     struct sk_buff *to,
			     struct sk_buff *from,
			     bool *fragstolen)
{
	int delta;

	*fragstolen = false;

	/* Its possible this segment overlaps with prior segment in queue */
	if (TCP_SKB_CB(from)->seq != TCP_SKB_CB(to)->end_seq)
		return false;

	if (!skb_try_coalesce(to, from, fragstolen, &delta))
		return false;

	atomic_add(delta, &sk->sk_rmem_alloc);
	sk_mem_charge(sk, delta);
	NET_INC_STATS_BH(sock_net(sk), LINUX_MIB_TCPRCVCOALESCE);
	TCP_SKB_CB(to)->end_seq = TCP_SKB_CB(from)->end_seq;
	TCP_SKB_CB(to)->ack_seq = TCP_SKB_CB(from)->ack_seq;
	TCP_SKB_CB(to)->tcp_flags |= TCP_SKB_CB(from)->tcp_flags;
	return true;
}

/* This one checks to see if we can put data from the
 * out_of_order queue into the receive_queue.
 */
static void tcp_ofo_queue(struct sock *sk)
{
	struct tcp_sock *tp = tcp_sk(sk);
	__u32 dsack_high = tp->rcv_nxt;
	struct sk_buff *skb, *tail;
	bool fragstolen, eaten;

	while ((skb = skb_peek(&tp->out_of_order_queue)) != NULL) {
		if (after(TCP_SKB_CB(skb)->seq, tp->rcv_nxt))
			break;

		if (before(TCP_SKB_CB(skb)->seq, dsack_high)) {
			__u32 dsack = dsack_high;
			if (before(TCP_SKB_CB(skb)->end_seq, dsack_high))
				dsack_high = TCP_SKB_CB(skb)->end_seq;
			tcp_dsack_extend(sk, TCP_SKB_CB(skb)->seq, dsack);
		}

		__skb_unlink(skb, &tp->out_of_order_queue);
		if (!after(TCP_SKB_CB(skb)->end_seq, tp->rcv_nxt)) {
			SOCK_DEBUG(sk, "ofo packet was already received\n");
			__kfree_skb(skb);
			continue;
		}
		SOCK_DEBUG(sk, "ofo requeuing : rcv_next %X seq %X - %X\n",
			   tp->rcv_nxt, TCP_SKB_CB(skb)->seq,
			   TCP_SKB_CB(skb)->end_seq);

		tail = skb_peek_tail(&sk->sk_receive_queue);
		eaten = tail && tcp_try_coalesce(sk, tail, skb, &fragstolen);
		tp->rcv_nxt = TCP_SKB_CB(skb)->end_seq;
		if (!eaten)
			__skb_queue_tail(&sk->sk_receive_queue, skb);
		if (TCP_SKB_CB(skb)->tcp_flags & TCPHDR_FIN)
			tcp_fin(sk);
		if (eaten)
			kfree_skb_partial(skb, fragstolen);
	}
}

static bool tcp_prune_ofo_queue(struct sock *sk);
static int tcp_prune_queue(struct sock *sk);

static int tcp_try_rmem_schedule(struct sock *sk, struct sk_buff *skb,
				 unsigned int size)
{
	if (atomic_read(&sk->sk_rmem_alloc) > sk->sk_rcvbuf ||
	    !sk_rmem_schedule(sk, skb, size)) {

		if (tcp_prune_queue(sk) < 0)
			return -1;

		if (!sk_rmem_schedule(sk, skb, size)) {
			if (!tcp_prune_ofo_queue(sk))
				return -1;

			if (!sk_rmem_schedule(sk, skb, size))
				return -1;
		}
	}
	return 0;
}

static void tcp_data_queue_ofo(struct sock *sk, struct sk_buff *skb)
{
	struct tcp_sock *tp = tcp_sk(sk);
	struct sk_buff *skb1;
	u32 seq, end_seq;

	tcp_ecn_check_ce(tp, skb);

	if (unlikely(tcp_try_rmem_schedule(sk, skb, skb->truesize))) {
		NET_INC_STATS_BH(sock_net(sk), LINUX_MIB_TCPOFODROP);
		__kfree_skb(skb);
		return;
	}

	/* Disable header prediction. */
	tp->pred_flags = 0;
	inet_csk_schedule_ack(sk);

	NET_INC_STATS_BH(sock_net(sk), LINUX_MIB_TCPOFOQUEUE);
	SOCK_DEBUG(sk, "out of order segment: rcv_next %X seq %X - %X\n",
		   tp->rcv_nxt, TCP_SKB_CB(skb)->seq, TCP_SKB_CB(skb)->end_seq);

	skb1 = skb_peek_tail(&tp->out_of_order_queue);
	if (!skb1) {
		/* Initial out of order segment, build 1 SACK. */
		if (tcp_is_sack(tp)) {
			tp->rx_opt.num_sacks = 1;
			tp->selective_acks[0].start_seq = TCP_SKB_CB(skb)->seq;
			tp->selective_acks[0].end_seq =
						TCP_SKB_CB(skb)->end_seq;
		}
		__skb_queue_head(&tp->out_of_order_queue, skb);
		goto end;
	}

	seq = TCP_SKB_CB(skb)->seq;
	end_seq = TCP_SKB_CB(skb)->end_seq;

	if (seq == TCP_SKB_CB(skb1)->end_seq) {
		bool fragstolen;

		if (!tcp_try_coalesce(sk, skb1, skb, &fragstolen)) {
			__skb_queue_after(&tp->out_of_order_queue, skb1, skb);
		} else {
			tcp_grow_window(sk, skb);
			kfree_skb_partial(skb, fragstolen);
			skb = NULL;
		}

		if (!tp->rx_opt.num_sacks ||
		    tp->selective_acks[0].end_seq != seq)
			goto add_sack;

		/* Common case: data arrive in order after hole. */
		tp->selective_acks[0].end_seq = end_seq;
		goto end;
	}

	/* Find place to insert this segment. */
	while (1) {
		if (!after(TCP_SKB_CB(skb1)->seq, seq))
			break;
		if (skb_queue_is_first(&tp->out_of_order_queue, skb1)) {
			skb1 = NULL;
			break;
		}
		skb1 = skb_queue_prev(&tp->out_of_order_queue, skb1);
	}

	/* Do skb overlap to previous one? */
	if (skb1 && before(seq, TCP_SKB_CB(skb1)->end_seq)) {
		if (!after(end_seq, TCP_SKB_CB(skb1)->end_seq)) {
			/* All the bits are present. Drop. */
			NET_INC_STATS_BH(sock_net(sk), LINUX_MIB_TCPOFOMERGE);
			__kfree_skb(skb);
			skb = NULL;
			tcp_dsack_set(sk, seq, end_seq);
			goto add_sack;
		}
		if (after(seq, TCP_SKB_CB(skb1)->seq)) {
			/* Partial overlap. */
			tcp_dsack_set(sk, seq,
				      TCP_SKB_CB(skb1)->end_seq);
		} else {
			if (skb_queue_is_first(&tp->out_of_order_queue,
					       skb1))
				skb1 = NULL;
			else
				skb1 = skb_queue_prev(
					&tp->out_of_order_queue,
					skb1);
		}
	}
	if (!skb1)
		__skb_queue_head(&tp->out_of_order_queue, skb);
	else
		__skb_queue_after(&tp->out_of_order_queue, skb1, skb);

	/* And clean segments covered by new one as whole. */
	while (!skb_queue_is_last(&tp->out_of_order_queue, skb)) {
		skb1 = skb_queue_next(&tp->out_of_order_queue, skb);

		if (!after(end_seq, TCP_SKB_CB(skb1)->seq))
			break;
		if (before(end_seq, TCP_SKB_CB(skb1)->end_seq)) {
			tcp_dsack_extend(sk, TCP_SKB_CB(skb1)->seq,
					 end_seq);
			break;
		}
		__skb_unlink(skb1, &tp->out_of_order_queue);
		tcp_dsack_extend(sk, TCP_SKB_CB(skb1)->seq,
				 TCP_SKB_CB(skb1)->end_seq);
		NET_INC_STATS_BH(sock_net(sk), LINUX_MIB_TCPOFOMERGE);
		__kfree_skb(skb1);
	}

add_sack:
	if (tcp_is_sack(tp))
		tcp_sack_new_ofo_skb(sk, seq, end_seq);
end:
	if (skb) {
		tcp_grow_window(sk, skb);
		skb_set_owner_r(skb, sk);
	}
}

static int __must_check tcp_queue_rcv(struct sock *sk, struct sk_buff *skb, int hdrlen,
		  bool *fragstolen)
{
	int eaten;
	struct sk_buff *tail = skb_peek_tail(&sk->sk_receive_queue);

	__skb_pull(skb, hdrlen);
	eaten = (tail &&
		 tcp_try_coalesce(sk, tail, skb, fragstolen)) ? 1 : 0;
	tcp_sk(sk)->rcv_nxt = TCP_SKB_CB(skb)->end_seq;
	if (!eaten) {
		__skb_queue_tail(&sk->sk_receive_queue, skb);
		skb_set_owner_r(skb, sk);
	}
	return eaten;
}

int tcp_send_rcvq(struct sock *sk, struct msghdr *msg, size_t size)
{
	struct sk_buff *skb;
	int err = -ENOMEM;
	int data_len = 0;
	bool fragstolen;

	if (size == 0)
		return 0;

	if (size > PAGE_SIZE) {
		int npages = min_t(size_t, size >> PAGE_SHIFT, MAX_SKB_FRAGS);

		data_len = npages << PAGE_SHIFT;
		size = data_len + (size & ~PAGE_MASK);
	}
	skb = alloc_skb_with_frags(size - data_len, data_len,
				   PAGE_ALLOC_COSTLY_ORDER,
				   &err, sk->sk_allocation);
	if (!skb)
		goto err;

	skb_put(skb, size - data_len);
	skb->data_len = data_len;
	skb->len = size;

	if (tcp_try_rmem_schedule(sk, skb, skb->truesize))
		goto err_free;

<<<<<<< HEAD
	if (memcpy_from_msg(skb_put(skb, size), msg, size))
=======
	err = skb_copy_datagram_iovec(skb, 0, msg->msg_iov, size);
	if (err)
>>>>>>> 60917545
		goto err_free;

	TCP_SKB_CB(skb)->seq = tcp_sk(sk)->rcv_nxt;
	TCP_SKB_CB(skb)->end_seq = TCP_SKB_CB(skb)->seq + size;
	TCP_SKB_CB(skb)->ack_seq = tcp_sk(sk)->snd_una - 1;

	if (tcp_queue_rcv(sk, skb, 0, &fragstolen)) {
		WARN_ON_ONCE(fragstolen); /* should not happen */
		__kfree_skb(skb);
	}
	return size;

err_free:
	kfree_skb(skb);
err:
	return err;

}

static void tcp_data_queue(struct sock *sk, struct sk_buff *skb)
{
	struct tcp_sock *tp = tcp_sk(sk);
	int eaten = -1;
	bool fragstolen = false;

	if (TCP_SKB_CB(skb)->seq == TCP_SKB_CB(skb)->end_seq)
		goto drop;

	skb_dst_drop(skb);
	__skb_pull(skb, tcp_hdr(skb)->doff * 4);

	tcp_ecn_accept_cwr(tp, skb);

	tp->rx_opt.dsack = 0;

	/*  Queue data for delivery to the user.
	 *  Packets in sequence go to the receive queue.
	 *  Out of sequence packets to the out_of_order_queue.
	 */
	if (TCP_SKB_CB(skb)->seq == tp->rcv_nxt) {
		if (tcp_receive_window(tp) == 0)
			goto out_of_window;

		/* Ok. In sequence. In window. */
		if (tp->ucopy.task == current &&
		    tp->copied_seq == tp->rcv_nxt && tp->ucopy.len &&
		    sock_owned_by_user(sk) && !tp->urg_data) {
			int chunk = min_t(unsigned int, skb->len,
					  tp->ucopy.len);

			__set_current_state(TASK_RUNNING);

			local_bh_enable();
			if (!skb_copy_datagram_iovec(skb, 0, tp->ucopy.iov, chunk)) {
				tp->ucopy.len -= chunk;
				tp->copied_seq += chunk;
				eaten = (chunk == skb->len);
				tcp_rcv_space_adjust(sk);
			}
			local_bh_disable();
		}

		if (eaten <= 0) {
queue_and_out:
			if (eaten < 0 &&
			    tcp_try_rmem_schedule(sk, skb, skb->truesize))
				goto drop;

			eaten = tcp_queue_rcv(sk, skb, 0, &fragstolen);
		}
		tp->rcv_nxt = TCP_SKB_CB(skb)->end_seq;
		if (skb->len)
			tcp_event_data_recv(sk, skb);
		if (TCP_SKB_CB(skb)->tcp_flags & TCPHDR_FIN)
			tcp_fin(sk);

		if (!skb_queue_empty(&tp->out_of_order_queue)) {
			tcp_ofo_queue(sk);

			/* RFC2581. 4.2. SHOULD send immediate ACK, when
			 * gap in queue is filled.
			 */
			if (skb_queue_empty(&tp->out_of_order_queue))
				inet_csk(sk)->icsk_ack.pingpong = 0;
		}

		if (tp->rx_opt.num_sacks)
			tcp_sack_remove(tp);

		tcp_fast_path_check(sk);

		if (eaten > 0)
			kfree_skb_partial(skb, fragstolen);
		if (!sock_flag(sk, SOCK_DEAD))
			sk->sk_data_ready(sk);
		return;
	}

	if (!after(TCP_SKB_CB(skb)->end_seq, tp->rcv_nxt)) {
		/* A retransmit, 2nd most common case.  Force an immediate ack. */
		NET_INC_STATS_BH(sock_net(sk), LINUX_MIB_DELAYEDACKLOST);
		tcp_dsack_set(sk, TCP_SKB_CB(skb)->seq, TCP_SKB_CB(skb)->end_seq);

out_of_window:
		tcp_enter_quickack_mode(sk);
		inet_csk_schedule_ack(sk);
drop:
		__kfree_skb(skb);
		return;
	}

	/* Out of window. F.e. zero window probe. */
	if (!before(TCP_SKB_CB(skb)->seq, tp->rcv_nxt + tcp_receive_window(tp)))
		goto out_of_window;

	tcp_enter_quickack_mode(sk);

	if (before(TCP_SKB_CB(skb)->seq, tp->rcv_nxt)) {
		/* Partial packet, seq < rcv_next < end_seq */
		SOCK_DEBUG(sk, "partial packet: rcv_next %X seq %X - %X\n",
			   tp->rcv_nxt, TCP_SKB_CB(skb)->seq,
			   TCP_SKB_CB(skb)->end_seq);

		tcp_dsack_set(sk, TCP_SKB_CB(skb)->seq, tp->rcv_nxt);

		/* If window is closed, drop tail of packet. But after
		 * remembering D-SACK for its head made in previous line.
		 */
		if (!tcp_receive_window(tp))
			goto out_of_window;
		goto queue_and_out;
	}

	tcp_data_queue_ofo(sk, skb);
}

static struct sk_buff *tcp_collapse_one(struct sock *sk, struct sk_buff *skb,
					struct sk_buff_head *list)
{
	struct sk_buff *next = NULL;

	if (!skb_queue_is_last(list, skb))
		next = skb_queue_next(list, skb);

	__skb_unlink(skb, list);
	__kfree_skb(skb);
	NET_INC_STATS_BH(sock_net(sk), LINUX_MIB_TCPRCVCOLLAPSED);

	return next;
}

/* Collapse contiguous sequence of skbs head..tail with
 * sequence numbers start..end.
 *
 * If tail is NULL, this means until the end of the list.
 *
 * Segments with FIN/SYN are not collapsed (only because this
 * simplifies code)
 */
static void
tcp_collapse(struct sock *sk, struct sk_buff_head *list,
	     struct sk_buff *head, struct sk_buff *tail,
	     u32 start, u32 end)
{
	struct sk_buff *skb, *n;
	bool end_of_skbs;

	/* First, check that queue is collapsible and find
	 * the point where collapsing can be useful. */
	skb = head;
restart:
	end_of_skbs = true;
	skb_queue_walk_from_safe(list, skb, n) {
		if (skb == tail)
			break;
		/* No new bits? It is possible on ofo queue. */
		if (!before(start, TCP_SKB_CB(skb)->end_seq)) {
			skb = tcp_collapse_one(sk, skb, list);
			if (!skb)
				break;
			goto restart;
		}

		/* The first skb to collapse is:
		 * - not SYN/FIN and
		 * - bloated or contains data before "start" or
		 *   overlaps to the next one.
		 */
		if (!(TCP_SKB_CB(skb)->tcp_flags & (TCPHDR_SYN | TCPHDR_FIN)) &&
		    (tcp_win_from_space(skb->truesize) > skb->len ||
		     before(TCP_SKB_CB(skb)->seq, start))) {
			end_of_skbs = false;
			break;
		}

		if (!skb_queue_is_last(list, skb)) {
			struct sk_buff *next = skb_queue_next(list, skb);
			if (next != tail &&
			    TCP_SKB_CB(skb)->end_seq != TCP_SKB_CB(next)->seq) {
				end_of_skbs = false;
				break;
			}
		}

		/* Decided to skip this, advance start seq. */
		start = TCP_SKB_CB(skb)->end_seq;
	}
	if (end_of_skbs ||
	    (TCP_SKB_CB(skb)->tcp_flags & (TCPHDR_SYN | TCPHDR_FIN)))
		return;

	while (before(start, end)) {
		int copy = min_t(int, SKB_MAX_ORDER(0, 0), end - start);
		struct sk_buff *nskb;

		nskb = alloc_skb(copy, GFP_ATOMIC);
		if (!nskb)
			return;

		memcpy(nskb->cb, skb->cb, sizeof(skb->cb));
		TCP_SKB_CB(nskb)->seq = TCP_SKB_CB(nskb)->end_seq = start;
		__skb_queue_before(list, skb, nskb);
		skb_set_owner_r(nskb, sk);

		/* Copy data, releasing collapsed skbs. */
		while (copy > 0) {
			int offset = start - TCP_SKB_CB(skb)->seq;
			int size = TCP_SKB_CB(skb)->end_seq - start;

			BUG_ON(offset < 0);
			if (size > 0) {
				size = min(copy, size);
				if (skb_copy_bits(skb, offset, skb_put(nskb, size), size))
					BUG();
				TCP_SKB_CB(nskb)->end_seq += size;
				copy -= size;
				start += size;
			}
			if (!before(start, TCP_SKB_CB(skb)->end_seq)) {
				skb = tcp_collapse_one(sk, skb, list);
				if (!skb ||
				    skb == tail ||
				    (TCP_SKB_CB(skb)->tcp_flags & (TCPHDR_SYN | TCPHDR_FIN)))
					return;
			}
		}
	}
}

/* Collapse ofo queue. Algorithm: select contiguous sequence of skbs
 * and tcp_collapse() them until all the queue is collapsed.
 */
static void tcp_collapse_ofo_queue(struct sock *sk)
{
	struct tcp_sock *tp = tcp_sk(sk);
	struct sk_buff *skb = skb_peek(&tp->out_of_order_queue);
	struct sk_buff *head;
	u32 start, end;

	if (skb == NULL)
		return;

	start = TCP_SKB_CB(skb)->seq;
	end = TCP_SKB_CB(skb)->end_seq;
	head = skb;

	for (;;) {
		struct sk_buff *next = NULL;

		if (!skb_queue_is_last(&tp->out_of_order_queue, skb))
			next = skb_queue_next(&tp->out_of_order_queue, skb);
		skb = next;

		/* Segment is terminated when we see gap or when
		 * we are at the end of all the queue. */
		if (!skb ||
		    after(TCP_SKB_CB(skb)->seq, end) ||
		    before(TCP_SKB_CB(skb)->end_seq, start)) {
			tcp_collapse(sk, &tp->out_of_order_queue,
				     head, skb, start, end);
			head = skb;
			if (!skb)
				break;
			/* Start new segment */
			start = TCP_SKB_CB(skb)->seq;
			end = TCP_SKB_CB(skb)->end_seq;
		} else {
			if (before(TCP_SKB_CB(skb)->seq, start))
				start = TCP_SKB_CB(skb)->seq;
			if (after(TCP_SKB_CB(skb)->end_seq, end))
				end = TCP_SKB_CB(skb)->end_seq;
		}
	}
}

/*
 * Purge the out-of-order queue.
 * Return true if queue was pruned.
 */
static bool tcp_prune_ofo_queue(struct sock *sk)
{
	struct tcp_sock *tp = tcp_sk(sk);
	bool res = false;

	if (!skb_queue_empty(&tp->out_of_order_queue)) {
		NET_INC_STATS_BH(sock_net(sk), LINUX_MIB_OFOPRUNED);
		__skb_queue_purge(&tp->out_of_order_queue);

		/* Reset SACK state.  A conforming SACK implementation will
		 * do the same at a timeout based retransmit.  When a connection
		 * is in a sad state like this, we care only about integrity
		 * of the connection not performance.
		 */
		if (tp->rx_opt.sack_ok)
			tcp_sack_reset(&tp->rx_opt);
		sk_mem_reclaim(sk);
		res = true;
	}
	return res;
}

/* Reduce allocated memory if we can, trying to get
 * the socket within its memory limits again.
 *
 * Return less than zero if we should start dropping frames
 * until the socket owning process reads some of the data
 * to stabilize the situation.
 */
static int tcp_prune_queue(struct sock *sk)
{
	struct tcp_sock *tp = tcp_sk(sk);

	SOCK_DEBUG(sk, "prune_queue: c=%x\n", tp->copied_seq);

	NET_INC_STATS_BH(sock_net(sk), LINUX_MIB_PRUNECALLED);

	if (atomic_read(&sk->sk_rmem_alloc) >= sk->sk_rcvbuf)
		tcp_clamp_window(sk);
	else if (sk_under_memory_pressure(sk))
		tp->rcv_ssthresh = min(tp->rcv_ssthresh, 4U * tp->advmss);

	tcp_collapse_ofo_queue(sk);
	if (!skb_queue_empty(&sk->sk_receive_queue))
		tcp_collapse(sk, &sk->sk_receive_queue,
			     skb_peek(&sk->sk_receive_queue),
			     NULL,
			     tp->copied_seq, tp->rcv_nxt);
	sk_mem_reclaim(sk);

	if (atomic_read(&sk->sk_rmem_alloc) <= sk->sk_rcvbuf)
		return 0;

	/* Collapsing did not help, destructive actions follow.
	 * This must not ever occur. */

	tcp_prune_ofo_queue(sk);

	if (atomic_read(&sk->sk_rmem_alloc) <= sk->sk_rcvbuf)
		return 0;

	/* If we are really being abused, tell the caller to silently
	 * drop receive data on the floor.  It will get retransmitted
	 * and hopefully then we'll have sufficient space.
	 */
	NET_INC_STATS_BH(sock_net(sk), LINUX_MIB_RCVPRUNED);

	/* Massive buffer overcommit. */
	tp->pred_flags = 0;
	return -1;
}

static bool tcp_should_expand_sndbuf(const struct sock *sk)
{
	const struct tcp_sock *tp = tcp_sk(sk);

	/* If the user specified a specific send buffer setting, do
	 * not modify it.
	 */
	if (sk->sk_userlocks & SOCK_SNDBUF_LOCK)
		return false;

	/* If we are under global TCP memory pressure, do not expand.  */
	if (sk_under_memory_pressure(sk))
		return false;

	/* If we are under soft global TCP memory pressure, do not expand.  */
	if (sk_memory_allocated(sk) >= sk_prot_mem_limits(sk, 0))
		return false;

	/* If we filled the congestion window, do not expand.  */
	if (tp->packets_out >= tp->snd_cwnd)
		return false;

	return true;
}

/* When incoming ACK allowed to free some skb from write_queue,
 * we remember this event in flag SOCK_QUEUE_SHRUNK and wake up socket
 * on the exit from tcp input handler.
 *
 * PROBLEM: sndbuf expansion does not work well with largesend.
 */
static void tcp_new_space(struct sock *sk)
{
	struct tcp_sock *tp = tcp_sk(sk);

	if (tcp_should_expand_sndbuf(sk)) {
		tcp_sndbuf_expand(sk);
		tp->snd_cwnd_stamp = tcp_time_stamp;
	}

	sk->sk_write_space(sk);
}

static void tcp_check_space(struct sock *sk)
{
	if (sock_flag(sk, SOCK_QUEUE_SHRUNK)) {
		sock_reset_flag(sk, SOCK_QUEUE_SHRUNK);
		if (sk->sk_socket &&
		    test_bit(SOCK_NOSPACE, &sk->sk_socket->flags))
			tcp_new_space(sk);
	}
}

static inline void tcp_data_snd_check(struct sock *sk)
{
	tcp_push_pending_frames(sk);
	tcp_check_space(sk);
}

/*
 * Check if sending an ack is needed.
 */
static void __tcp_ack_snd_check(struct sock *sk, int ofo_possible)
{
	struct tcp_sock *tp = tcp_sk(sk);

	    /* More than one full frame received... */
	if (((tp->rcv_nxt - tp->rcv_wup) > inet_csk(sk)->icsk_ack.rcv_mss &&
	     /* ... and right edge of window advances far enough.
	      * (tcp_recvmsg() will send ACK otherwise). Or...
	      */
	     __tcp_select_window(sk) >= tp->rcv_wnd) ||
	    /* We ACK each frame or... */
	    tcp_in_quickack_mode(sk) ||
	    /* We have out of order data. */
	    (ofo_possible && skb_peek(&tp->out_of_order_queue))) {
		/* Then ack it now */
		tcp_send_ack(sk);
	} else {
		/* Else, send delayed ack. */
		tcp_send_delayed_ack(sk);
	}
}

static inline void tcp_ack_snd_check(struct sock *sk)
{
	if (!inet_csk_ack_scheduled(sk)) {
		/* We sent a data segment already. */
		return;
	}
	__tcp_ack_snd_check(sk, 1);
}

/*
 *	This routine is only called when we have urgent data
 *	signaled. Its the 'slow' part of tcp_urg. It could be
 *	moved inline now as tcp_urg is only called from one
 *	place. We handle URGent data wrong. We have to - as
 *	BSD still doesn't use the correction from RFC961.
 *	For 1003.1g we should support a new option TCP_STDURG to permit
 *	either form (or just set the sysctl tcp_stdurg).
 */

static void tcp_check_urg(struct sock *sk, const struct tcphdr *th)
{
	struct tcp_sock *tp = tcp_sk(sk);
	u32 ptr = ntohs(th->urg_ptr);

	if (ptr && !sysctl_tcp_stdurg)
		ptr--;
	ptr += ntohl(th->seq);

	/* Ignore urgent data that we've already seen and read. */
	if (after(tp->copied_seq, ptr))
		return;

	/* Do not replay urg ptr.
	 *
	 * NOTE: interesting situation not covered by specs.
	 * Misbehaving sender may send urg ptr, pointing to segment,
	 * which we already have in ofo queue. We are not able to fetch
	 * such data and will stay in TCP_URG_NOTYET until will be eaten
	 * by recvmsg(). Seems, we are not obliged to handle such wicked
	 * situations. But it is worth to think about possibility of some
	 * DoSes using some hypothetical application level deadlock.
	 */
	if (before(ptr, tp->rcv_nxt))
		return;

	/* Do we already have a newer (or duplicate) urgent pointer? */
	if (tp->urg_data && !after(ptr, tp->urg_seq))
		return;

	/* Tell the world about our new urgent pointer. */
	sk_send_sigurg(sk);

	/* We may be adding urgent data when the last byte read was
	 * urgent. To do this requires some care. We cannot just ignore
	 * tp->copied_seq since we would read the last urgent byte again
	 * as data, nor can we alter copied_seq until this data arrives
	 * or we break the semantics of SIOCATMARK (and thus sockatmark())
	 *
	 * NOTE. Double Dutch. Rendering to plain English: author of comment
	 * above did something sort of 	send("A", MSG_OOB); send("B", MSG_OOB);
	 * and expect that both A and B disappear from stream. This is _wrong_.
	 * Though this happens in BSD with high probability, this is occasional.
	 * Any application relying on this is buggy. Note also, that fix "works"
	 * only in this artificial test. Insert some normal data between A and B and we will
	 * decline of BSD again. Verdict: it is better to remove to trap
	 * buggy users.
	 */
	if (tp->urg_seq == tp->copied_seq && tp->urg_data &&
	    !sock_flag(sk, SOCK_URGINLINE) && tp->copied_seq != tp->rcv_nxt) {
		struct sk_buff *skb = skb_peek(&sk->sk_receive_queue);
		tp->copied_seq++;
		if (skb && !before(tp->copied_seq, TCP_SKB_CB(skb)->end_seq)) {
			__skb_unlink(skb, &sk->sk_receive_queue);
			__kfree_skb(skb);
		}
	}

	tp->urg_data = TCP_URG_NOTYET;
	tp->urg_seq = ptr;

	/* Disable header prediction. */
	tp->pred_flags = 0;
}

/* This is the 'fast' part of urgent handling. */
static void tcp_urg(struct sock *sk, struct sk_buff *skb, const struct tcphdr *th)
{
	struct tcp_sock *tp = tcp_sk(sk);

	/* Check if we get a new urgent pointer - normally not. */
	if (th->urg)
		tcp_check_urg(sk, th);

	/* Do we wait for any urgent data? - normally not... */
	if (tp->urg_data == TCP_URG_NOTYET) {
		u32 ptr = tp->urg_seq - ntohl(th->seq) + (th->doff * 4) -
			  th->syn;

		/* Is the urgent pointer pointing into this packet? */
		if (ptr < skb->len) {
			u8 tmp;
			if (skb_copy_bits(skb, ptr, &tmp, 1))
				BUG();
			tp->urg_data = TCP_URG_VALID | tmp;
			if (!sock_flag(sk, SOCK_DEAD))
				sk->sk_data_ready(sk);
		}
	}
}

static int tcp_copy_to_iovec(struct sock *sk, struct sk_buff *skb, int hlen)
{
	struct tcp_sock *tp = tcp_sk(sk);
	int chunk = skb->len - hlen;
	int err;

	local_bh_enable();
	if (skb_csum_unnecessary(skb))
		err = skb_copy_datagram_iovec(skb, hlen, tp->ucopy.iov, chunk);
	else
		err = skb_copy_and_csum_datagram_iovec(skb, hlen,
						       tp->ucopy.iov);

	if (!err) {
		tp->ucopy.len -= chunk;
		tp->copied_seq += chunk;
		tcp_rcv_space_adjust(sk);
	}

	local_bh_disable();
	return err;
}

static __sum16 __tcp_checksum_complete_user(struct sock *sk,
					    struct sk_buff *skb)
{
	__sum16 result;

	if (sock_owned_by_user(sk)) {
		local_bh_enable();
		result = __tcp_checksum_complete(skb);
		local_bh_disable();
	} else {
		result = __tcp_checksum_complete(skb);
	}
	return result;
}

static inline bool tcp_checksum_complete_user(struct sock *sk,
					     struct sk_buff *skb)
{
	return !skb_csum_unnecessary(skb) &&
	       __tcp_checksum_complete_user(sk, skb);
}

/* Does PAWS and seqno based validation of an incoming segment, flags will
 * play significant role here.
 */
static bool tcp_validate_incoming(struct sock *sk, struct sk_buff *skb,
				  const struct tcphdr *th, int syn_inerr)
{
	struct tcp_sock *tp = tcp_sk(sk);

	/* RFC1323: H1. Apply PAWS check first. */
	if (tcp_fast_parse_options(skb, th, tp) && tp->rx_opt.saw_tstamp &&
	    tcp_paws_discard(sk, skb)) {
		if (!th->rst) {
			NET_INC_STATS_BH(sock_net(sk), LINUX_MIB_PAWSESTABREJECTED);
			tcp_send_dupack(sk, skb);
			goto discard;
		}
		/* Reset is accepted even if it did not pass PAWS. */
	}

	/* Step 1: check sequence number */
	if (!tcp_sequence(tp, TCP_SKB_CB(skb)->seq, TCP_SKB_CB(skb)->end_seq)) {
		/* RFC793, page 37: "In all states except SYN-SENT, all reset
		 * (RST) segments are validated by checking their SEQ-fields."
		 * And page 69: "If an incoming segment is not acceptable,
		 * an acknowledgment should be sent in reply (unless the RST
		 * bit is set, if so drop the segment and return)".
		 */
		if (!th->rst) {
			if (th->syn)
				goto syn_challenge;
			tcp_send_dupack(sk, skb);
		}
		goto discard;
	}

	/* Step 2: check RST bit */
	if (th->rst) {
		/* RFC 5961 3.2 :
		 * If sequence number exactly matches RCV.NXT, then
		 *     RESET the connection
		 * else
		 *     Send a challenge ACK
		 */
		if (TCP_SKB_CB(skb)->seq == tp->rcv_nxt)
			tcp_reset(sk);
		else
			tcp_send_challenge_ack(sk);
		goto discard;
	}

	/* step 3: check security and precedence [ignored] */

	/* step 4: Check for a SYN
	 * RFC 5691 4.2 : Send a challenge ack
	 */
	if (th->syn) {
syn_challenge:
		if (syn_inerr)
			TCP_INC_STATS_BH(sock_net(sk), TCP_MIB_INERRS);
		NET_INC_STATS_BH(sock_net(sk), LINUX_MIB_TCPSYNCHALLENGE);
		tcp_send_challenge_ack(sk);
		goto discard;
	}

	return true;

discard:
	__kfree_skb(skb);
	return false;
}

/*
 *	TCP receive function for the ESTABLISHED state.
 *
 *	It is split into a fast path and a slow path. The fast path is
 * 	disabled when:
 *	- A zero window was announced from us - zero window probing
 *        is only handled properly in the slow path.
 *	- Out of order segments arrived.
 *	- Urgent data is expected.
 *	- There is no buffer space left
 *	- Unexpected TCP flags/window values/header lengths are received
 *	  (detected by checking the TCP header against pred_flags)
 *	- Data is sent in both directions. Fast path only supports pure senders
 *	  or pure receivers (this means either the sequence number or the ack
 *	  value must stay constant)
 *	- Unexpected TCP option.
 *
 *	When these conditions are not satisfied it drops into a standard
 *	receive procedure patterned after RFC793 to handle all cases.
 *	The first three cases are guaranteed by proper pred_flags setting,
 *	the rest is checked inline. Fast processing is turned on in
 *	tcp_data_queue when everything is OK.
 */
void tcp_rcv_established(struct sock *sk, struct sk_buff *skb,
			 const struct tcphdr *th, unsigned int len)
{
	struct tcp_sock *tp = tcp_sk(sk);

	if (unlikely(sk->sk_rx_dst == NULL))
		inet_csk(sk)->icsk_af_ops->sk_rx_dst_set(sk, skb);
	/*
	 *	Header prediction.
	 *	The code loosely follows the one in the famous
	 *	"30 instruction TCP receive" Van Jacobson mail.
	 *
	 *	Van's trick is to deposit buffers into socket queue
	 *	on a device interrupt, to call tcp_recv function
	 *	on the receive process context and checksum and copy
	 *	the buffer to user space. smart...
	 *
	 *	Our current scheme is not silly either but we take the
	 *	extra cost of the net_bh soft interrupt processing...
	 *	We do checksum and copy also but from device to kernel.
	 */

	tp->rx_opt.saw_tstamp = 0;

	/*	pred_flags is 0xS?10 << 16 + snd_wnd
	 *	if header_prediction is to be made
	 *	'S' will always be tp->tcp_header_len >> 2
	 *	'?' will be 0 for the fast path, otherwise pred_flags is 0 to
	 *  turn it off	(when there are holes in the receive
	 *	 space for instance)
	 *	PSH flag is ignored.
	 */

	if ((tcp_flag_word(th) & TCP_HP_BITS) == tp->pred_flags &&
	    TCP_SKB_CB(skb)->seq == tp->rcv_nxt &&
	    !after(TCP_SKB_CB(skb)->ack_seq, tp->snd_nxt)) {
		int tcp_header_len = tp->tcp_header_len;

		/* Timestamp header prediction: tcp_header_len
		 * is automatically equal to th->doff*4 due to pred_flags
		 * match.
		 */

		/* Check timestamp */
		if (tcp_header_len == sizeof(struct tcphdr) + TCPOLEN_TSTAMP_ALIGNED) {
			/* No? Slow path! */
			if (!tcp_parse_aligned_timestamp(tp, th))
				goto slow_path;

			/* If PAWS failed, check it more carefully in slow path */
			if ((s32)(tp->rx_opt.rcv_tsval - tp->rx_opt.ts_recent) < 0)
				goto slow_path;

			/* DO NOT update ts_recent here, if checksum fails
			 * and timestamp was corrupted part, it will result
			 * in a hung connection since we will drop all
			 * future packets due to the PAWS test.
			 */
		}

		if (len <= tcp_header_len) {
			/* Bulk data transfer: sender */
			if (len == tcp_header_len) {
				/* Predicted packet is in window by definition.
				 * seq == rcv_nxt and rcv_wup <= rcv_nxt.
				 * Hence, check seq<=rcv_wup reduces to:
				 */
				if (tcp_header_len ==
				    (sizeof(struct tcphdr) + TCPOLEN_TSTAMP_ALIGNED) &&
				    tp->rcv_nxt == tp->rcv_wup)
					tcp_store_ts_recent(tp);

				/* We know that such packets are checksummed
				 * on entry.
				 */
				tcp_ack(sk, skb, 0);
				__kfree_skb(skb);
				tcp_data_snd_check(sk);
				return;
			} else { /* Header too small */
				TCP_INC_STATS_BH(sock_net(sk), TCP_MIB_INERRS);
				goto discard;
			}
		} else {
			int eaten = 0;
			bool fragstolen = false;

			if (tp->ucopy.task == current &&
			    tp->copied_seq == tp->rcv_nxt &&
			    len - tcp_header_len <= tp->ucopy.len &&
			    sock_owned_by_user(sk)) {
				__set_current_state(TASK_RUNNING);

				if (!tcp_copy_to_iovec(sk, skb, tcp_header_len)) {
					/* Predicted packet is in window by definition.
					 * seq == rcv_nxt and rcv_wup <= rcv_nxt.
					 * Hence, check seq<=rcv_wup reduces to:
					 */
					if (tcp_header_len ==
					    (sizeof(struct tcphdr) +
					     TCPOLEN_TSTAMP_ALIGNED) &&
					    tp->rcv_nxt == tp->rcv_wup)
						tcp_store_ts_recent(tp);

					tcp_rcv_rtt_measure_ts(sk, skb);

					__skb_pull(skb, tcp_header_len);
					tp->rcv_nxt = TCP_SKB_CB(skb)->end_seq;
					NET_INC_STATS_BH(sock_net(sk), LINUX_MIB_TCPHPHITSTOUSER);
					eaten = 1;
				}
			}
			if (!eaten) {
				if (tcp_checksum_complete_user(sk, skb))
					goto csum_error;

				if ((int)skb->truesize > sk->sk_forward_alloc)
					goto step5;

				/* Predicted packet is in window by definition.
				 * seq == rcv_nxt and rcv_wup <= rcv_nxt.
				 * Hence, check seq<=rcv_wup reduces to:
				 */
				if (tcp_header_len ==
				    (sizeof(struct tcphdr) + TCPOLEN_TSTAMP_ALIGNED) &&
				    tp->rcv_nxt == tp->rcv_wup)
					tcp_store_ts_recent(tp);

				tcp_rcv_rtt_measure_ts(sk, skb);

				NET_INC_STATS_BH(sock_net(sk), LINUX_MIB_TCPHPHITS);

				/* Bulk data transfer: receiver */
				eaten = tcp_queue_rcv(sk, skb, tcp_header_len,
						      &fragstolen);
			}

			tcp_event_data_recv(sk, skb);

			if (TCP_SKB_CB(skb)->ack_seq != tp->snd_una) {
				/* Well, only one small jumplet in fast path... */
				tcp_ack(sk, skb, FLAG_DATA);
				tcp_data_snd_check(sk);
				if (!inet_csk_ack_scheduled(sk))
					goto no_ack;
			}

			__tcp_ack_snd_check(sk, 0);
no_ack:
			if (eaten)
				kfree_skb_partial(skb, fragstolen);
			sk->sk_data_ready(sk);
			return;
		}
	}

slow_path:
	if (len < (th->doff << 2) || tcp_checksum_complete_user(sk, skb))
		goto csum_error;

	if (!th->ack && !th->rst && !th->syn)
		goto discard;

	/*
	 *	Standard slow path.
	 */

	if (!tcp_validate_incoming(sk, skb, th, 1))
		return;

step5:
	if (tcp_ack(sk, skb, FLAG_SLOWPATH | FLAG_UPDATE_TS_RECENT) < 0)
		goto discard;

	tcp_rcv_rtt_measure_ts(sk, skb);

	/* Process urgent data. */
	tcp_urg(sk, skb, th);

	/* step 7: process the segment text */
	tcp_data_queue(sk, skb);

	tcp_data_snd_check(sk);
	tcp_ack_snd_check(sk);
	return;

csum_error:
	TCP_INC_STATS_BH(sock_net(sk), TCP_MIB_CSUMERRORS);
	TCP_INC_STATS_BH(sock_net(sk), TCP_MIB_INERRS);

discard:
	__kfree_skb(skb);
}
EXPORT_SYMBOL(tcp_rcv_established);

void tcp_finish_connect(struct sock *sk, struct sk_buff *skb)
{
	struct tcp_sock *tp = tcp_sk(sk);
	struct inet_connection_sock *icsk = inet_csk(sk);

	tcp_set_state(sk, TCP_ESTABLISHED);

	if (skb != NULL) {
		icsk->icsk_af_ops->sk_rx_dst_set(sk, skb);
		security_inet_conn_established(sk, skb);
	}

	/* Make sure socket is routed, for correct metrics.  */
	icsk->icsk_af_ops->rebuild_header(sk);

	tcp_init_metrics(sk);

	tcp_init_congestion_control(sk);

	/* Prevent spurious tcp_cwnd_restart() on first data
	 * packet.
	 */
	tp->lsndtime = tcp_time_stamp;

	tcp_init_buffer_space(sk);

	if (sock_flag(sk, SOCK_KEEPOPEN))
		inet_csk_reset_keepalive_timer(sk, keepalive_time_when(tp));

	if (!tp->rx_opt.snd_wscale)
		__tcp_fast_path_on(tp, tp->snd_wnd);
	else
		tp->pred_flags = 0;

	if (!sock_flag(sk, SOCK_DEAD)) {
		sk->sk_state_change(sk);
		sk_wake_async(sk, SOCK_WAKE_IO, POLL_OUT);
	}
}

static bool tcp_rcv_fastopen_synack(struct sock *sk, struct sk_buff *synack,
				    struct tcp_fastopen_cookie *cookie)
{
	struct tcp_sock *tp = tcp_sk(sk);
	struct sk_buff *data = tp->syn_data ? tcp_write_queue_head(sk) : NULL;
	u16 mss = tp->rx_opt.mss_clamp;
	bool syn_drop;

	if (mss == tp->rx_opt.user_mss) {
		struct tcp_options_received opt;

		/* Get original SYNACK MSS value if user MSS sets mss_clamp */
		tcp_clear_options(&opt);
		opt.user_mss = opt.mss_clamp = 0;
		tcp_parse_options(synack, &opt, 0, NULL);
		mss = opt.mss_clamp;
	}

	if (!tp->syn_fastopen)  /* Ignore an unsolicited cookie */
		cookie->len = -1;

	/* The SYN-ACK neither has cookie nor acknowledges the data. Presumably
	 * the remote receives only the retransmitted (regular) SYNs: either
	 * the original SYN-data or the corresponding SYN-ACK is lost.
	 */
	syn_drop = (cookie->len <= 0 && data && tp->total_retrans);

	tcp_fastopen_cache_set(sk, mss, cookie, syn_drop);

	if (data) { /* Retransmit unacked data in SYN */
		tcp_for_write_queue_from(data, sk) {
			if (data == tcp_send_head(sk) ||
			    __tcp_retransmit_skb(sk, data))
				break;
		}
		tcp_rearm_rto(sk);
		NET_INC_STATS_BH(sock_net(sk), LINUX_MIB_TCPFASTOPENACTIVEFAIL);
		return true;
	}
	tp->syn_data_acked = tp->syn_data;
	if (tp->syn_data_acked)
		NET_INC_STATS_BH(sock_net(sk), LINUX_MIB_TCPFASTOPENACTIVE);
	return false;
}

static int tcp_rcv_synsent_state_process(struct sock *sk, struct sk_buff *skb,
					 const struct tcphdr *th, unsigned int len)
{
	struct inet_connection_sock *icsk = inet_csk(sk);
	struct tcp_sock *tp = tcp_sk(sk);
	struct tcp_fastopen_cookie foc = { .len = -1 };
	int saved_clamp = tp->rx_opt.mss_clamp;

	tcp_parse_options(skb, &tp->rx_opt, 0, &foc);
	if (tp->rx_opt.saw_tstamp && tp->rx_opt.rcv_tsecr)
		tp->rx_opt.rcv_tsecr -= tp->tsoffset;

	if (th->ack) {
		/* rfc793:
		 * "If the state is SYN-SENT then
		 *    first check the ACK bit
		 *      If the ACK bit is set
		 *	  If SEG.ACK =< ISS, or SEG.ACK > SND.NXT, send
		 *        a reset (unless the RST bit is set, if so drop
		 *        the segment and return)"
		 */
		if (!after(TCP_SKB_CB(skb)->ack_seq, tp->snd_una) ||
		    after(TCP_SKB_CB(skb)->ack_seq, tp->snd_nxt))
			goto reset_and_undo;

		if (tp->rx_opt.saw_tstamp && tp->rx_opt.rcv_tsecr &&
		    !between(tp->rx_opt.rcv_tsecr, tp->retrans_stamp,
			     tcp_time_stamp)) {
			NET_INC_STATS_BH(sock_net(sk), LINUX_MIB_PAWSACTIVEREJECTED);
			goto reset_and_undo;
		}

		/* Now ACK is acceptable.
		 *
		 * "If the RST bit is set
		 *    If the ACK was acceptable then signal the user "error:
		 *    connection reset", drop the segment, enter CLOSED state,
		 *    delete TCB, and return."
		 */

		if (th->rst) {
			tcp_reset(sk);
			goto discard;
		}

		/* rfc793:
		 *   "fifth, if neither of the SYN or RST bits is set then
		 *    drop the segment and return."
		 *
		 *    See note below!
		 *                                        --ANK(990513)
		 */
		if (!th->syn)
			goto discard_and_undo;

		/* rfc793:
		 *   "If the SYN bit is on ...
		 *    are acceptable then ...
		 *    (our SYN has been ACKed), change the connection
		 *    state to ESTABLISHED..."
		 */

		tcp_ecn_rcv_synack(tp, th);

		tcp_init_wl(tp, TCP_SKB_CB(skb)->seq);
		tcp_ack(sk, skb, FLAG_SLOWPATH);

		/* Ok.. it's good. Set up sequence numbers and
		 * move to established.
		 */
		tp->rcv_nxt = TCP_SKB_CB(skb)->seq + 1;
		tp->rcv_wup = TCP_SKB_CB(skb)->seq + 1;

		/* RFC1323: The window in SYN & SYN/ACK segments is
		 * never scaled.
		 */
		tp->snd_wnd = ntohs(th->window);

		if (!tp->rx_opt.wscale_ok) {
			tp->rx_opt.snd_wscale = tp->rx_opt.rcv_wscale = 0;
			tp->window_clamp = min(tp->window_clamp, 65535U);
		}

		if (tp->rx_opt.saw_tstamp) {
			tp->rx_opt.tstamp_ok	   = 1;
			tp->tcp_header_len =
				sizeof(struct tcphdr) + TCPOLEN_TSTAMP_ALIGNED;
			tp->advmss	    -= TCPOLEN_TSTAMP_ALIGNED;
			tcp_store_ts_recent(tp);
		} else {
			tp->tcp_header_len = sizeof(struct tcphdr);
		}

		if (tcp_is_sack(tp) && sysctl_tcp_fack)
			tcp_enable_fack(tp);

		tcp_mtup_init(sk);
		tcp_sync_mss(sk, icsk->icsk_pmtu_cookie);
		tcp_initialize_rcv_mss(sk);

		/* Remember, tcp_poll() does not lock socket!
		 * Change state from SYN-SENT only after copied_seq
		 * is initialized. */
		tp->copied_seq = tp->rcv_nxt;

		smp_mb();

		tcp_finish_connect(sk, skb);

		if ((tp->syn_fastopen || tp->syn_data) &&
		    tcp_rcv_fastopen_synack(sk, skb, &foc))
			return -1;

		if (sk->sk_write_pending ||
		    icsk->icsk_accept_queue.rskq_defer_accept ||
		    icsk->icsk_ack.pingpong) {
			/* Save one ACK. Data will be ready after
			 * several ticks, if write_pending is set.
			 *
			 * It may be deleted, but with this feature tcpdumps
			 * look so _wonderfully_ clever, that I was not able
			 * to stand against the temptation 8)     --ANK
			 */
			inet_csk_schedule_ack(sk);
			icsk->icsk_ack.lrcvtime = tcp_time_stamp;
			tcp_enter_quickack_mode(sk);
			inet_csk_reset_xmit_timer(sk, ICSK_TIME_DACK,
						  TCP_DELACK_MAX, TCP_RTO_MAX);

discard:
			__kfree_skb(skb);
			return 0;
		} else {
			tcp_send_ack(sk);
		}
		return -1;
	}

	/* No ACK in the segment */

	if (th->rst) {
		/* rfc793:
		 * "If the RST bit is set
		 *
		 *      Otherwise (no ACK) drop the segment and return."
		 */

		goto discard_and_undo;
	}

	/* PAWS check. */
	if (tp->rx_opt.ts_recent_stamp && tp->rx_opt.saw_tstamp &&
	    tcp_paws_reject(&tp->rx_opt, 0))
		goto discard_and_undo;

	if (th->syn) {
		/* We see SYN without ACK. It is attempt of
		 * simultaneous connect with crossed SYNs.
		 * Particularly, it can be connect to self.
		 */
		tcp_set_state(sk, TCP_SYN_RECV);

		if (tp->rx_opt.saw_tstamp) {
			tp->rx_opt.tstamp_ok = 1;
			tcp_store_ts_recent(tp);
			tp->tcp_header_len =
				sizeof(struct tcphdr) + TCPOLEN_TSTAMP_ALIGNED;
		} else {
			tp->tcp_header_len = sizeof(struct tcphdr);
		}

		tp->rcv_nxt = TCP_SKB_CB(skb)->seq + 1;
		tp->copied_seq = tp->rcv_nxt;
		tp->rcv_wup = TCP_SKB_CB(skb)->seq + 1;

		/* RFC1323: The window in SYN & SYN/ACK segments is
		 * never scaled.
		 */
		tp->snd_wnd    = ntohs(th->window);
		tp->snd_wl1    = TCP_SKB_CB(skb)->seq;
		tp->max_window = tp->snd_wnd;

		tcp_ecn_rcv_syn(tp, th);

		tcp_mtup_init(sk);
		tcp_sync_mss(sk, icsk->icsk_pmtu_cookie);
		tcp_initialize_rcv_mss(sk);

		tcp_send_synack(sk);
#if 0
		/* Note, we could accept data and URG from this segment.
		 * There are no obstacles to make this (except that we must
		 * either change tcp_recvmsg() to prevent it from returning data
		 * before 3WHS completes per RFC793, or employ TCP Fast Open).
		 *
		 * However, if we ignore data in ACKless segments sometimes,
		 * we have no reasons to accept it sometimes.
		 * Also, seems the code doing it in step6 of tcp_rcv_state_process
		 * is not flawless. So, discard packet for sanity.
		 * Uncomment this return to process the data.
		 */
		return -1;
#else
		goto discard;
#endif
	}
	/* "fifth, if neither of the SYN or RST bits is set then
	 * drop the segment and return."
	 */

discard_and_undo:
	tcp_clear_options(&tp->rx_opt);
	tp->rx_opt.mss_clamp = saved_clamp;
	goto discard;

reset_and_undo:
	tcp_clear_options(&tp->rx_opt);
	tp->rx_opt.mss_clamp = saved_clamp;
	return 1;
}

/*
 *	This function implements the receiving procedure of RFC 793 for
 *	all states except ESTABLISHED and TIME_WAIT.
 *	It's called from both tcp_v4_rcv and tcp_v6_rcv and should be
 *	address independent.
 */

int tcp_rcv_state_process(struct sock *sk, struct sk_buff *skb,
			  const struct tcphdr *th, unsigned int len)
{
	struct tcp_sock *tp = tcp_sk(sk);
	struct inet_connection_sock *icsk = inet_csk(sk);
	struct request_sock *req;
	int queued = 0;
	bool acceptable;
	u32 synack_stamp;

	tp->rx_opt.saw_tstamp = 0;

	switch (sk->sk_state) {
	case TCP_CLOSE:
		goto discard;

	case TCP_LISTEN:
		if (th->ack)
			return 1;

		if (th->rst)
			goto discard;

		if (th->syn) {
			if (th->fin)
				goto discard;
			if (icsk->icsk_af_ops->conn_request(sk, skb) < 0)
				return 1;

			/* Now we have several options: In theory there is
			 * nothing else in the frame. KA9Q has an option to
			 * send data with the syn, BSD accepts data with the
			 * syn up to the [to be] advertised window and
			 * Solaris 2.1 gives you a protocol error. For now
			 * we just ignore it, that fits the spec precisely
			 * and avoids incompatibilities. It would be nice in
			 * future to drop through and process the data.
			 *
			 * Now that TTCP is starting to be used we ought to
			 * queue this data.
			 * But, this leaves one open to an easy denial of
			 * service attack, and SYN cookies can't defend
			 * against this problem. So, we drop the data
			 * in the interest of security over speed unless
			 * it's still in use.
			 */
			kfree_skb(skb);
			return 0;
		}
		goto discard;

	case TCP_SYN_SENT:
		queued = tcp_rcv_synsent_state_process(sk, skb, th, len);
		if (queued >= 0)
			return queued;

		/* Do step6 onward by hand. */
		tcp_urg(sk, skb, th);
		__kfree_skb(skb);
		tcp_data_snd_check(sk);
		return 0;
	}

	req = tp->fastopen_rsk;
	if (req != NULL) {
		WARN_ON_ONCE(sk->sk_state != TCP_SYN_RECV &&
		    sk->sk_state != TCP_FIN_WAIT1);

		if (tcp_check_req(sk, skb, req, NULL, true) == NULL)
			goto discard;
	}

	if (!th->ack && !th->rst && !th->syn)
		goto discard;

	if (!tcp_validate_incoming(sk, skb, th, 0))
		return 0;

	/* step 5: check the ACK field */
	acceptable = tcp_ack(sk, skb, FLAG_SLOWPATH |
				      FLAG_UPDATE_TS_RECENT) > 0;

	switch (sk->sk_state) {
	case TCP_SYN_RECV:
		if (!acceptable)
			return 1;

		/* Once we leave TCP_SYN_RECV, we no longer need req
		 * so release it.
		 */
		if (req) {
			synack_stamp = tcp_rsk(req)->snt_synack;
			tp->total_retrans = req->num_retrans;
			reqsk_fastopen_remove(sk, req, false);
		} else {
			synack_stamp = tp->lsndtime;
			/* Make sure socket is routed, for correct metrics. */
			icsk->icsk_af_ops->rebuild_header(sk);
			tcp_init_congestion_control(sk);

			tcp_mtup_init(sk);
			tp->copied_seq = tp->rcv_nxt;
			tcp_init_buffer_space(sk);
		}
		smp_mb();
		tcp_set_state(sk, TCP_ESTABLISHED);
		sk->sk_state_change(sk);

		/* Note, that this wakeup is only for marginal crossed SYN case.
		 * Passively open sockets are not waked up, because
		 * sk->sk_sleep == NULL and sk->sk_socket == NULL.
		 */
		if (sk->sk_socket)
			sk_wake_async(sk, SOCK_WAKE_IO, POLL_OUT);

		tp->snd_una = TCP_SKB_CB(skb)->ack_seq;
		tp->snd_wnd = ntohs(th->window) << tp->rx_opt.snd_wscale;
		tcp_init_wl(tp, TCP_SKB_CB(skb)->seq);
		tcp_synack_rtt_meas(sk, synack_stamp);

		if (tp->rx_opt.tstamp_ok)
			tp->advmss -= TCPOLEN_TSTAMP_ALIGNED;

		if (req) {
			/* Re-arm the timer because data may have been sent out.
			 * This is similar to the regular data transmission case
			 * when new data has just been ack'ed.
			 *
			 * (TFO) - we could try to be more aggressive and
			 * retransmitting any data sooner based on when they
			 * are sent out.
			 */
			tcp_rearm_rto(sk);
		} else
			tcp_init_metrics(sk);

		tcp_update_pacing_rate(sk);

		/* Prevent spurious tcp_cwnd_restart() on first data packet */
		tp->lsndtime = tcp_time_stamp;

		tcp_initialize_rcv_mss(sk);
		tcp_fast_path_on(tp);
		break;

	case TCP_FIN_WAIT1: {
		struct dst_entry *dst;
		int tmo;

		/* If we enter the TCP_FIN_WAIT1 state and we are a
		 * Fast Open socket and this is the first acceptable
		 * ACK we have received, this would have acknowledged
		 * our SYNACK so stop the SYNACK timer.
		 */
		if (req != NULL) {
			/* Return RST if ack_seq is invalid.
			 * Note that RFC793 only says to generate a
			 * DUPACK for it but for TCP Fast Open it seems
			 * better to treat this case like TCP_SYN_RECV
			 * above.
			 */
			if (!acceptable)
				return 1;
			/* We no longer need the request sock. */
			reqsk_fastopen_remove(sk, req, false);
			tcp_rearm_rto(sk);
		}
		if (tp->snd_una != tp->write_seq)
			break;

		tcp_set_state(sk, TCP_FIN_WAIT2);
		sk->sk_shutdown |= SEND_SHUTDOWN;

		dst = __sk_dst_get(sk);
		if (dst)
			dst_confirm(dst);

		if (!sock_flag(sk, SOCK_DEAD)) {
			/* Wake up lingering close() */
			sk->sk_state_change(sk);
			break;
		}

		if (tp->linger2 < 0 ||
		    (TCP_SKB_CB(skb)->end_seq != TCP_SKB_CB(skb)->seq &&
		     after(TCP_SKB_CB(skb)->end_seq - th->fin, tp->rcv_nxt))) {
			tcp_done(sk);
			NET_INC_STATS_BH(sock_net(sk), LINUX_MIB_TCPABORTONDATA);
			return 1;
		}

		tmo = tcp_fin_time(sk);
		if (tmo > TCP_TIMEWAIT_LEN) {
			inet_csk_reset_keepalive_timer(sk, tmo - TCP_TIMEWAIT_LEN);
		} else if (th->fin || sock_owned_by_user(sk)) {
			/* Bad case. We could lose such FIN otherwise.
			 * It is not a big problem, but it looks confusing
			 * and not so rare event. We still can lose it now,
			 * if it spins in bh_lock_sock(), but it is really
			 * marginal case.
			 */
			inet_csk_reset_keepalive_timer(sk, tmo);
		} else {
			tcp_time_wait(sk, TCP_FIN_WAIT2, tmo);
			goto discard;
		}
		break;
	}

	case TCP_CLOSING:
		if (tp->snd_una == tp->write_seq) {
			tcp_time_wait(sk, TCP_TIME_WAIT, 0);
			goto discard;
		}
		break;

	case TCP_LAST_ACK:
		if (tp->snd_una == tp->write_seq) {
			tcp_update_metrics(sk);
			tcp_done(sk);
			goto discard;
		}
		break;
	}

	/* step 6: check the URG bit */
	tcp_urg(sk, skb, th);

	/* step 7: process the segment text */
	switch (sk->sk_state) {
	case TCP_CLOSE_WAIT:
	case TCP_CLOSING:
	case TCP_LAST_ACK:
		if (!before(TCP_SKB_CB(skb)->seq, tp->rcv_nxt))
			break;
	case TCP_FIN_WAIT1:
	case TCP_FIN_WAIT2:
		/* RFC 793 says to queue data in these states,
		 * RFC 1122 says we MUST send a reset.
		 * BSD 4.4 also does reset.
		 */
		if (sk->sk_shutdown & RCV_SHUTDOWN) {
			if (TCP_SKB_CB(skb)->end_seq != TCP_SKB_CB(skb)->seq &&
			    after(TCP_SKB_CB(skb)->end_seq - th->fin, tp->rcv_nxt)) {
				NET_INC_STATS_BH(sock_net(sk), LINUX_MIB_TCPABORTONDATA);
				tcp_reset(sk);
				return 1;
			}
		}
		/* Fall through */
	case TCP_ESTABLISHED:
		tcp_data_queue(sk, skb);
		queued = 1;
		break;
	}

	/* tcp_data could move socket to TIME-WAIT */
	if (sk->sk_state != TCP_CLOSE) {
		tcp_data_snd_check(sk);
		tcp_ack_snd_check(sk);
	}

	if (!queued) {
discard:
		__kfree_skb(skb);
	}
	return 0;
}
EXPORT_SYMBOL(tcp_rcv_state_process);

static inline void pr_drop_req(struct request_sock *req, __u16 port, int family)
{
	struct inet_request_sock *ireq = inet_rsk(req);

	if (family == AF_INET)
		LIMIT_NETDEBUG(KERN_DEBUG pr_fmt("drop open request from %pI4/%u\n"),
			       &ireq->ir_rmt_addr, port);
#if IS_ENABLED(CONFIG_IPV6)
	else if (family == AF_INET6)
		LIMIT_NETDEBUG(KERN_DEBUG pr_fmt("drop open request from %pI6/%u\n"),
			       &ireq->ir_v6_rmt_addr, port);
#endif
}

/* RFC3168 : 6.1.1 SYN packets must not have ECT/ECN bits set
 *
 * If we receive a SYN packet with these bits set, it means a
 * network is playing bad games with TOS bits. In order to
 * avoid possible false congestion notifications, we disable
 * TCP ECN negociation.
 *
 * Exception: tcp_ca wants ECN. This is required for DCTCP
 * congestion control; it requires setting ECT on all packets,
 * including SYN. We inverse the test in this case: If our
 * local socket wants ECN, but peer only set ece/cwr (but not
 * ECT in IP header) its probably a non-DCTCP aware sender.
 */
static void tcp_ecn_create_request(struct request_sock *req,
				   const struct sk_buff *skb,
				   const struct sock *listen_sk)
{
	const struct tcphdr *th = tcp_hdr(skb);
	const struct net *net = sock_net(listen_sk);
	bool th_ecn = th->ece && th->cwr;
	bool ect, need_ecn;

	if (!th_ecn)
		return;

	ect = !INET_ECN_is_not_ect(TCP_SKB_CB(skb)->ip_dsfield);
	need_ecn = tcp_ca_needs_ecn(listen_sk);

	if (!ect && !need_ecn && net->ipv4.sysctl_tcp_ecn)
		inet_rsk(req)->ecn_ok = 1;
	else if (ect && need_ecn)
		inet_rsk(req)->ecn_ok = 1;
}

int tcp_conn_request(struct request_sock_ops *rsk_ops,
		     const struct tcp_request_sock_ops *af_ops,
		     struct sock *sk, struct sk_buff *skb)
{
	struct tcp_options_received tmp_opt;
	struct request_sock *req;
	struct tcp_sock *tp = tcp_sk(sk);
	struct dst_entry *dst = NULL;
	__u32 isn = TCP_SKB_CB(skb)->tcp_tw_isn;
	bool want_cookie = false, fastopen;
	struct flowi fl;
	struct tcp_fastopen_cookie foc = { .len = -1 };
	int err;


	/* TW buckets are converted to open requests without
	 * limitations, they conserve resources and peer is
	 * evidently real one.
	 */
	if ((sysctl_tcp_syncookies == 2 ||
	     inet_csk_reqsk_queue_is_full(sk)) && !isn) {
		want_cookie = tcp_syn_flood_action(sk, skb, rsk_ops->slab_name);
		if (!want_cookie)
			goto drop;
	}


	/* Accept backlog is full. If we have already queued enough
	 * of warm entries in syn queue, drop request. It is better than
	 * clogging syn queue with openreqs with exponentially increasing
	 * timeout.
	 */
	if (sk_acceptq_is_full(sk) && inet_csk_reqsk_queue_young(sk) > 1) {
		NET_INC_STATS_BH(sock_net(sk), LINUX_MIB_LISTENOVERFLOWS);
		goto drop;
	}

	req = inet_reqsk_alloc(rsk_ops);
	if (!req)
		goto drop;

	tcp_rsk(req)->af_specific = af_ops;

	tcp_clear_options(&tmp_opt);
	tmp_opt.mss_clamp = af_ops->mss_clamp;
	tmp_opt.user_mss  = tp->rx_opt.user_mss;
	tcp_parse_options(skb, &tmp_opt, 0, want_cookie ? NULL : &foc);

	if (want_cookie && !tmp_opt.saw_tstamp)
		tcp_clear_options(&tmp_opt);

	tmp_opt.tstamp_ok = tmp_opt.saw_tstamp;
	tcp_openreq_init(req, &tmp_opt, skb, sk);

	af_ops->init_req(req, sk, skb);

	if (security_inet_conn_request(sk, skb, req))
		goto drop_and_free;

	if (!want_cookie || tmp_opt.tstamp_ok)
		tcp_ecn_create_request(req, skb, sk);

	if (want_cookie) {
		isn = cookie_init_sequence(af_ops, sk, skb, &req->mss);
		req->cookie_ts = tmp_opt.tstamp_ok;
	} else if (!isn) {
		/* VJ's idea. We save last timestamp seen
		 * from the destination in peer table, when entering
		 * state TIME-WAIT, and check against it before
		 * accepting new connection request.
		 *
		 * If "isn" is not zero, this request hit alive
		 * timewait bucket, so that all the necessary checks
		 * are made in the function processing timewait state.
		 */
		if (tcp_death_row.sysctl_tw_recycle) {
			bool strict;

			dst = af_ops->route_req(sk, &fl, req, &strict);

			if (dst && strict &&
			    !tcp_peer_is_proven(req, dst, true,
						tmp_opt.saw_tstamp)) {
				NET_INC_STATS_BH(sock_net(sk), LINUX_MIB_PAWSPASSIVEREJECTED);
				goto drop_and_release;
			}
		}
		/* Kill the following clause, if you dislike this way. */
		else if (!sysctl_tcp_syncookies &&
			 (sysctl_max_syn_backlog - inet_csk_reqsk_queue_len(sk) <
			  (sysctl_max_syn_backlog >> 2)) &&
			 !tcp_peer_is_proven(req, dst, false,
					     tmp_opt.saw_tstamp)) {
			/* Without syncookies last quarter of
			 * backlog is filled with destinations,
			 * proven to be alive.
			 * It means that we continue to communicate
			 * to destinations, already remembered
			 * to the moment of synflood.
			 */
			pr_drop_req(req, ntohs(tcp_hdr(skb)->source),
				    rsk_ops->family);
			goto drop_and_release;
		}

		isn = af_ops->init_seq(skb);
	}
	if (!dst) {
		dst = af_ops->route_req(sk, &fl, req, NULL);
		if (!dst)
			goto drop_and_free;
	}

	tcp_rsk(req)->snt_isn = isn;
	tcp_openreq_init_rwin(req, sk, dst);
	fastopen = !want_cookie &&
		   tcp_try_fastopen(sk, skb, req, &foc, dst);
	err = af_ops->send_synack(sk, dst, &fl, req,
				  skb_get_queue_mapping(skb), &foc);
	if (!fastopen) {
		if (err || want_cookie)
			goto drop_and_free;

		tcp_rsk(req)->listener = NULL;
		af_ops->queue_hash_add(sk, req, TCP_TIMEOUT_INIT);
	}

	return 0;

drop_and_release:
	dst_release(dst);
drop_and_free:
	reqsk_free(req);
drop:
	NET_INC_STATS_BH(sock_net(sk), LINUX_MIB_LISTENDROPS);
	return 0;
}
EXPORT_SYMBOL(tcp_conn_request);<|MERGE_RESOLUTION|>--- conflicted
+++ resolved
@@ -4389,12 +4389,8 @@
 	if (tcp_try_rmem_schedule(sk, skb, skb->truesize))
 		goto err_free;
 
-<<<<<<< HEAD
-	if (memcpy_from_msg(skb_put(skb, size), msg, size))
-=======
 	err = skb_copy_datagram_iovec(skb, 0, msg->msg_iov, size);
 	if (err)
->>>>>>> 60917545
 		goto err_free;
 
 	TCP_SKB_CB(skb)->seq = tcp_sk(sk)->rcv_nxt;
