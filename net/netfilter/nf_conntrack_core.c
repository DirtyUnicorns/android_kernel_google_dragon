/* Connection state tracking for netfilter.  This is separated from,
   but required by, the NAT layer; it can also be used by an iptables
   extension. */

/* (C) 1999-2001 Paul `Rusty' Russell
 * (C) 2002-2006 Netfilter Core Team <coreteam@netfilter.org>
 * (C) 2003,2004 USAGI/WIDE Project <http://www.linux-ipv6.org>
 * (C) 2005-2012 Patrick McHardy <kaber@trash.net>
 *
 * This program is free software; you can redistribute it and/or modify
 * it under the terms of the GNU General Public License version 2 as
 * published by the Free Software Foundation.
 */

#include <linux/types.h>
#include <linux/netfilter.h>
#include <linux/module.h>
#include <linux/sched.h>
#include <linux/skbuff.h>
#include <linux/proc_fs.h>
#include <linux/vmalloc.h>
#include <linux/stddef.h>
#include <linux/slab.h>
#include <linux/random.h>
#include <linux/jhash.h>
#include <linux/err.h>
#include <linux/percpu.h>
#include <linux/moduleparam.h>
#include <linux/notifier.h>
#include <linux/kernel.h>
#include <linux/netdevice.h>
#include <linux/socket.h>
#include <linux/mm.h>
#include <linux/nsproxy.h>
#include <linux/rculist_nulls.h>

#include <net/netfilter/nf_conntrack.h>
#include <net/netfilter/nf_conntrack_l3proto.h>
#include <net/netfilter/nf_conntrack_l4proto.h>
#include <net/netfilter/nf_conntrack_expect.h>
#include <net/netfilter/nf_conntrack_helper.h>
#include <net/netfilter/nf_conntrack_seqadj.h>
#include <net/netfilter/nf_conntrack_core.h>
#include <net/netfilter/nf_conntrack_extend.h>
#include <net/netfilter/nf_conntrack_acct.h>
#include <net/netfilter/nf_conntrack_ecache.h>
#include <net/netfilter/nf_conntrack_zones.h>
#include <net/netfilter/nf_conntrack_timestamp.h>
#include <net/netfilter/nf_conntrack_timeout.h>
#include <net/netfilter/nf_conntrack_labels.h>
#include <net/netfilter/nf_conntrack_synproxy.h>
#include <net/netfilter/nf_nat.h>
#include <net/netfilter/nf_nat_core.h>
#include <net/netfilter/nf_nat_helper.h>

#define NF_CONNTRACK_VERSION	"0.5.0"

int (*nfnetlink_parse_nat_setup_hook)(struct nf_conn *ct,
				      enum nf_nat_manip_type manip,
				      const struct nlattr *attr) __read_mostly;
EXPORT_SYMBOL_GPL(nfnetlink_parse_nat_setup_hook);

__cacheline_aligned_in_smp spinlock_t nf_conntrack_locks[CONNTRACK_LOCKS];
EXPORT_SYMBOL_GPL(nf_conntrack_locks);

__cacheline_aligned_in_smp DEFINE_SPINLOCK(nf_conntrack_expect_lock);
EXPORT_SYMBOL_GPL(nf_conntrack_expect_lock);

static void nf_conntrack_double_unlock(unsigned int h1, unsigned int h2)
{
	h1 %= CONNTRACK_LOCKS;
	h2 %= CONNTRACK_LOCKS;
	spin_unlock(&nf_conntrack_locks[h1]);
	if (h1 != h2)
		spin_unlock(&nf_conntrack_locks[h2]);
}

/* return true if we need to recompute hashes (in case hash table was resized) */
static bool nf_conntrack_double_lock(struct net *net, unsigned int h1,
				     unsigned int h2, unsigned int sequence)
{
	h1 %= CONNTRACK_LOCKS;
	h2 %= CONNTRACK_LOCKS;
	if (h1 <= h2) {
		spin_lock(&nf_conntrack_locks[h1]);
		if (h1 != h2)
			spin_lock_nested(&nf_conntrack_locks[h2],
					 SINGLE_DEPTH_NESTING);
	} else {
		spin_lock(&nf_conntrack_locks[h2]);
		spin_lock_nested(&nf_conntrack_locks[h1],
				 SINGLE_DEPTH_NESTING);
	}
	if (read_seqcount_retry(&net->ct.generation, sequence)) {
		nf_conntrack_double_unlock(h1, h2);
		return true;
	}
	return false;
}

static void nf_conntrack_all_lock(void)
{
	int i;

	for (i = 0; i < CONNTRACK_LOCKS; i++)
		spin_lock_nested(&nf_conntrack_locks[i], i);
}

static void nf_conntrack_all_unlock(void)
{
	int i;

	for (i = 0; i < CONNTRACK_LOCKS; i++)
		spin_unlock(&nf_conntrack_locks[i]);
}

unsigned int nf_conntrack_htable_size __read_mostly;
EXPORT_SYMBOL_GPL(nf_conntrack_htable_size);

unsigned int nf_conntrack_max __read_mostly;
EXPORT_SYMBOL_GPL(nf_conntrack_max);

DEFINE_PER_CPU(struct nf_conn, nf_conntrack_untracked);
EXPORT_PER_CPU_SYMBOL(nf_conntrack_untracked);

unsigned int nf_conntrack_hash_rnd __read_mostly;
EXPORT_SYMBOL_GPL(nf_conntrack_hash_rnd);

static u32 hash_conntrack_raw(const struct nf_conntrack_tuple *tuple, u16 zone)
{
	unsigned int n;

	/* The direction must be ignored, so we hash everything up to the
	 * destination ports (which is a multiple of 4) and treat the last
	 * three bytes manually.
	 */
	n = (sizeof(tuple->src) + sizeof(tuple->dst.u3)) / sizeof(u32);
	return jhash2((u32 *)tuple, n, zone ^ nf_conntrack_hash_rnd ^
		      (((__force __u16)tuple->dst.u.all << 16) |
		      tuple->dst.protonum));
}

static u32 __hash_bucket(u32 hash, unsigned int size)
{
	return reciprocal_scale(hash, size);
}

static u32 hash_bucket(u32 hash, const struct net *net)
{
	return __hash_bucket(hash, net->ct.htable_size);
}

static u_int32_t __hash_conntrack(const struct nf_conntrack_tuple *tuple,
				  u16 zone, unsigned int size)
{
	return __hash_bucket(hash_conntrack_raw(tuple, zone), size);
}

static inline u_int32_t hash_conntrack(const struct net *net, u16 zone,
				       const struct nf_conntrack_tuple *tuple)
{
	return __hash_conntrack(tuple, zone, net->ct.htable_size);
}

bool
nf_ct_get_tuple(const struct sk_buff *skb,
		unsigned int nhoff,
		unsigned int dataoff,
		u_int16_t l3num,
		u_int8_t protonum,
		struct nf_conntrack_tuple *tuple,
		const struct nf_conntrack_l3proto *l3proto,
		const struct nf_conntrack_l4proto *l4proto)
{
	memset(tuple, 0, sizeof(*tuple));

	tuple->src.l3num = l3num;
	if (l3proto->pkt_to_tuple(skb, nhoff, tuple) == 0)
		return false;

	tuple->dst.protonum = protonum;
	tuple->dst.dir = IP_CT_DIR_ORIGINAL;

	return l4proto->pkt_to_tuple(skb, dataoff, tuple);
}
EXPORT_SYMBOL_GPL(nf_ct_get_tuple);

bool nf_ct_get_tuplepr(const struct sk_buff *skb, unsigned int nhoff,
		       u_int16_t l3num, struct nf_conntrack_tuple *tuple)
{
	struct nf_conntrack_l3proto *l3proto;
	struct nf_conntrack_l4proto *l4proto;
	unsigned int protoff;
	u_int8_t protonum;
	int ret;

	rcu_read_lock();

	l3proto = __nf_ct_l3proto_find(l3num);
	ret = l3proto->get_l4proto(skb, nhoff, &protoff, &protonum);
	if (ret != NF_ACCEPT) {
		rcu_read_unlock();
		return false;
	}

	l4proto = __nf_ct_l4proto_find(l3num, protonum);

	ret = nf_ct_get_tuple(skb, nhoff, protoff, l3num, protonum, tuple,
			      l3proto, l4proto);

	rcu_read_unlock();
	return ret;
}
EXPORT_SYMBOL_GPL(nf_ct_get_tuplepr);

bool
nf_ct_invert_tuple(struct nf_conntrack_tuple *inverse,
		   const struct nf_conntrack_tuple *orig,
		   const struct nf_conntrack_l3proto *l3proto,
		   const struct nf_conntrack_l4proto *l4proto)
{
	memset(inverse, 0, sizeof(*inverse));

	inverse->src.l3num = orig->src.l3num;
	if (l3proto->invert_tuple(inverse, orig) == 0)
		return false;

	inverse->dst.dir = !orig->dst.dir;

	inverse->dst.protonum = orig->dst.protonum;
	return l4proto->invert_tuple(inverse, orig);
}
EXPORT_SYMBOL_GPL(nf_ct_invert_tuple);

static void
clean_from_lists(struct nf_conn *ct)
{
	pr_debug("clean_from_lists(%pK)\n", ct);
	hlist_nulls_del_rcu(&ct->tuplehash[IP_CT_DIR_ORIGINAL].hnnode);
	hlist_nulls_del_rcu(&ct->tuplehash[IP_CT_DIR_REPLY].hnnode);

	/* Destroy all pending expectations */
	nf_ct_remove_expectations(ct);
}

/* must be called with local_bh_disable */
static void nf_ct_add_to_dying_list(struct nf_conn *ct)
{
	struct ct_pcpu *pcpu;

	/* add this conntrack to the (per cpu) dying list */
	ct->cpu = smp_processor_id();
	pcpu = per_cpu_ptr(nf_ct_net(ct)->ct.pcpu_lists, ct->cpu);

	spin_lock(&pcpu->lock);
	hlist_nulls_add_head(&ct->tuplehash[IP_CT_DIR_ORIGINAL].hnnode,
			     &pcpu->dying);
	spin_unlock(&pcpu->lock);
}

/* must be called with local_bh_disable */
static void nf_ct_add_to_unconfirmed_list(struct nf_conn *ct)
{
	struct ct_pcpu *pcpu;

	/* add this conntrack to the (per cpu) unconfirmed list */
	ct->cpu = smp_processor_id();
	pcpu = per_cpu_ptr(nf_ct_net(ct)->ct.pcpu_lists, ct->cpu);

	spin_lock(&pcpu->lock);
	hlist_nulls_add_head(&ct->tuplehash[IP_CT_DIR_ORIGINAL].hnnode,
			     &pcpu->unconfirmed);
	spin_unlock(&pcpu->lock);
}

/* must be called with local_bh_disable */
static void nf_ct_del_from_dying_or_unconfirmed_list(struct nf_conn *ct)
{
	struct ct_pcpu *pcpu;

	/* We overload first tuple to link into unconfirmed or dying list.*/
	pcpu = per_cpu_ptr(nf_ct_net(ct)->ct.pcpu_lists, ct->cpu);

	spin_lock(&pcpu->lock);
	BUG_ON(hlist_nulls_unhashed(&ct->tuplehash[IP_CT_DIR_ORIGINAL].hnnode));
	hlist_nulls_del_rcu(&ct->tuplehash[IP_CT_DIR_ORIGINAL].hnnode);
	spin_unlock(&pcpu->lock);
}

static void
destroy_conntrack(struct nf_conntrack *nfct)
{
	struct nf_conn *ct = (struct nf_conn *)nfct;
	struct net *net = nf_ct_net(ct);
	struct nf_conntrack_l4proto *l4proto;

	pr_debug("destroy_conntrack(%pK)\n", ct);
	NF_CT_ASSERT(atomic_read(&nfct->use) == 0);
	NF_CT_ASSERT(!timer_pending(&ct->timeout));

	rcu_read_lock();
	l4proto = __nf_ct_l4proto_find(nf_ct_l3num(ct), nf_ct_protonum(ct));
	if (l4proto && l4proto->destroy)
		l4proto->destroy(ct);

	rcu_read_unlock();

	local_bh_disable();
	/* Expectations will have been removed in clean_from_lists,
	 * except TFTP can create an expectation on the first packet,
	 * before connection is in the list, so we need to clean here,
	 * too.
	 */
	nf_ct_remove_expectations(ct);

	nf_ct_del_from_dying_or_unconfirmed_list(ct);

	NF_CT_STAT_INC(net, delete);
	local_bh_enable();

	if (ct->master)
		nf_ct_put(ct->master);

	pr_debug("destroy_conntrack: returning ct=%pK to slab\n", ct);
	nf_conntrack_free(ct);
}

static void nf_ct_delete_from_lists(struct nf_conn *ct)
{
	struct net *net = nf_ct_net(ct);
	unsigned int hash, reply_hash;
	u16 zone = nf_ct_zone(ct);
	unsigned int sequence;

	nf_ct_helper_destroy(ct);

	local_bh_disable();
	do {
		sequence = read_seqcount_begin(&net->ct.generation);
		hash = hash_conntrack(net, zone,
				      &ct->tuplehash[IP_CT_DIR_ORIGINAL].tuple);
		reply_hash = hash_conntrack(net, zone,
					   &ct->tuplehash[IP_CT_DIR_REPLY].tuple);
	} while (nf_conntrack_double_lock(net, hash, reply_hash, sequence));

	clean_from_lists(ct);
	nf_conntrack_double_unlock(hash, reply_hash);

	nf_ct_add_to_dying_list(ct);

	NF_CT_STAT_INC(net, delete_list);
	local_bh_enable();
}

bool nf_ct_delete(struct nf_conn *ct, u32 portid, int report)
{
	struct nf_conn_tstamp *tstamp;

	tstamp = nf_conn_tstamp_find(ct);
	if (tstamp && tstamp->stop == 0)
		tstamp->stop = ktime_get_real_ns();

	if (nf_ct_is_dying(ct))
		goto delete;

	if (nf_conntrack_event_report(IPCT_DESTROY, ct,
				    portid, report) < 0) {
		/* destroy event was not delivered */
		nf_ct_delete_from_lists(ct);
		nf_conntrack_ecache_delayed_work(nf_ct_net(ct));
		return false;
	}

	nf_conntrack_ecache_work(nf_ct_net(ct));
	set_bit(IPS_DYING_BIT, &ct->status);
 delete:
	nf_ct_delete_from_lists(ct);
	nf_ct_put(ct);
	return true;
}
EXPORT_SYMBOL_GPL(nf_ct_delete);

static void death_by_timeout(unsigned long ul_conntrack)
{
	nf_ct_delete((struct nf_conn *)ul_conntrack, 0, 0);
}

static inline bool
nf_ct_key_equal(struct nf_conntrack_tuple_hash *h,
			const struct nf_conntrack_tuple *tuple,
			u16 zone)
{
	struct nf_conn *ct = nf_ct_tuplehash_to_ctrack(h);

	/* A conntrack can be recreated with the equal tuple,
	 * so we need to check that the conntrack is confirmed
	 */
	return nf_ct_tuple_equal(tuple, &h->tuple) &&
		nf_ct_zone(ct) == zone &&
		nf_ct_is_confirmed(ct);
}

/*
 * Warning :
 * - Caller must take a reference on returned object
 *   and recheck nf_ct_tuple_equal(tuple, &h->tuple)
 */
static struct nf_conntrack_tuple_hash *
____nf_conntrack_find(struct net *net, u16 zone,
		      const struct nf_conntrack_tuple *tuple, u32 hash)
{
	struct nf_conntrack_tuple_hash *h;
	struct hlist_nulls_node *n;
	unsigned int bucket = hash_bucket(hash, net);

	/* Disable BHs the entire time since we normally need to disable them
	 * at least once for the stats anyway.
	 */
	local_bh_disable();
begin:
	hlist_nulls_for_each_entry_rcu(h, n, &net->ct.hash[bucket], hnnode) {
		if (nf_ct_key_equal(h, tuple, zone)) {
			NF_CT_STAT_INC(net, found);
			local_bh_enable();
			return h;
		}
		NF_CT_STAT_INC(net, searched);
	}
	/*
	 * if the nulls value we got at the end of this lookup is
	 * not the expected one, we must restart lookup.
	 * We probably met an item that was moved to another chain.
	 */
	if (get_nulls_value(n) != bucket) {
		NF_CT_STAT_INC(net, search_restart);
		goto begin;
	}
	local_bh_enable();

	return NULL;
}

/* Find a connection corresponding to a tuple. */
static struct nf_conntrack_tuple_hash *
__nf_conntrack_find_get(struct net *net, u16 zone,
			const struct nf_conntrack_tuple *tuple, u32 hash)
{
	struct nf_conntrack_tuple_hash *h;
	struct nf_conn *ct;

	rcu_read_lock();
begin:
	h = ____nf_conntrack_find(net, zone, tuple, hash);
	if (h) {
		ct = nf_ct_tuplehash_to_ctrack(h);
		if (unlikely(nf_ct_is_dying(ct) ||
			     !atomic_inc_not_zero(&ct->ct_general.use)))
			h = NULL;
		else {
			if (unlikely(!nf_ct_key_equal(h, tuple, zone))) {
				nf_ct_put(ct);
				goto begin;
			}
		}
	}
	rcu_read_unlock();

	return h;
}

struct nf_conntrack_tuple_hash *
nf_conntrack_find_get(struct net *net, u16 zone,
		      const struct nf_conntrack_tuple *tuple)
{
	return __nf_conntrack_find_get(net, zone, tuple,
				       hash_conntrack_raw(tuple, zone));
}
EXPORT_SYMBOL_GPL(nf_conntrack_find_get);

static void __nf_conntrack_hash_insert(struct nf_conn *ct,
				       unsigned int hash,
				       unsigned int reply_hash)
{
	struct net *net = nf_ct_net(ct);

	hlist_nulls_add_head_rcu(&ct->tuplehash[IP_CT_DIR_ORIGINAL].hnnode,
			   &net->ct.hash[hash]);
	hlist_nulls_add_head_rcu(&ct->tuplehash[IP_CT_DIR_REPLY].hnnode,
			   &net->ct.hash[reply_hash]);
}

int
nf_conntrack_hash_check_insert(struct nf_conn *ct)
{
	struct net *net = nf_ct_net(ct);
	unsigned int hash, reply_hash;
	struct nf_conntrack_tuple_hash *h;
	struct hlist_nulls_node *n;
	u16 zone;
	unsigned int sequence;

	zone = nf_ct_zone(ct);

	local_bh_disable();
	do {
		sequence = read_seqcount_begin(&net->ct.generation);
		hash = hash_conntrack(net, zone,
				      &ct->tuplehash[IP_CT_DIR_ORIGINAL].tuple);
		reply_hash = hash_conntrack(net, zone,
					   &ct->tuplehash[IP_CT_DIR_REPLY].tuple);
	} while (nf_conntrack_double_lock(net, hash, reply_hash, sequence));

	/* See if there's one in the list already, including reverse */
	hlist_nulls_for_each_entry(h, n, &net->ct.hash[hash], hnnode)
		if (nf_ct_tuple_equal(&ct->tuplehash[IP_CT_DIR_ORIGINAL].tuple,
				      &h->tuple) &&
		    zone == nf_ct_zone(nf_ct_tuplehash_to_ctrack(h)))
			goto out;
	hlist_nulls_for_each_entry(h, n, &net->ct.hash[reply_hash], hnnode)
		if (nf_ct_tuple_equal(&ct->tuplehash[IP_CT_DIR_REPLY].tuple,
				      &h->tuple) &&
		    zone == nf_ct_zone(nf_ct_tuplehash_to_ctrack(h)))
			goto out;

	add_timer(&ct->timeout);
	smp_wmb();
	/* The caller holds a reference to this object */
	atomic_set(&ct->ct_general.use, 2);
	__nf_conntrack_hash_insert(ct, hash, reply_hash);
	nf_conntrack_double_unlock(hash, reply_hash);
	NF_CT_STAT_INC(net, insert);
	local_bh_enable();
	return 0;

out:
	nf_conntrack_double_unlock(hash, reply_hash);
	NF_CT_STAT_INC(net, insert_failed);
	local_bh_enable();
	return -EEXIST;
}
EXPORT_SYMBOL_GPL(nf_conntrack_hash_check_insert);

/* deletion from this larval template list happens via nf_ct_put() */
void nf_conntrack_tmpl_insert(struct net *net, struct nf_conn *tmpl)
{
	struct ct_pcpu *pcpu;

	__set_bit(IPS_TEMPLATE_BIT, &tmpl->status);
	__set_bit(IPS_CONFIRMED_BIT, &tmpl->status);
	nf_conntrack_get(&tmpl->ct_general);

	/* add this conntrack to the (per cpu) tmpl list */
	local_bh_disable();
	tmpl->cpu = smp_processor_id();
	pcpu = per_cpu_ptr(nf_ct_net(tmpl)->ct.pcpu_lists, tmpl->cpu);

	spin_lock(&pcpu->lock);
	/* Overload tuple linked list to put us in template list. */
	hlist_nulls_add_head_rcu(&tmpl->tuplehash[IP_CT_DIR_ORIGINAL].hnnode,
				 &pcpu->tmpl);
	spin_unlock_bh(&pcpu->lock);
}
EXPORT_SYMBOL_GPL(nf_conntrack_tmpl_insert);

/* Confirm a connection given skb; places it in hash table */
int
__nf_conntrack_confirm(struct sk_buff *skb)
{
	unsigned int hash, reply_hash;
	struct nf_conntrack_tuple_hash *h;
	struct nf_conn *ct;
	struct nf_conn_help *help;
	struct nf_conn_tstamp *tstamp;
	struct hlist_nulls_node *n;
	enum ip_conntrack_info ctinfo;
	struct net *net;
	u16 zone;
	unsigned int sequence;

	ct = nf_ct_get(skb, &ctinfo);
	net = nf_ct_net(ct);

	/* ipt_REJECT uses nf_conntrack_attach to attach related
	   ICMP/TCP RST packets in other direction.  Actual packet
	   which created connection will be IP_CT_NEW or for an
	   expected connection, IP_CT_RELATED. */
	if (CTINFO2DIR(ctinfo) != IP_CT_DIR_ORIGINAL)
		return NF_ACCEPT;

	zone = nf_ct_zone(ct);
	local_bh_disable();

	do {
		sequence = read_seqcount_begin(&net->ct.generation);
		/* reuse the hash saved before */
		hash = *(unsigned long *)&ct->tuplehash[IP_CT_DIR_REPLY].hnnode.pprev;
		hash = hash_bucket(hash, net);
		reply_hash = hash_conntrack(net, zone,
					   &ct->tuplehash[IP_CT_DIR_REPLY].tuple);

	} while (nf_conntrack_double_lock(net, hash, reply_hash, sequence));

	/* We're not in hash table, and we refuse to set up related
	 * connections for unconfirmed conns.  But packet copies and
	 * REJECT will give spurious warnings here.
	 */
	/* NF_CT_ASSERT(atomic_read(&ct->ct_general.use) == 1); */

	/* No external references means no one else could have
	 * confirmed us.
	 */
	NF_CT_ASSERT(!nf_ct_is_confirmed(ct));
<<<<<<< HEAD
	pr_debug("Confirming conntrack %pK\n", ct);
	/* We have to check the DYING flag inside the lock to prevent
	   a race against nf_ct_get_next_corpse() possibly called from
	   user context, else we insert an already 'dead' hash, blocking
	   further use of that particular connection -JM */
=======
	pr_debug("Confirming conntrack %p\n", ct);
	/* We have to check the DYING flag after unlink to prevent
	 * a race against nf_ct_get_next_corpse() possibly called from
	 * user context, else we insert an already 'dead' hash, blocking
	 * further use of that particular connection -JM.
	 */
	nf_ct_del_from_dying_or_unconfirmed_list(ct);
>>>>>>> c2d6598e

	if (unlikely(nf_ct_is_dying(ct)))
		goto out;

	/* See if there's one in the list already, including reverse:
	   NAT could have grabbed it without realizing, since we're
	   not in the hash.  If there is, we lost race. */
	hlist_nulls_for_each_entry(h, n, &net->ct.hash[hash], hnnode)
		if (nf_ct_tuple_equal(&ct->tuplehash[IP_CT_DIR_ORIGINAL].tuple,
				      &h->tuple) &&
		    zone == nf_ct_zone(nf_ct_tuplehash_to_ctrack(h)))
			goto out;
	hlist_nulls_for_each_entry(h, n, &net->ct.hash[reply_hash], hnnode)
		if (nf_ct_tuple_equal(&ct->tuplehash[IP_CT_DIR_REPLY].tuple,
				      &h->tuple) &&
		    zone == nf_ct_zone(nf_ct_tuplehash_to_ctrack(h)))
			goto out;

	/* Timer relative to confirmation time, not original
	   setting time, otherwise we'd get timer wrap in
	   weird delay cases. */
	ct->timeout.expires += jiffies;
	add_timer(&ct->timeout);
	atomic_inc(&ct->ct_general.use);
	ct->status |= IPS_CONFIRMED;

	/* set conntrack timestamp, if enabled. */
	tstamp = nf_conn_tstamp_find(ct);
	if (tstamp) {
		if (skb->tstamp.tv64 == 0)
			__net_timestamp(skb);

		tstamp->start = ktime_to_ns(skb->tstamp);
	}
	/* Since the lookup is lockless, hash insertion must be done after
	 * starting the timer and setting the CONFIRMED bit. The RCU barriers
	 * guarantee that no other CPU can find the conntrack before the above
	 * stores are visible.
	 */
	__nf_conntrack_hash_insert(ct, hash, reply_hash);
	nf_conntrack_double_unlock(hash, reply_hash);
	NF_CT_STAT_INC(net, insert);
	local_bh_enable();

	help = nfct_help(ct);
	if (help && help->helper)
		nf_conntrack_event_cache(IPCT_HELPER, ct);

	nf_conntrack_event_cache(master_ct(ct) ?
				 IPCT_RELATED : IPCT_NEW, ct);
	return NF_ACCEPT;

out:
	nf_ct_add_to_dying_list(ct);
	nf_conntrack_double_unlock(hash, reply_hash);
	NF_CT_STAT_INC(net, insert_failed);
	local_bh_enable();
	return NF_DROP;
}
EXPORT_SYMBOL_GPL(__nf_conntrack_confirm);

/* Returns true if a connection correspondings to the tuple (required
   for NAT). */
int
nf_conntrack_tuple_taken(const struct nf_conntrack_tuple *tuple,
			 const struct nf_conn *ignored_conntrack)
{
	struct net *net = nf_ct_net(ignored_conntrack);
	struct nf_conntrack_tuple_hash *h;
	struct hlist_nulls_node *n;
	struct nf_conn *ct;
	u16 zone = nf_ct_zone(ignored_conntrack);
	unsigned int hash = hash_conntrack(net, zone, tuple);

	/* Disable BHs the entire time since we need to disable them at
	 * least once for the stats anyway.
	 */
	rcu_read_lock_bh();
	hlist_nulls_for_each_entry_rcu(h, n, &net->ct.hash[hash], hnnode) {
		ct = nf_ct_tuplehash_to_ctrack(h);
		if (ct != ignored_conntrack &&
		    nf_ct_tuple_equal(tuple, &h->tuple) &&
		    nf_ct_zone(ct) == zone) {
			NF_CT_STAT_INC(net, found);
			rcu_read_unlock_bh();
			return 1;
		}
		NF_CT_STAT_INC(net, searched);
	}
	rcu_read_unlock_bh();

	return 0;
}
EXPORT_SYMBOL_GPL(nf_conntrack_tuple_taken);

#define NF_CT_EVICTION_RANGE	8

/* There's a small race here where we may free a just-assured
   connection.  Too bad: we're in trouble anyway. */
static noinline int early_drop(struct net *net, unsigned int _hash)
{
	/* Use oldest entry, which is roughly LRU */
	struct nf_conntrack_tuple_hash *h;
	struct nf_conn *ct = NULL, *tmp;
	struct hlist_nulls_node *n;
	unsigned int i = 0, cnt = 0;
	int dropped = 0;
	unsigned int hash, sequence;
	spinlock_t *lockp;

	local_bh_disable();
restart:
	sequence = read_seqcount_begin(&net->ct.generation);
	hash = hash_bucket(_hash, net);
	for (; i < net->ct.htable_size; i++) {
		lockp = &nf_conntrack_locks[hash % CONNTRACK_LOCKS];
		spin_lock(lockp);
		if (read_seqcount_retry(&net->ct.generation, sequence)) {
			spin_unlock(lockp);
			goto restart;
		}
		hlist_nulls_for_each_entry_rcu(h, n, &net->ct.hash[hash],
					 hnnode) {
			tmp = nf_ct_tuplehash_to_ctrack(h);
			if (!test_bit(IPS_ASSURED_BIT, &tmp->status) &&
			    !nf_ct_is_dying(tmp) &&
			    atomic_inc_not_zero(&tmp->ct_general.use)) {
				ct = tmp;
				break;
			}
			cnt++;
		}

		hash = (hash + 1) % net->ct.htable_size;
		spin_unlock(lockp);

		if (ct || cnt >= NF_CT_EVICTION_RANGE)
			break;

	}
	local_bh_enable();

	if (!ct)
		return dropped;

	if (del_timer(&ct->timeout)) {
		if (nf_ct_delete(ct, 0, 0)) {
			dropped = 1;
			NF_CT_STAT_INC_ATOMIC(net, early_drop);
		}
	}
	nf_ct_put(ct);
	return dropped;
}

void init_nf_conntrack_hash_rnd(void)
{
	unsigned int rand;

	/*
	 * Why not initialize nf_conntrack_rnd in a "init()" function ?
	 * Because there isn't enough entropy when system initializing,
	 * and we initialize it as late as possible.
	 */
	do {
		get_random_bytes(&rand, sizeof(rand));
	} while (!rand);
	cmpxchg(&nf_conntrack_hash_rnd, 0, rand);
}

static struct nf_conn *
__nf_conntrack_alloc(struct net *net, u16 zone,
		     const struct nf_conntrack_tuple *orig,
		     const struct nf_conntrack_tuple *repl,
		     gfp_t gfp, u32 hash)
{
	struct nf_conn *ct;

	if (unlikely(!nf_conntrack_hash_rnd)) {
		init_nf_conntrack_hash_rnd();
		/* recompute the hash as nf_conntrack_hash_rnd is initialized */
		hash = hash_conntrack_raw(orig, zone);
	}

	/* We don't want any race condition at early drop stage */
	atomic_inc(&net->ct.count);

	if (nf_conntrack_max &&
	    unlikely(atomic_read(&net->ct.count) > nf_conntrack_max)) {
		if (!early_drop(net, hash)) {
			atomic_dec(&net->ct.count);
			net_warn_ratelimited("nf_conntrack: table full, dropping packet\n");
			return ERR_PTR(-ENOMEM);
		}
	}

	/*
	 * Do not use kmem_cache_zalloc(), as this cache uses
	 * SLAB_DESTROY_BY_RCU.
	 */
	ct = kmem_cache_alloc(net->ct.nf_conntrack_cachep, gfp);
	if (ct == NULL) {
		atomic_dec(&net->ct.count);
		return ERR_PTR(-ENOMEM);
	}
	/*
	 * Let ct->tuplehash[IP_CT_DIR_ORIGINAL].hnnode.next
	 * and ct->tuplehash[IP_CT_DIR_REPLY].hnnode.next unchanged.
	 */
	memset(&ct->tuplehash[IP_CT_DIR_MAX], 0,
	       offsetof(struct nf_conn, proto) -
	       offsetof(struct nf_conn, tuplehash[IP_CT_DIR_MAX]));
	spin_lock_init(&ct->lock);
	ct->tuplehash[IP_CT_DIR_ORIGINAL].tuple = *orig;
	ct->tuplehash[IP_CT_DIR_ORIGINAL].hnnode.pprev = NULL;
	ct->tuplehash[IP_CT_DIR_REPLY].tuple = *repl;
	/* save hash for reusing when confirming */
	*(unsigned long *)(&ct->tuplehash[IP_CT_DIR_REPLY].hnnode.pprev) = hash;
	/* Don't set timer yet: wait for confirmation */
	setup_timer(&ct->timeout, death_by_timeout, (unsigned long)ct);
	write_pnet(&ct->ct_net, net);
#ifdef CONFIG_NF_CONNTRACK_ZONES
	if (zone) {
		struct nf_conntrack_zone *nf_ct_zone;

		nf_ct_zone = nf_ct_ext_add(ct, NF_CT_EXT_ZONE, GFP_ATOMIC);
		if (!nf_ct_zone)
			goto out_free;
		nf_ct_zone->id = zone;
	}
#endif
	/* Because we use RCU lookups, we set ct_general.use to zero before
	 * this is inserted in any list.
	 */
	atomic_set(&ct->ct_general.use, 0);
	return ct;

#ifdef CONFIG_NF_CONNTRACK_ZONES
out_free:
	atomic_dec(&net->ct.count);
	kmem_cache_free(net->ct.nf_conntrack_cachep, ct);
	return ERR_PTR(-ENOMEM);
#endif
}

struct nf_conn *nf_conntrack_alloc(struct net *net, u16 zone,
				   const struct nf_conntrack_tuple *orig,
				   const struct nf_conntrack_tuple *repl,
				   gfp_t gfp)
{
	return __nf_conntrack_alloc(net, zone, orig, repl, gfp, 0);
}
EXPORT_SYMBOL_GPL(nf_conntrack_alloc);

void nf_conntrack_free(struct nf_conn *ct)
{
	struct net *net = nf_ct_net(ct);

	/* A freed object has refcnt == 0, that's
	 * the golden rule for SLAB_DESTROY_BY_RCU
	 */
	NF_CT_ASSERT(atomic_read(&ct->ct_general.use) == 0);

	nf_ct_ext_destroy(ct);
	nf_ct_ext_free(ct);
	kmem_cache_free(net->ct.nf_conntrack_cachep, ct);
	smp_mb__before_atomic();
	atomic_dec(&net->ct.count);
}
EXPORT_SYMBOL_GPL(nf_conntrack_free);


/* Allocate a new conntrack: we return -ENOMEM if classification
   failed due to stress.  Otherwise it really is unclassifiable. */
static struct nf_conntrack_tuple_hash *
init_conntrack(struct net *net, struct nf_conn *tmpl,
	       const struct nf_conntrack_tuple *tuple,
	       struct nf_conntrack_l3proto *l3proto,
	       struct nf_conntrack_l4proto *l4proto,
	       struct sk_buff *skb,
	       unsigned int dataoff, u32 hash)
{
	struct nf_conn *ct;
	struct nf_conn_help *help;
	struct nf_conntrack_tuple repl_tuple;
	struct nf_conntrack_ecache *ecache;
	struct nf_conntrack_expect *exp = NULL;
	u16 zone = tmpl ? nf_ct_zone(tmpl) : NF_CT_DEFAULT_ZONE;
	struct nf_conn_timeout *timeout_ext;
	unsigned int *timeouts;

	if (!nf_ct_invert_tuple(&repl_tuple, tuple, l3proto, l4proto)) {
		pr_debug("Can't invert tuple.\n");
		return NULL;
	}

	ct = __nf_conntrack_alloc(net, zone, tuple, &repl_tuple, GFP_ATOMIC,
				  hash);
	if (IS_ERR(ct))
		return (struct nf_conntrack_tuple_hash *)ct;

	if (tmpl && nfct_synproxy(tmpl)) {
		nfct_seqadj_ext_add(ct);
		nfct_synproxy_ext_add(ct);
	}

	timeout_ext = tmpl ? nf_ct_timeout_find(tmpl) : NULL;
	if (timeout_ext)
		timeouts = NF_CT_TIMEOUT_EXT_DATA(timeout_ext);
	else
		timeouts = l4proto->get_timeouts(net);

	if (!l4proto->new(ct, skb, dataoff, timeouts)) {
		nf_conntrack_free(ct);
		pr_debug("init conntrack: can't track with proto module\n");
		return NULL;
	}

	if (timeout_ext)
		nf_ct_timeout_ext_add(ct, timeout_ext->timeout, GFP_ATOMIC);

	nf_ct_acct_ext_add(ct, GFP_ATOMIC);
	nf_ct_tstamp_ext_add(ct, GFP_ATOMIC);
	nf_ct_labels_ext_add(ct);

	ecache = tmpl ? nf_ct_ecache_find(tmpl) : NULL;
	nf_ct_ecache_ext_add(ct, ecache ? ecache->ctmask : 0,
				 ecache ? ecache->expmask : 0,
			     GFP_ATOMIC);

	local_bh_disable();
	if (net->ct.expect_count) {
		spin_lock(&nf_conntrack_expect_lock);
		exp = nf_ct_find_expectation(net, zone, tuple);
		if (exp) {
			pr_debug("conntrack: expectation arrives ct=%pK exp=%pK\n",
				 ct, exp);
			/* Welcome, Mr. Bond.  We've been expecting you... */
			__set_bit(IPS_EXPECTED_BIT, &ct->status);
			/* exp->master safe, refcnt bumped in nf_ct_find_expectation */
			ct->master = exp->master;
			if (exp->helper) {
				help = nf_ct_helper_ext_add(ct, exp->helper,
							    GFP_ATOMIC);
				if (help)
					rcu_assign_pointer(help->helper, exp->helper);
			}

#ifdef CONFIG_NF_CONNTRACK_MARK
			ct->mark = exp->master->mark;
#endif
#ifdef CONFIG_NF_CONNTRACK_SECMARK
			ct->secmark = exp->master->secmark;
#endif
			NF_CT_STAT_INC(net, expect_new);
		}
		spin_unlock(&nf_conntrack_expect_lock);
	}
	if (!exp) {
		__nf_ct_try_assign_helper(ct, tmpl, GFP_ATOMIC);
		NF_CT_STAT_INC(net, new);
	}

	/* Now it is inserted into the unconfirmed list, bump refcount */
	nf_conntrack_get(&ct->ct_general);
	nf_ct_add_to_unconfirmed_list(ct);

	local_bh_enable();

	if (exp) {
		if (exp->expectfn)
			exp->expectfn(ct, exp);
		nf_ct_expect_put(exp);
	}

	return &ct->tuplehash[IP_CT_DIR_ORIGINAL];
}

/* On success, returns conntrack ptr, sets skb->nfct and ctinfo */
static inline struct nf_conn *
resolve_normal_ct(struct net *net, struct nf_conn *tmpl,
		  struct sk_buff *skb,
		  unsigned int dataoff,
		  u_int16_t l3num,
		  u_int8_t protonum,
		  struct nf_conntrack_l3proto *l3proto,
		  struct nf_conntrack_l4proto *l4proto,
		  int *set_reply,
		  enum ip_conntrack_info *ctinfo)
{
	struct nf_conntrack_tuple tuple;
	struct nf_conntrack_tuple_hash *h;
	struct nf_conn *ct;
	u16 zone = tmpl ? nf_ct_zone(tmpl) : NF_CT_DEFAULT_ZONE;
	u32 hash;

	if (!nf_ct_get_tuple(skb, skb_network_offset(skb),
			     dataoff, l3num, protonum, &tuple, l3proto,
			     l4proto)) {
		pr_debug("resolve_normal_ct: Can't get tuple\n");
		return NULL;
	}

	/* look for tuple match */
	hash = hash_conntrack_raw(&tuple, zone);
	h = __nf_conntrack_find_get(net, zone, &tuple, hash);
	if (!h) {
		h = init_conntrack(net, tmpl, &tuple, l3proto, l4proto,
				   skb, dataoff, hash);
		if (!h)
			return NULL;
		if (IS_ERR(h))
			return (void *)h;
	}
	ct = nf_ct_tuplehash_to_ctrack(h);

	/* It exists; we have (non-exclusive) reference. */
	if (NF_CT_DIRECTION(h) == IP_CT_DIR_REPLY) {
		*ctinfo = IP_CT_ESTABLISHED_REPLY;
		/* Please set reply bit if this packet OK */
		*set_reply = 1;
	} else {
		/* Once we've had two way comms, always ESTABLISHED. */
		if (test_bit(IPS_SEEN_REPLY_BIT, &ct->status)) {
			pr_debug("nf_conntrack_in: normal packet for %pK\n", ct);
			*ctinfo = IP_CT_ESTABLISHED;
		} else if (test_bit(IPS_EXPECTED_BIT, &ct->status)) {
			pr_debug("nf_conntrack_in: related packet for %pK\n",
				 ct);
			*ctinfo = IP_CT_RELATED;
		} else {
			pr_debug("nf_conntrack_in: new packet for %pK\n", ct);
			*ctinfo = IP_CT_NEW;
		}
		*set_reply = 0;
	}
	skb->nfct = &ct->ct_general;
	skb->nfctinfo = *ctinfo;
	return ct;
}

unsigned int
nf_conntrack_in(struct net *net, u_int8_t pf, unsigned int hooknum,
		struct sk_buff *skb)
{
	struct nf_conn *ct, *tmpl = NULL;
	enum ip_conntrack_info ctinfo;
	struct nf_conntrack_l3proto *l3proto;
	struct nf_conntrack_l4proto *l4proto;
	unsigned int *timeouts;
	unsigned int dataoff;
	u_int8_t protonum;
	int set_reply = 0;
	int ret;

	if (skb->nfct) {
		/* Previously seen (loopback or untracked)?  Ignore. */
		tmpl = (struct nf_conn *)skb->nfct;
		if (!nf_ct_is_template(tmpl)) {
			NF_CT_STAT_INC_ATOMIC(net, ignore);
			return NF_ACCEPT;
		}
		skb->nfct = NULL;
	}

	/* rcu_read_lock()ed by nf_hook_slow */
	l3proto = __nf_ct_l3proto_find(pf);
	ret = l3proto->get_l4proto(skb, skb_network_offset(skb),
				   &dataoff, &protonum);
	if (ret <= 0) {
		pr_debug("not prepared to track yet or error occurred\n");
		NF_CT_STAT_INC_ATOMIC(net, error);
		NF_CT_STAT_INC_ATOMIC(net, invalid);
		ret = -ret;
		goto out;
	}

	l4proto = __nf_ct_l4proto_find(pf, protonum);

	/* It may be an special packet, error, unclean...
	 * inverse of the return code tells to the netfilter
	 * core what to do with the packet. */
	if (l4proto->error != NULL) {
		ret = l4proto->error(net, tmpl, skb, dataoff, &ctinfo,
				     pf, hooknum);
		if (ret <= 0) {
			NF_CT_STAT_INC_ATOMIC(net, error);
			NF_CT_STAT_INC_ATOMIC(net, invalid);
			ret = -ret;
			goto out;
		}
		/* ICMP[v6] protocol trackers may assign one conntrack. */
		if (skb->nfct)
			goto out;
	}

	ct = resolve_normal_ct(net, tmpl, skb, dataoff, pf, protonum,
			       l3proto, l4proto, &set_reply, &ctinfo);
	if (!ct) {
		/* Not valid part of a connection */
		NF_CT_STAT_INC_ATOMIC(net, invalid);
		ret = NF_ACCEPT;
		goto out;
	}

	if (IS_ERR(ct)) {
		/* Too stressed to deal. */
		NF_CT_STAT_INC_ATOMIC(net, drop);
		ret = NF_DROP;
		goto out;
	}

	NF_CT_ASSERT(skb->nfct);

	/* Decide what timeout policy we want to apply to this flow. */
	timeouts = nf_ct_timeout_lookup(net, ct, l4proto);

	ret = l4proto->packet(ct, skb, dataoff, ctinfo, pf, hooknum, timeouts);
	if (ret <= 0) {
		/* Invalid: inverse of the return code tells
		 * the netfilter core what to do */
		pr_debug("nf_conntrack_in: Can't track with proto module\n");
		nf_conntrack_put(skb->nfct);
		skb->nfct = NULL;
		NF_CT_STAT_INC_ATOMIC(net, invalid);
		if (ret == -NF_DROP)
			NF_CT_STAT_INC_ATOMIC(net, drop);
		ret = -ret;
		goto out;
	}

	if (set_reply && !test_and_set_bit(IPS_SEEN_REPLY_BIT, &ct->status))
		nf_conntrack_event_cache(IPCT_REPLY, ct);
out:
	if (tmpl) {
		/* Special case: we have to repeat this hook, assign the
		 * template again to this packet. We assume that this packet
		 * has no conntrack assigned. This is used by nf_ct_tcp. */
		if (ret == NF_REPEAT)
			skb->nfct = (struct nf_conntrack *)tmpl;
		else
			nf_ct_put(tmpl);
	}

	return ret;
}
EXPORT_SYMBOL_GPL(nf_conntrack_in);

bool nf_ct_invert_tuplepr(struct nf_conntrack_tuple *inverse,
			  const struct nf_conntrack_tuple *orig)
{
	bool ret;

	rcu_read_lock();
	ret = nf_ct_invert_tuple(inverse, orig,
				 __nf_ct_l3proto_find(orig->src.l3num),
				 __nf_ct_l4proto_find(orig->src.l3num,
						      orig->dst.protonum));
	rcu_read_unlock();
	return ret;
}
EXPORT_SYMBOL_GPL(nf_ct_invert_tuplepr);

/* Alter reply tuple (maybe alter helper).  This is for NAT, and is
   implicitly racy: see __nf_conntrack_confirm */
void nf_conntrack_alter_reply(struct nf_conn *ct,
			      const struct nf_conntrack_tuple *newreply)
{
	struct nf_conn_help *help = nfct_help(ct);

	/* Should be unconfirmed, so not in hash table yet */
	NF_CT_ASSERT(!nf_ct_is_confirmed(ct));

	pr_debug("Altering reply tuple of %pK to ", ct);
	nf_ct_dump_tuple(newreply);

	ct->tuplehash[IP_CT_DIR_REPLY].tuple = *newreply;
	if (ct->master || (help && !hlist_empty(&help->expectations)))
		return;

	rcu_read_lock();
	__nf_ct_try_assign_helper(ct, NULL, GFP_ATOMIC);
	rcu_read_unlock();
}
EXPORT_SYMBOL_GPL(nf_conntrack_alter_reply);

/* Refresh conntrack for this many jiffies and do accounting if do_acct is 1 */
void __nf_ct_refresh_acct(struct nf_conn *ct,
			  enum ip_conntrack_info ctinfo,
			  const struct sk_buff *skb,
			  unsigned long extra_jiffies,
			  int do_acct)
{
	NF_CT_ASSERT(ct->timeout.data == (unsigned long)ct);
	NF_CT_ASSERT(skb);

	/* Only update if this is not a fixed timeout */
	if (test_bit(IPS_FIXED_TIMEOUT_BIT, &ct->status))
		goto acct;

	/* If not in hash table, timer will not be active yet */
	if (!nf_ct_is_confirmed(ct)) {
		ct->timeout.expires = extra_jiffies;
	} else {
		unsigned long newtime = jiffies + extra_jiffies;

		/* Only update the timeout if the new timeout is at least
		   HZ jiffies from the old timeout. Need del_timer for race
		   avoidance (may already be dying). */
		if (newtime - ct->timeout.expires >= HZ)
			mod_timer_pending(&ct->timeout, newtime);
	}

acct:
	if (do_acct) {
		struct nf_conn_acct *acct;

		acct = nf_conn_acct_find(ct);
		if (acct) {
			struct nf_conn_counter *counter = acct->counter;

			atomic64_inc(&counter[CTINFO2DIR(ctinfo)].packets);
			atomic64_add(skb->len, &counter[CTINFO2DIR(ctinfo)].bytes);
		}
	}
}
EXPORT_SYMBOL_GPL(__nf_ct_refresh_acct);

bool __nf_ct_kill_acct(struct nf_conn *ct,
		       enum ip_conntrack_info ctinfo,
		       const struct sk_buff *skb,
		       int do_acct)
{
	if (do_acct) {
		struct nf_conn_acct *acct;

		acct = nf_conn_acct_find(ct);
		if (acct) {
			struct nf_conn_counter *counter = acct->counter;

			atomic64_inc(&counter[CTINFO2DIR(ctinfo)].packets);
			atomic64_add(skb->len - skb_network_offset(skb),
				     &counter[CTINFO2DIR(ctinfo)].bytes);
		}
	}

	if (del_timer(&ct->timeout)) {
		ct->timeout.function((unsigned long)ct);
		return true;
	}
	return false;
}
EXPORT_SYMBOL_GPL(__nf_ct_kill_acct);

#ifdef CONFIG_NF_CONNTRACK_ZONES
static struct nf_ct_ext_type nf_ct_zone_extend __read_mostly = {
	.len	= sizeof(struct nf_conntrack_zone),
	.align	= __alignof__(struct nf_conntrack_zone),
	.id	= NF_CT_EXT_ZONE,
};
#endif

#if IS_ENABLED(CONFIG_NF_CT_NETLINK)

#include <linux/netfilter/nfnetlink.h>
#include <linux/netfilter/nfnetlink_conntrack.h>
#include <linux/mutex.h>

/* Generic function for tcp/udp/sctp/dccp and alike. This needs to be
 * in ip_conntrack_core, since we don't want the protocols to autoload
 * or depend on ctnetlink */
int nf_ct_port_tuple_to_nlattr(struct sk_buff *skb,
			       const struct nf_conntrack_tuple *tuple)
{
	if (nla_put_be16(skb, CTA_PROTO_SRC_PORT, tuple->src.u.tcp.port) ||
	    nla_put_be16(skb, CTA_PROTO_DST_PORT, tuple->dst.u.tcp.port))
		goto nla_put_failure;
	return 0;

nla_put_failure:
	return -1;
}
EXPORT_SYMBOL_GPL(nf_ct_port_tuple_to_nlattr);

const struct nla_policy nf_ct_port_nla_policy[CTA_PROTO_MAX+1] = {
	[CTA_PROTO_SRC_PORT]  = { .type = NLA_U16 },
	[CTA_PROTO_DST_PORT]  = { .type = NLA_U16 },
};
EXPORT_SYMBOL_GPL(nf_ct_port_nla_policy);

int nf_ct_port_nlattr_to_tuple(struct nlattr *tb[],
			       struct nf_conntrack_tuple *t)
{
	if (!tb[CTA_PROTO_SRC_PORT] || !tb[CTA_PROTO_DST_PORT])
		return -EINVAL;

	t->src.u.tcp.port = nla_get_be16(tb[CTA_PROTO_SRC_PORT]);
	t->dst.u.tcp.port = nla_get_be16(tb[CTA_PROTO_DST_PORT]);

	return 0;
}
EXPORT_SYMBOL_GPL(nf_ct_port_nlattr_to_tuple);

int nf_ct_port_nlattr_tuple_size(void)
{
	return nla_policy_len(nf_ct_port_nla_policy, CTA_PROTO_MAX + 1);
}
EXPORT_SYMBOL_GPL(nf_ct_port_nlattr_tuple_size);
#endif

/* Used by ipt_REJECT and ip6t_REJECT. */
static void nf_conntrack_attach(struct sk_buff *nskb, const struct sk_buff *skb)
{
	struct nf_conn *ct;
	enum ip_conntrack_info ctinfo;

	/* This ICMP is in reverse direction to the packet which caused it */
	ct = nf_ct_get(skb, &ctinfo);
	if (CTINFO2DIR(ctinfo) == IP_CT_DIR_ORIGINAL)
		ctinfo = IP_CT_RELATED_REPLY;
	else
		ctinfo = IP_CT_RELATED;

	/* Attach to new skbuff, and increment count */
	nskb->nfct = &ct->ct_general;
	nskb->nfctinfo = ctinfo;
	nf_conntrack_get(nskb->nfct);
}

/* Bring out ya dead! */
static struct nf_conn *
get_next_corpse(struct net *net, int (*iter)(struct nf_conn *i, void *data),
		void *data, unsigned int *bucket)
{
	struct nf_conntrack_tuple_hash *h;
	struct nf_conn *ct;
	struct hlist_nulls_node *n;
	int cpu;
	spinlock_t *lockp;

	for (; *bucket < net->ct.htable_size; (*bucket)++) {
		lockp = &nf_conntrack_locks[*bucket % CONNTRACK_LOCKS];
		local_bh_disable();
		spin_lock(lockp);
		if (*bucket < net->ct.htable_size) {
			hlist_nulls_for_each_entry(h, n, &net->ct.hash[*bucket], hnnode) {
				if (NF_CT_DIRECTION(h) != IP_CT_DIR_ORIGINAL)
					continue;
				ct = nf_ct_tuplehash_to_ctrack(h);
				if (iter(ct, data))
					goto found;
			}
		}
		spin_unlock(lockp);
		local_bh_enable();
	}

	for_each_possible_cpu(cpu) {
		struct ct_pcpu *pcpu = per_cpu_ptr(net->ct.pcpu_lists, cpu);

		spin_lock_bh(&pcpu->lock);
		hlist_nulls_for_each_entry(h, n, &pcpu->unconfirmed, hnnode) {
			ct = nf_ct_tuplehash_to_ctrack(h);
			if (iter(ct, data))
				set_bit(IPS_DYING_BIT, &ct->status);
		}
		spin_unlock_bh(&pcpu->lock);
	}
	return NULL;
found:
	atomic_inc(&ct->ct_general.use);
	spin_unlock(lockp);
	local_bh_enable();
	return ct;
}

void nf_ct_iterate_cleanup(struct net *net,
			   int (*iter)(struct nf_conn *i, void *data),
			   void *data, u32 portid, int report)
{
	struct nf_conn *ct;
	unsigned int bucket = 0;

	while ((ct = get_next_corpse(net, iter, data, &bucket)) != NULL) {
		/* Time to push up daises... */
		if (del_timer(&ct->timeout))
			nf_ct_delete(ct, portid, report);

		/* ... else the timer will get him soon. */

		nf_ct_put(ct);
	}
}
EXPORT_SYMBOL_GPL(nf_ct_iterate_cleanup);

static int kill_all(struct nf_conn *i, void *data)
{
	return 1;
}

void nf_ct_free_hashtable(void *hash, unsigned int size)
{
	if (is_vmalloc_addr(hash))
		vfree(hash);
	else
		free_pages((unsigned long)hash,
			   get_order(sizeof(struct hlist_head) * size));
}
EXPORT_SYMBOL_GPL(nf_ct_free_hashtable);

void nf_conntrack_flush_report(struct net *net, u32 portid, int report)
{
	nf_ct_iterate_cleanup(net, kill_all, NULL, portid, report);
}
EXPORT_SYMBOL_GPL(nf_conntrack_flush_report);

static int untrack_refs(void)
{
	int cnt = 0, cpu;

	for_each_possible_cpu(cpu) {
		struct nf_conn *ct = &per_cpu(nf_conntrack_untracked, cpu);

		cnt += atomic_read(&ct->ct_general.use) - 1;
	}
	return cnt;
}

void nf_conntrack_cleanup_start(void)
{
	RCU_INIT_POINTER(ip_ct_attach, NULL);
}

void nf_conntrack_cleanup_end(void)
{
	RCU_INIT_POINTER(nf_ct_destroy, NULL);
	while (untrack_refs() > 0)
		schedule();

#ifdef CONFIG_NF_CONNTRACK_ZONES
	nf_ct_extend_unregister(&nf_ct_zone_extend);
#endif
	nf_conntrack_proto_fini();
	nf_conntrack_seqadj_fini();
	nf_conntrack_labels_fini();
	nf_conntrack_helper_fini();
	nf_conntrack_timeout_fini();
	nf_conntrack_ecache_fini();
	nf_conntrack_tstamp_fini();
	nf_conntrack_acct_fini();
	nf_conntrack_expect_fini();
}

/*
 * Mishearing the voices in his head, our hero wonders how he's
 * supposed to kill the mall.
 */
void nf_conntrack_cleanup_net(struct net *net)
{
	LIST_HEAD(single);

	list_add(&net->exit_list, &single);
	nf_conntrack_cleanup_net_list(&single);
}

void nf_conntrack_cleanup_net_list(struct list_head *net_exit_list)
{
	int busy;
	struct net *net;

	/*
	 * This makes sure all current packets have passed through
	 *  netfilter framework.  Roll on, two-stage module
	 *  delete...
	 */
	synchronize_net();
i_see_dead_people:
	busy = 0;
	list_for_each_entry(net, net_exit_list, exit_list) {
		nf_ct_iterate_cleanup(net, kill_all, NULL, 0, 0);
		if (atomic_read(&net->ct.count) != 0)
			busy = 1;
	}
	if (busy) {
		schedule();
		goto i_see_dead_people;
	}

	list_for_each_entry(net, net_exit_list, exit_list) {
		nf_ct_free_hashtable(net->ct.hash, net->ct.htable_size);
		nf_conntrack_proto_pernet_fini(net);
		nf_conntrack_helper_pernet_fini(net);
		nf_conntrack_ecache_pernet_fini(net);
		nf_conntrack_tstamp_pernet_fini(net);
		nf_conntrack_acct_pernet_fini(net);
		nf_conntrack_expect_pernet_fini(net);
		kmem_cache_destroy(net->ct.nf_conntrack_cachep);
		kfree(net->ct.slabname);
		free_percpu(net->ct.stat);
		free_percpu(net->ct.pcpu_lists);
	}
}

void *nf_ct_alloc_hashtable(unsigned int *sizep, int nulls)
{
	struct hlist_nulls_head *hash;
	unsigned int nr_slots, i;
	size_t sz;

	BUILD_BUG_ON(sizeof(struct hlist_nulls_head) != sizeof(struct hlist_head));
	nr_slots = *sizep = roundup(*sizep, PAGE_SIZE / sizeof(struct hlist_nulls_head));
	sz = nr_slots * sizeof(struct hlist_nulls_head);
	hash = (void *)__get_free_pages(GFP_KERNEL | __GFP_NOWARN | __GFP_ZERO,
					get_order(sz));
	if (!hash) {
		printk(KERN_WARNING "nf_conntrack: falling back to vmalloc.\n");
		hash = vzalloc(sz);
	}

	if (hash && nulls)
		for (i = 0; i < nr_slots; i++)
			INIT_HLIST_NULLS_HEAD(&hash[i], i);

	return hash;
}
EXPORT_SYMBOL_GPL(nf_ct_alloc_hashtable);

int nf_conntrack_set_hashsize(const char *val, struct kernel_param *kp)
{
	int i, bucket, rc;
	unsigned int hashsize, old_size;
	struct hlist_nulls_head *hash, *old_hash;
	struct nf_conntrack_tuple_hash *h;
	struct nf_conn *ct;

	if (current->nsproxy->net_ns != &init_net)
		return -EOPNOTSUPP;

	/* On boot, we can set this without any fancy locking. */
	if (!nf_conntrack_htable_size)
		return param_set_uint(val, kp);

	rc = kstrtouint(val, 0, &hashsize);
	if (rc)
		return rc;
	if (!hashsize)
		return -EINVAL;

	hash = nf_ct_alloc_hashtable(&hashsize, 1);
	if (!hash)
		return -ENOMEM;

	local_bh_disable();
	nf_conntrack_all_lock();
	write_seqcount_begin(&init_net.ct.generation);

	/* Lookups in the old hash might happen in parallel, which means we
	 * might get false negatives during connection lookup. New connections
	 * created because of a false negative won't make it into the hash
	 * though since that required taking the locks.
	 */

	for (i = 0; i < init_net.ct.htable_size; i++) {
		while (!hlist_nulls_empty(&init_net.ct.hash[i])) {
			h = hlist_nulls_entry(init_net.ct.hash[i].first,
					struct nf_conntrack_tuple_hash, hnnode);
			ct = nf_ct_tuplehash_to_ctrack(h);
			hlist_nulls_del_rcu(&h->hnnode);
			bucket = __hash_conntrack(&h->tuple, nf_ct_zone(ct),
						  hashsize);
			hlist_nulls_add_head_rcu(&h->hnnode, &hash[bucket]);
		}
	}
	old_size = init_net.ct.htable_size;
	old_hash = init_net.ct.hash;

	init_net.ct.htable_size = nf_conntrack_htable_size = hashsize;
	init_net.ct.hash = hash;

	write_seqcount_end(&init_net.ct.generation);
	nf_conntrack_all_unlock();
	local_bh_enable();

	nf_ct_free_hashtable(old_hash, old_size);
	return 0;
}
EXPORT_SYMBOL_GPL(nf_conntrack_set_hashsize);

module_param_call(hashsize, nf_conntrack_set_hashsize, param_get_uint,
		  &nf_conntrack_htable_size, 0600);

void nf_ct_untracked_status_or(unsigned long bits)
{
	int cpu;

	for_each_possible_cpu(cpu)
		per_cpu(nf_conntrack_untracked, cpu).status |= bits;
}
EXPORT_SYMBOL_GPL(nf_ct_untracked_status_or);

int nf_conntrack_init_start(void)
{
	int max_factor = 8;
	int i, ret, cpu;

	for (i = 0; i < CONNTRACK_LOCKS; i++)
		spin_lock_init(&nf_conntrack_locks[i]);

	/* Idea from tcp.c: use 1/16384 of memory.  On i386: 32MB
	 * machine has 512 buckets. >= 1GB machines have 16384 buckets. */
	if (!nf_conntrack_htable_size) {
		nf_conntrack_htable_size
			= (((totalram_pages << PAGE_SHIFT) / 16384)
			   / sizeof(struct hlist_head));
		if (totalram_pages > (1024 * 1024 * 1024 / PAGE_SIZE))
			nf_conntrack_htable_size = 16384;
		if (nf_conntrack_htable_size < 32)
			nf_conntrack_htable_size = 32;

		/* Use a max. factor of four by default to get the same max as
		 * with the old struct list_heads. When a table size is given
		 * we use the old value of 8 to avoid reducing the max.
		 * entries. */
		max_factor = 4;
	}
	nf_conntrack_max = max_factor * nf_conntrack_htable_size;

	printk(KERN_INFO "nf_conntrack version %s (%u buckets, %d max)\n",
	       NF_CONNTRACK_VERSION, nf_conntrack_htable_size,
	       nf_conntrack_max);

	ret = nf_conntrack_expect_init();
	if (ret < 0)
		goto err_expect;

	ret = nf_conntrack_acct_init();
	if (ret < 0)
		goto err_acct;

	ret = nf_conntrack_tstamp_init();
	if (ret < 0)
		goto err_tstamp;

	ret = nf_conntrack_ecache_init();
	if (ret < 0)
		goto err_ecache;

	ret = nf_conntrack_timeout_init();
	if (ret < 0)
		goto err_timeout;

	ret = nf_conntrack_helper_init();
	if (ret < 0)
		goto err_helper;

	ret = nf_conntrack_labels_init();
	if (ret < 0)
		goto err_labels;

	ret = nf_conntrack_seqadj_init();
	if (ret < 0)
		goto err_seqadj;

#ifdef CONFIG_NF_CONNTRACK_ZONES
	ret = nf_ct_extend_register(&nf_ct_zone_extend);
	if (ret < 0)
		goto err_extend;
#endif
	ret = nf_conntrack_proto_init();
	if (ret < 0)
		goto err_proto;

	/* Set up fake conntrack: to never be deleted, not in any hashes */
	for_each_possible_cpu(cpu) {
		struct nf_conn *ct = &per_cpu(nf_conntrack_untracked, cpu);
		write_pnet(&ct->ct_net, &init_net);
		atomic_set(&ct->ct_general.use, 1);
	}
	/*  - and look it like as a confirmed connection */
	nf_ct_untracked_status_or(IPS_CONFIRMED | IPS_UNTRACKED);
	return 0;

err_proto:
#ifdef CONFIG_NF_CONNTRACK_ZONES
	nf_ct_extend_unregister(&nf_ct_zone_extend);
err_extend:
#endif
	nf_conntrack_seqadj_fini();
err_seqadj:
	nf_conntrack_labels_fini();
err_labels:
	nf_conntrack_helper_fini();
err_helper:
	nf_conntrack_timeout_fini();
err_timeout:
	nf_conntrack_ecache_fini();
err_ecache:
	nf_conntrack_tstamp_fini();
err_tstamp:
	nf_conntrack_acct_fini();
err_acct:
	nf_conntrack_expect_fini();
err_expect:
	return ret;
}

void nf_conntrack_init_end(void)
{
	/* For use by REJECT target */
	RCU_INIT_POINTER(ip_ct_attach, nf_conntrack_attach);
	RCU_INIT_POINTER(nf_ct_destroy, destroy_conntrack);
}

/*
 * We need to use special "null" values, not used in hash table
 */
#define UNCONFIRMED_NULLS_VAL	((1<<30)+0)
#define DYING_NULLS_VAL		((1<<30)+1)
#define TEMPLATE_NULLS_VAL	((1<<30)+2)

int nf_conntrack_init_net(struct net *net)
{
	int ret = -ENOMEM;
	int cpu;

	atomic_set(&net->ct.count, 0);
	seqcount_init(&net->ct.generation);

	net->ct.pcpu_lists = alloc_percpu(struct ct_pcpu);
	if (!net->ct.pcpu_lists)
		goto err_stat;

	for_each_possible_cpu(cpu) {
		struct ct_pcpu *pcpu = per_cpu_ptr(net->ct.pcpu_lists, cpu);

		spin_lock_init(&pcpu->lock);
		INIT_HLIST_NULLS_HEAD(&pcpu->unconfirmed, UNCONFIRMED_NULLS_VAL);
		INIT_HLIST_NULLS_HEAD(&pcpu->dying, DYING_NULLS_VAL);
		INIT_HLIST_NULLS_HEAD(&pcpu->tmpl, TEMPLATE_NULLS_VAL);
	}

	net->ct.stat = alloc_percpu(struct ip_conntrack_stat);
	if (!net->ct.stat)
		goto err_pcpu_lists;

	net->ct.slabname = kasprintf(GFP_KERNEL, "nf_conntrack_%pK", net);
	if (!net->ct.slabname)
		goto err_slabname;

	net->ct.nf_conntrack_cachep = kmem_cache_create(net->ct.slabname,
							sizeof(struct nf_conn), 0,
							SLAB_DESTROY_BY_RCU, NULL);
	if (!net->ct.nf_conntrack_cachep) {
		printk(KERN_ERR "Unable to create nf_conn slab cache\n");
		goto err_cache;
	}

	net->ct.htable_size = nf_conntrack_htable_size;
	net->ct.hash = nf_ct_alloc_hashtable(&net->ct.htable_size, 1);
	if (!net->ct.hash) {
		printk(KERN_ERR "Unable to create nf_conntrack_hash\n");
		goto err_hash;
	}
	ret = nf_conntrack_expect_pernet_init(net);
	if (ret < 0)
		goto err_expect;
	ret = nf_conntrack_acct_pernet_init(net);
	if (ret < 0)
		goto err_acct;
	ret = nf_conntrack_tstamp_pernet_init(net);
	if (ret < 0)
		goto err_tstamp;
	ret = nf_conntrack_ecache_pernet_init(net);
	if (ret < 0)
		goto err_ecache;
	ret = nf_conntrack_helper_pernet_init(net);
	if (ret < 0)
		goto err_helper;
	ret = nf_conntrack_proto_pernet_init(net);
	if (ret < 0)
		goto err_proto;
	return 0;

err_proto:
	nf_conntrack_helper_pernet_fini(net);
err_helper:
	nf_conntrack_ecache_pernet_fini(net);
err_ecache:
	nf_conntrack_tstamp_pernet_fini(net);
err_tstamp:
	nf_conntrack_acct_pernet_fini(net);
err_acct:
	nf_conntrack_expect_pernet_fini(net);
err_expect:
	nf_ct_free_hashtable(net->ct.hash, net->ct.htable_size);
err_hash:
	kmem_cache_destroy(net->ct.nf_conntrack_cachep);
err_cache:
	kfree(net->ct.slabname);
err_slabname:
	free_percpu(net->ct.stat);
err_pcpu_lists:
	free_percpu(net->ct.pcpu_lists);
err_stat:
	return ret;
}<|MERGE_RESOLUTION|>--- conflicted
+++ resolved
@@ -610,21 +610,13 @@
 	 * confirmed us.
 	 */
 	NF_CT_ASSERT(!nf_ct_is_confirmed(ct));
-<<<<<<< HEAD
 	pr_debug("Confirming conntrack %pK\n", ct);
-	/* We have to check the DYING flag inside the lock to prevent
-	   a race against nf_ct_get_next_corpse() possibly called from
-	   user context, else we insert an already 'dead' hash, blocking
-	   further use of that particular connection -JM */
-=======
-	pr_debug("Confirming conntrack %p\n", ct);
 	/* We have to check the DYING flag after unlink to prevent
 	 * a race against nf_ct_get_next_corpse() possibly called from
 	 * user context, else we insert an already 'dead' hash, blocking
 	 * further use of that particular connection -JM.
 	 */
 	nf_ct_del_from_dying_or_unconfirmed_list(ct);
->>>>>>> c2d6598e
 
 	if (unlikely(nf_ct_is_dying(ct)))
 		goto out;
