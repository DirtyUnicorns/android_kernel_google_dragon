--- conflicted
+++ resolved
@@ -1221,40 +1221,12 @@
 	int bytes = skb->len;
 	int proto;
 
-<<<<<<< HEAD
-	if (!skb->dev) {
-		MT_DEBUG("qtaguid[%d]: no skb->dev\n", par->hooknum);
-		el_dev = par->in ? : par->out;
-	} else {
-		const struct net_device *other_dev;
-		el_dev = skb->dev;
-		other_dev = par->in ? : par->out;
-		if (el_dev != other_dev) {
-			MT_DEBUG("qtaguid[%d]: skb->dev=%p %s vs "
-				 "par->(in/out)=%p %s\n",
-				 par->hooknum, el_dev, el_dev->name, other_dev,
-				 other_dev->name);
-		}
-	}
-
-	if (unlikely(!el_dev)) {
-		pr_err_ratelimited("qtaguid[%d]: %s(): no par->in/out?!!\n",
-				   par->hooknum, __func__);
-		BUG();
-	} else {
-		proto = ipx_proto(skb, par);
-		MT_DEBUG("qtaguid[%d]: dev name=%s type=%d fam=%d proto=%d\n",
-			 par->hooknum, el_dev->name, el_dev->type,
-			 par->family, proto);
-	}
-=======
 	get_dev_and_dir(skb, par, &direction, &el_dev);
 	proto = ipx_proto(skb, par);
 	MT_DEBUG("qtaguid[%d]: iface_stat: %s(%s): "
 		 "type=%d fam=%d proto=%d dir=%d\n",
 		 par->hooknum, __func__, el_dev->name, el_dev->type,
 		 par->family, proto, direction);
->>>>>>> 50cd0bf0
 
 	spin_lock_bh(&iface_stat_list_lock);
 	entry = get_iface_entry(el_dev->name);
@@ -1657,36 +1629,11 @@
 	enum ifs_tx_rx direction;
 	int proto;
 
-<<<<<<< HEAD
-	if (!skb->dev) {
-		MT_DEBUG("qtaguid[%d]: no skb->dev\n", par->hooknum);
-		el_dev = par->in ? : par->out;
-	} else {
-		const struct net_device *other_dev;
-		el_dev = skb->dev;
-		other_dev = par->in ? : par->out;
-		if (el_dev != other_dev) {
-			MT_DEBUG("qtaguid[%d]: skb->dev=%p %s vs "
-				"par->(in/out)=%p %s\n",
-				par->hooknum, el_dev, el_dev->name, other_dev,
-				other_dev->name);
-		}
-	}
-
-	if (unlikely(!el_dev)) {
-		pr_info("qtaguid[%d]: no par->in/out?!!\n", par->hooknum);
-	} else {
-		int proto = ipx_proto(skb, par);
-		MT_DEBUG("qtaguid[%d]: dev name=%s type=%d fam=%d proto=%d\n",
-			 par->hooknum, el_dev->name, el_dev->type,
-			 par->family, proto);
-=======
 	get_dev_and_dir(skb, par, &direction, &el_dev);
 	proto = ipx_proto(skb, par);
 	MT_DEBUG("qtaguid[%d]: dev name=%s type=%d fam=%d proto=%d dir=%d\n",
 		 par->hooknum, el_dev->name, el_dev->type,
 		 par->family, proto, direction);
->>>>>>> 50cd0bf0
 
 	if_tag_stat_update(el_dev->name, uid,
 			   skb->sk ? skb->sk : alternate_sk,
