--- conflicted
+++ resolved
@@ -2268,16 +2268,12 @@
 	else
 		sec_level = authreq_to_seclevel(auth);
 
-<<<<<<< HEAD
-	if (smp_sufficient_security(hcon, sec_level, SMP_USE_LTK))
-=======
-	if (smp_sufficient_security(hcon, sec_level)) {
+	if (smp_sufficient_security(hcon, sec_level, SMP_USE_LTK)) {
 		/* If link is already encrypted with sufficient security we
 		 * still need refresh encryption as per Core Spec 5.0 Vol 3,
 		 * Part H 2.4.6
 		 */
 		smp_ltk_encrypt(conn, hcon->sec_level);
->>>>>>> 3f296801
 		return 0;
 	}
 
