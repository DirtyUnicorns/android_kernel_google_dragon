/*
 * INET		An implementation of the TCP/IP protocol suite for the LINUX
 *		operating system.  INET is implemented using the  BSD Socket
 *		interface as the means of communication with the user level.
 *
 *		PACKET - implements raw packet sockets.
 *
 * Authors:	Ross Biro
 *		Fred N. van Kempen, <waltje@uWalt.NL.Mugnet.ORG>
 *		Alan Cox, <gw4pts@gw4pts.ampr.org>
 *
 * Fixes:
 *		Alan Cox	:	verify_area() now used correctly
 *		Alan Cox	:	new skbuff lists, look ma no backlogs!
 *		Alan Cox	:	tidied skbuff lists.
 *		Alan Cox	:	Now uses generic datagram routines I
 *					added. Also fixed the peek/read crash
 *					from all old Linux datagram code.
 *		Alan Cox	:	Uses the improved datagram code.
 *		Alan Cox	:	Added NULL's for socket options.
 *		Alan Cox	:	Re-commented the code.
 *		Alan Cox	:	Use new kernel side addressing
 *		Rob Janssen	:	Correct MTU usage.
 *		Dave Platt	:	Counter leaks caused by incorrect
 *					interrupt locking and some slightly
 *					dubious gcc output. Can you read
 *					compiler: it said _VOLATILE_
 *	Richard Kooijman	:	Timestamp fixes.
 *		Alan Cox	:	New buffers. Use sk->mac.raw.
 *		Alan Cox	:	sendmsg/recvmsg support.
 *		Alan Cox	:	Protocol setting support
 *	Alexey Kuznetsov	:	Untied from IPv4 stack.
 *	Cyrus Durgin		:	Fixed kerneld for kmod.
 *	Michal Ostrowski        :       Module initialization cleanup.
 *         Ulises Alonso        :       Frame number limit removal and
 *                                      packet_set_ring memory leak.
 *		Eric Biederman	:	Allow for > 8 byte hardware addresses.
 *					The convention is that longer addresses
 *					will simply extend the hardware address
 *					byte arrays at the end of sockaddr_ll
 *					and packet_mreq.
 *		Johann Baudy	:	Added TX RING.
 *		Chetan Loke	:	Implemented TPACKET_V3 block abstraction
 *					layer.
 *					Copyright (C) 2011, <lokec@ccs.neu.edu>
 *
 *
 *		This program is free software; you can redistribute it and/or
 *		modify it under the terms of the GNU General Public License
 *		as published by the Free Software Foundation; either version
 *		2 of the License, or (at your option) any later version.
 *
 */

#include <linux/types.h>
#include <linux/mm.h>
#include <linux/capability.h>
#include <linux/fcntl.h>
#include <linux/socket.h>
#include <linux/in.h>
#include <linux/inet.h>
#include <linux/netdevice.h>
#include <linux/if_packet.h>
#include <linux/wireless.h>
#include <linux/kernel.h>
#include <linux/kmod.h>
#include <linux/slab.h>
#include <linux/vmalloc.h>
#include <net/net_namespace.h>
#include <net/ip.h>
#include <net/protocol.h>
#include <linux/skbuff.h>
#include <net/sock.h>
#include <linux/errno.h>
#include <linux/timer.h>
#include <asm/uaccess.h>
#include <asm/ioctls.h>
#include <asm/page.h>
#include <asm/cacheflush.h>
#include <asm/io.h>
#include <linux/proc_fs.h>
#include <linux/seq_file.h>
#include <linux/poll.h>
#include <linux/module.h>
#include <linux/init.h>
#include <linux/mutex.h>
#include <linux/if_vlan.h>
#include <linux/virtio_net.h>
#include <linux/errqueue.h>
#include <linux/net_tstamp.h>
#include <linux/percpu.h>
#ifdef CONFIG_INET
#include <net/inet_common.h>
#endif

#include "internal.h"

/*
   Assumptions:
   - if device has no dev->hard_header routine, it adds and removes ll header
     inside itself. In this case ll header is invisible outside of device,
     but higher levels still should reserve dev->hard_header_len.
     Some devices are enough clever to reallocate skb, when header
     will not fit to reserved space (tunnel), another ones are silly
     (PPP).
   - packet socket receives packets with pulled ll header,
     so that SOCK_RAW should push it back.

On receive:
-----------

Incoming, dev->hard_header!=NULL
   mac_header -> ll header
   data       -> data

Outgoing, dev->hard_header!=NULL
   mac_header -> ll header
   data       -> ll header

Incoming, dev->hard_header==NULL
   mac_header -> UNKNOWN position. It is very likely, that it points to ll
		 header.  PPP makes it, that is wrong, because introduce
		 assymetry between rx and tx paths.
   data       -> data

Outgoing, dev->hard_header==NULL
   mac_header -> data. ll header is still not built!
   data       -> data

Resume
  If dev->hard_header==NULL we are unlikely to restore sensible ll header.


On transmit:
------------

dev->hard_header != NULL
   mac_header -> ll header
   data       -> ll header

dev->hard_header == NULL (ll header is added by device, we cannot control it)
   mac_header -> data
   data       -> data

   We should set nh.raw on output to correct posistion,
   packet classifier depends on it.
 */

/* Private packet socket structures. */

/* identical to struct packet_mreq except it has
 * a longer address field.
 */
struct packet_mreq_max {
	int		mr_ifindex;
	unsigned short	mr_type;
	unsigned short	mr_alen;
	unsigned char	mr_address[MAX_ADDR_LEN];
};

union tpacket_uhdr {
	struct tpacket_hdr  *h1;
	struct tpacket2_hdr *h2;
	struct tpacket3_hdr *h3;
	void *raw;
};

static int packet_set_ring(struct sock *sk, union tpacket_req_u *req_u,
		int closing, int tx_ring);

#define V3_ALIGNMENT	(8)

#define BLK_HDR_LEN	(ALIGN(sizeof(struct tpacket_block_desc), V3_ALIGNMENT))

#define BLK_PLUS_PRIV(sz_of_priv) \
	(BLK_HDR_LEN + ALIGN((sz_of_priv), V3_ALIGNMENT))

#define PGV_FROM_VMALLOC 1

#define BLOCK_STATUS(x)	((x)->hdr.bh1.block_status)
#define BLOCK_NUM_PKTS(x)	((x)->hdr.bh1.num_pkts)
#define BLOCK_O2FP(x)		((x)->hdr.bh1.offset_to_first_pkt)
#define BLOCK_LEN(x)		((x)->hdr.bh1.blk_len)
#define BLOCK_SNUM(x)		((x)->hdr.bh1.seq_num)
#define BLOCK_O2PRIV(x)	((x)->offset_to_priv)
#define BLOCK_PRIV(x)		((void *)((char *)(x) + BLOCK_O2PRIV(x)))

struct packet_sock;
static int tpacket_snd(struct packet_sock *po, struct msghdr *msg);
static int tpacket_rcv(struct sk_buff *skb, struct net_device *dev,
		       struct packet_type *pt, struct net_device *orig_dev);

static void *packet_previous_frame(struct packet_sock *po,
		struct packet_ring_buffer *rb,
		int status);
static void packet_increment_head(struct packet_ring_buffer *buff);
static int prb_curr_blk_in_use(struct tpacket_kbdq_core *,
			struct tpacket_block_desc *);
static void *prb_dispatch_next_block(struct tpacket_kbdq_core *,
			struct packet_sock *);
static void prb_retire_current_block(struct tpacket_kbdq_core *,
		struct packet_sock *, unsigned int status);
static int prb_queue_frozen(struct tpacket_kbdq_core *);
static void prb_open_block(struct tpacket_kbdq_core *,
		struct tpacket_block_desc *);
static void prb_retire_rx_blk_timer_expired(unsigned long);
static void _prb_refresh_rx_retire_blk_timer(struct tpacket_kbdq_core *);
static void prb_init_blk_timer(struct packet_sock *,
		struct tpacket_kbdq_core *,
		void (*func) (unsigned long));
static void prb_fill_rxhash(struct tpacket_kbdq_core *, struct tpacket3_hdr *);
static void prb_clear_rxhash(struct tpacket_kbdq_core *,
		struct tpacket3_hdr *);
static void prb_fill_vlan_info(struct tpacket_kbdq_core *,
		struct tpacket3_hdr *);
static void packet_flush_mclist(struct sock *sk);

struct packet_skb_cb {
	unsigned int origlen;
	union {
		struct sockaddr_pkt pkt;
		struct sockaddr_ll ll;
	} sa;
};

#define PACKET_SKB_CB(__skb)	((struct packet_skb_cb *)((__skb)->cb))

#define GET_PBDQC_FROM_RB(x)	((struct tpacket_kbdq_core *)(&(x)->prb_bdqc))
#define GET_PBLOCK_DESC(x, bid)	\
	((struct tpacket_block_desc *)((x)->pkbdq[(bid)].buffer))
#define GET_CURR_PBLOCK_DESC_FROM_CORE(x)	\
	((struct tpacket_block_desc *)((x)->pkbdq[(x)->kactive_blk_num].buffer))
#define GET_NEXT_PRB_BLK_NUM(x) \
	(((x)->kactive_blk_num < ((x)->knum_blocks-1)) ? \
	((x)->kactive_blk_num+1) : 0)

static void __fanout_unlink(struct sock *sk, struct packet_sock *po);
static void __fanout_link(struct sock *sk, struct packet_sock *po);

static int packet_direct_xmit(struct sk_buff *skb)
{
	struct net_device *dev = skb->dev;
	netdev_features_t features;
	struct netdev_queue *txq;
	int ret = NETDEV_TX_BUSY;

	if (unlikely(!netif_running(dev) ||
		     !netif_carrier_ok(dev)))
		goto drop;

	features = netif_skb_features(skb);
	if (skb_needs_linearize(skb, features) &&
	    __skb_linearize(skb))
		goto drop;

	txq = skb_get_tx_queue(dev, skb);

	local_bh_disable();

	HARD_TX_LOCK(dev, txq, smp_processor_id());
	if (!netif_xmit_frozen_or_drv_stopped(txq))
		ret = netdev_start_xmit(skb, dev, txq, false);
	HARD_TX_UNLOCK(dev, txq);

	local_bh_enable();

	if (!dev_xmit_complete(ret))
		kfree_skb(skb);

	return ret;
drop:
	atomic_long_inc(&dev->tx_dropped);
	kfree_skb(skb);
	return NET_XMIT_DROP;
}

static struct net_device *packet_cached_dev_get(struct packet_sock *po)
{
	struct net_device *dev;

	rcu_read_lock();
	dev = rcu_dereference(po->cached_dev);
	if (likely(dev))
		dev_hold(dev);
	rcu_read_unlock();

	return dev;
}

static void packet_cached_dev_assign(struct packet_sock *po,
				     struct net_device *dev)
{
	rcu_assign_pointer(po->cached_dev, dev);
}

static void packet_cached_dev_reset(struct packet_sock *po)
{
	RCU_INIT_POINTER(po->cached_dev, NULL);
}

static bool packet_use_direct_xmit(const struct packet_sock *po)
{
	return po->xmit == packet_direct_xmit;
}

static u16 __packet_pick_tx_queue(struct net_device *dev, struct sk_buff *skb)
{
	return (u16) raw_smp_processor_id() % dev->real_num_tx_queues;
}

static void packet_pick_tx_queue(struct net_device *dev, struct sk_buff *skb)
{
	const struct net_device_ops *ops = dev->netdev_ops;
	u16 queue_index;

	if (ops->ndo_select_queue) {
		queue_index = ops->ndo_select_queue(dev, skb, NULL,
						    __packet_pick_tx_queue);
		queue_index = netdev_cap_txqueue(dev, queue_index);
	} else {
		queue_index = __packet_pick_tx_queue(dev, skb);
	}

	skb_set_queue_mapping(skb, queue_index);
}

/* register_prot_hook must be invoked with the po->bind_lock held,
 * or from a context in which asynchronous accesses to the packet
 * socket is not possible (packet_create()).
 */
static void register_prot_hook(struct sock *sk)
{
	struct packet_sock *po = pkt_sk(sk);

	if (!po->running) {
		if (po->fanout)
			__fanout_link(sk, po);
		else
			dev_add_pack(&po->prot_hook);

		sock_hold(sk);
		po->running = 1;
	}
}

/* {,__}unregister_prot_hook() must be invoked with the po->bind_lock
 * held.   If the sync parameter is true, we will temporarily drop
 * the po->bind_lock and do a synchronize_net to make sure no
 * asynchronous packet processing paths still refer to the elements
 * of po->prot_hook.  If the sync parameter is false, it is the
 * callers responsibility to take care of this.
 */
static void __unregister_prot_hook(struct sock *sk, bool sync)
{
	struct packet_sock *po = pkt_sk(sk);

	po->running = 0;

	if (po->fanout)
		__fanout_unlink(sk, po);
	else
		__dev_remove_pack(&po->prot_hook);

	__sock_put(sk);

	if (sync) {
		spin_unlock(&po->bind_lock);
		synchronize_net();
		spin_lock(&po->bind_lock);
	}
}

static void unregister_prot_hook(struct sock *sk, bool sync)
{
	struct packet_sock *po = pkt_sk(sk);

	if (po->running)
		__unregister_prot_hook(sk, sync);
}

static inline struct page * __pure pgv_to_page(void *addr)
{
	if (is_vmalloc_addr(addr))
		return vmalloc_to_page(addr);
	return virt_to_page(addr);
}

static void __packet_set_status(struct packet_sock *po, void *frame, int status)
{
	union tpacket_uhdr h;

	h.raw = frame;
	switch (po->tp_version) {
	case TPACKET_V1:
		h.h1->tp_status = status;
		flush_dcache_page(pgv_to_page(&h.h1->tp_status));
		break;
	case TPACKET_V2:
		h.h2->tp_status = status;
		flush_dcache_page(pgv_to_page(&h.h2->tp_status));
		break;
	case TPACKET_V3:
	default:
		WARN(1, "TPACKET version not supported.\n");
		BUG();
	}

	smp_wmb();
}

static int __packet_get_status(struct packet_sock *po, void *frame)
{
	union tpacket_uhdr h;

	smp_rmb();

	h.raw = frame;
	switch (po->tp_version) {
	case TPACKET_V1:
		flush_dcache_page(pgv_to_page(&h.h1->tp_status));
		return h.h1->tp_status;
	case TPACKET_V2:
		flush_dcache_page(pgv_to_page(&h.h2->tp_status));
		return h.h2->tp_status;
	case TPACKET_V3:
	default:
		WARN(1, "TPACKET version not supported.\n");
		BUG();
		return 0;
	}
}

static __u32 tpacket_get_timestamp(struct sk_buff *skb, struct timespec *ts,
				   unsigned int flags)
{
	struct skb_shared_hwtstamps *shhwtstamps = skb_hwtstamps(skb);

	if (shhwtstamps &&
	    (flags & SOF_TIMESTAMPING_RAW_HARDWARE) &&
	    ktime_to_timespec_cond(shhwtstamps->hwtstamp, ts))
		return TP_STATUS_TS_RAW_HARDWARE;

	if (ktime_to_timespec_cond(skb->tstamp, ts))
		return TP_STATUS_TS_SOFTWARE;

	return 0;
}

static __u32 __packet_set_timestamp(struct packet_sock *po, void *frame,
				    struct sk_buff *skb)
{
	union tpacket_uhdr h;
	struct timespec ts;
	__u32 ts_status;

	if (!(ts_status = tpacket_get_timestamp(skb, &ts, po->tp_tstamp)))
		return 0;

	h.raw = frame;
	switch (po->tp_version) {
	case TPACKET_V1:
		h.h1->tp_sec = ts.tv_sec;
		h.h1->tp_usec = ts.tv_nsec / NSEC_PER_USEC;
		break;
	case TPACKET_V2:
		h.h2->tp_sec = ts.tv_sec;
		h.h2->tp_nsec = ts.tv_nsec;
		break;
	case TPACKET_V3:
	default:
		WARN(1, "TPACKET version not supported.\n");
		BUG();
	}

	/* one flush is safe, as both fields always lie on the same cacheline */
	flush_dcache_page(pgv_to_page(&h.h1->tp_sec));
	smp_wmb();

	return ts_status;
}

static void *packet_lookup_frame(struct packet_sock *po,
		struct packet_ring_buffer *rb,
		unsigned int position,
		int status)
{
	unsigned int pg_vec_pos, frame_offset;
	union tpacket_uhdr h;

	pg_vec_pos = position / rb->frames_per_block;
	frame_offset = position % rb->frames_per_block;

	h.raw = rb->pg_vec[pg_vec_pos].buffer +
		(frame_offset * rb->frame_size);

	if (status != __packet_get_status(po, h.raw))
		return NULL;

	return h.raw;
}

static void *packet_current_frame(struct packet_sock *po,
		struct packet_ring_buffer *rb,
		int status)
{
	return packet_lookup_frame(po, rb, rb->head, status);
}

static void prb_del_retire_blk_timer(struct tpacket_kbdq_core *pkc)
{
	del_timer_sync(&pkc->retire_blk_timer);
}

static void prb_shutdown_retire_blk_timer(struct packet_sock *po,
		int tx_ring,
		struct sk_buff_head *rb_queue)
{
	struct tpacket_kbdq_core *pkc;

	pkc = tx_ring ? GET_PBDQC_FROM_RB(&po->tx_ring) :
			GET_PBDQC_FROM_RB(&po->rx_ring);

	spin_lock_bh(&rb_queue->lock);
	pkc->delete_blk_timer = 1;
	spin_unlock_bh(&rb_queue->lock);

	prb_del_retire_blk_timer(pkc);
}

static void prb_init_blk_timer(struct packet_sock *po,
		struct tpacket_kbdq_core *pkc,
		void (*func) (unsigned long))
{
	init_timer(&pkc->retire_blk_timer);
	pkc->retire_blk_timer.data = (long)po;
	pkc->retire_blk_timer.function = func;
	pkc->retire_blk_timer.expires = jiffies;
}

static void prb_setup_retire_blk_timer(struct packet_sock *po, int tx_ring)
{
	struct tpacket_kbdq_core *pkc;

	if (tx_ring)
		BUG();

	pkc = tx_ring ? GET_PBDQC_FROM_RB(&po->tx_ring) :
			GET_PBDQC_FROM_RB(&po->rx_ring);
	prb_init_blk_timer(po, pkc, prb_retire_rx_blk_timer_expired);
}

static int prb_calc_retire_blk_tmo(struct packet_sock *po,
				int blk_size_in_bytes)
{
	struct net_device *dev;
	unsigned int mbits = 0, msec = 0, div = 0, tmo = 0;
	struct ethtool_cmd ecmd;
	int err;
	u32 speed;

	rtnl_lock();
	dev = __dev_get_by_index(sock_net(&po->sk), po->ifindex);
	if (unlikely(!dev)) {
		rtnl_unlock();
		return DEFAULT_PRB_RETIRE_TOV;
	}
	err = __ethtool_get_settings(dev, &ecmd);
	speed = ethtool_cmd_speed(&ecmd);
	rtnl_unlock();
	if (!err) {
		/*
		 * If the link speed is so slow you don't really
		 * need to worry about perf anyways
		 */
		if (speed < SPEED_1000 || speed == SPEED_UNKNOWN) {
			return DEFAULT_PRB_RETIRE_TOV;
		} else {
			msec = 1;
			div = speed / 1000;
		}
	}

	mbits = (blk_size_in_bytes * 8) / (1024 * 1024);

	if (div)
		mbits /= div;

	tmo = mbits * msec;

	if (div)
		return tmo+1;
	return tmo;
}

static void prb_init_ft_ops(struct tpacket_kbdq_core *p1,
			union tpacket_req_u *req_u)
{
	p1->feature_req_word = req_u->req3.tp_feature_req_word;
}

static void init_prb_bdqc(struct packet_sock *po,
			struct packet_ring_buffer *rb,
			struct pgv *pg_vec,
			union tpacket_req_u *req_u, int tx_ring)
{
	struct tpacket_kbdq_core *p1 = GET_PBDQC_FROM_RB(rb);
	struct tpacket_block_desc *pbd;

	memset(p1, 0x0, sizeof(*p1));

	p1->knxt_seq_num = 1;
	p1->pkbdq = pg_vec;
	pbd = (struct tpacket_block_desc *)pg_vec[0].buffer;
	p1->pkblk_start	= pg_vec[0].buffer;
	p1->kblk_size = req_u->req3.tp_block_size;
	p1->knum_blocks	= req_u->req3.tp_block_nr;
	p1->hdrlen = po->tp_hdrlen;
	p1->version = po->tp_version;
	p1->last_kactive_blk_num = 0;
	po->stats.stats3.tp_freeze_q_cnt = 0;
	if (req_u->req3.tp_retire_blk_tov)
		p1->retire_blk_tov = req_u->req3.tp_retire_blk_tov;
	else
		p1->retire_blk_tov = prb_calc_retire_blk_tmo(po,
						req_u->req3.tp_block_size);
	p1->tov_in_jiffies = msecs_to_jiffies(p1->retire_blk_tov);
	p1->blk_sizeof_priv = req_u->req3.tp_sizeof_priv;

	p1->max_frame_len = p1->kblk_size - BLK_PLUS_PRIV(p1->blk_sizeof_priv);
	prb_init_ft_ops(p1, req_u);
	prb_setup_retire_blk_timer(po, tx_ring);
	prb_open_block(p1, pbd);
}

/*  Do NOT update the last_blk_num first.
 *  Assumes sk_buff_head lock is held.
 */
static void _prb_refresh_rx_retire_blk_timer(struct tpacket_kbdq_core *pkc)
{
	mod_timer(&pkc->retire_blk_timer,
			jiffies + pkc->tov_in_jiffies);
	pkc->last_kactive_blk_num = pkc->kactive_blk_num;
}

/*
 * Timer logic:
 * 1) We refresh the timer only when we open a block.
 *    By doing this we don't waste cycles refreshing the timer
 *	  on packet-by-packet basis.
 *
 * With a 1MB block-size, on a 1Gbps line, it will take
 * i) ~8 ms to fill a block + ii) memcpy etc.
 * In this cut we are not accounting for the memcpy time.
 *
 * So, if the user sets the 'tmo' to 10ms then the timer
 * will never fire while the block is still getting filled
 * (which is what we want). However, the user could choose
 * to close a block early and that's fine.
 *
 * But when the timer does fire, we check whether or not to refresh it.
 * Since the tmo granularity is in msecs, it is not too expensive
 * to refresh the timer, lets say every '8' msecs.
 * Either the user can set the 'tmo' or we can derive it based on
 * a) line-speed and b) block-size.
 * prb_calc_retire_blk_tmo() calculates the tmo.
 *
 */
static void prb_retire_rx_blk_timer_expired(unsigned long data)
{
	struct packet_sock *po = (struct packet_sock *)data;
	struct tpacket_kbdq_core *pkc = GET_PBDQC_FROM_RB(&po->rx_ring);
	unsigned int frozen;
	struct tpacket_block_desc *pbd;

	spin_lock(&po->sk.sk_receive_queue.lock);

	frozen = prb_queue_frozen(pkc);
	pbd = GET_CURR_PBLOCK_DESC_FROM_CORE(pkc);

	if (unlikely(pkc->delete_blk_timer))
		goto out;

	/* We only need to plug the race when the block is partially filled.
	 * tpacket_rcv:
	 *		lock(); increment BLOCK_NUM_PKTS; unlock()
	 *		copy_bits() is in progress ...
	 *		timer fires on other cpu:
	 *		we can't retire the current block because copy_bits
	 *		is in progress.
	 *
	 */
	if (BLOCK_NUM_PKTS(pbd)) {
		while (atomic_read(&pkc->blk_fill_in_prog)) {
			/* Waiting for skb_copy_bits to finish... */
			cpu_relax();
		}
	}

	if (pkc->last_kactive_blk_num == pkc->kactive_blk_num) {
		if (!frozen) {
			prb_retire_current_block(pkc, po, TP_STATUS_BLK_TMO);
			if (!prb_dispatch_next_block(pkc, po))
				goto refresh_timer;
			else
				goto out;
		} else {
			/* Case 1. Queue was frozen because user-space was
			 *	   lagging behind.
			 */
			if (prb_curr_blk_in_use(pkc, pbd)) {
				/*
				 * Ok, user-space is still behind.
				 * So just refresh the timer.
				 */
				goto refresh_timer;
			} else {
			       /* Case 2. queue was frozen,user-space caught up,
				* now the link went idle && the timer fired.
				* We don't have a block to close.So we open this
				* block and restart the timer.
				* opening a block thaws the queue,restarts timer
				* Thawing/timer-refresh is a side effect.
				*/
				prb_open_block(pkc, pbd);
				goto out;
			}
		}
	}

refresh_timer:
	_prb_refresh_rx_retire_blk_timer(pkc);

out:
	spin_unlock(&po->sk.sk_receive_queue.lock);
}

static void prb_flush_block(struct tpacket_kbdq_core *pkc1,
		struct tpacket_block_desc *pbd1, __u32 status)
{
	/* Flush everything minus the block header */

#if ARCH_IMPLEMENTS_FLUSH_DCACHE_PAGE == 1
	u8 *start, *end;

	start = (u8 *)pbd1;

	/* Skip the block header(we know header WILL fit in 4K) */
	start += PAGE_SIZE;

	end = (u8 *)PAGE_ALIGN((unsigned long)pkc1->pkblk_end);
	for (; start < end; start += PAGE_SIZE)
		flush_dcache_page(pgv_to_page(start));

	smp_wmb();
#endif

	/* Now update the block status. */

	BLOCK_STATUS(pbd1) = status;

	/* Flush the block header */

#if ARCH_IMPLEMENTS_FLUSH_DCACHE_PAGE == 1
	start = (u8 *)pbd1;
	flush_dcache_page(pgv_to_page(start));

	smp_wmb();
#endif
}

/*
 * Side effect:
 *
 * 1) flush the block
 * 2) Increment active_blk_num
 *
 * Note:We DONT refresh the timer on purpose.
 *	Because almost always the next block will be opened.
 */
static void prb_close_block(struct tpacket_kbdq_core *pkc1,
		struct tpacket_block_desc *pbd1,
		struct packet_sock *po, unsigned int stat)
{
	__u32 status = TP_STATUS_USER | stat;

	struct tpacket3_hdr *last_pkt;
	struct tpacket_hdr_v1 *h1 = &pbd1->hdr.bh1;

	if (po->stats.stats3.tp_drops)
		status |= TP_STATUS_LOSING;

	last_pkt = (struct tpacket3_hdr *)pkc1->prev;
	last_pkt->tp_next_offset = 0;

	/* Get the ts of the last pkt */
	if (BLOCK_NUM_PKTS(pbd1)) {
		h1->ts_last_pkt.ts_sec = last_pkt->tp_sec;
		h1->ts_last_pkt.ts_nsec	= last_pkt->tp_nsec;
	} else {
		/* Ok, we tmo'd - so get the current time */
		struct timespec ts;
		getnstimeofday(&ts);
		h1->ts_last_pkt.ts_sec = ts.tv_sec;
		h1->ts_last_pkt.ts_nsec	= ts.tv_nsec;
	}

	smp_wmb();

	/* Flush the block */
	prb_flush_block(pkc1, pbd1, status);

	pkc1->kactive_blk_num = GET_NEXT_PRB_BLK_NUM(pkc1);
}

static void prb_thaw_queue(struct tpacket_kbdq_core *pkc)
{
	pkc->reset_pending_on_curr_blk = 0;
}

/*
 * Side effect of opening a block:
 *
 * 1) prb_queue is thawed.
 * 2) retire_blk_timer is refreshed.
 *
 */
static void prb_open_block(struct tpacket_kbdq_core *pkc1,
	struct tpacket_block_desc *pbd1)
{
	struct timespec ts;
	struct tpacket_hdr_v1 *h1 = &pbd1->hdr.bh1;

	smp_rmb();

	/* We could have just memset this but we will lose the
	 * flexibility of making the priv area sticky
	 */

	BLOCK_SNUM(pbd1) = pkc1->knxt_seq_num++;
	BLOCK_NUM_PKTS(pbd1) = 0;
	BLOCK_LEN(pbd1) = BLK_PLUS_PRIV(pkc1->blk_sizeof_priv);

	getnstimeofday(&ts);

	h1->ts_first_pkt.ts_sec = ts.tv_sec;
	h1->ts_first_pkt.ts_nsec = ts.tv_nsec;

	pkc1->pkblk_start = (char *)pbd1;
	pkc1->nxt_offset = pkc1->pkblk_start + BLK_PLUS_PRIV(pkc1->blk_sizeof_priv);

	BLOCK_O2FP(pbd1) = (__u32)BLK_PLUS_PRIV(pkc1->blk_sizeof_priv);
	BLOCK_O2PRIV(pbd1) = BLK_HDR_LEN;

	pbd1->version = pkc1->version;
	pkc1->prev = pkc1->nxt_offset;
	pkc1->pkblk_end = pkc1->pkblk_start + pkc1->kblk_size;

	prb_thaw_queue(pkc1);
	_prb_refresh_rx_retire_blk_timer(pkc1);

	smp_wmb();
}

/*
 * Queue freeze logic:
 * 1) Assume tp_block_nr = 8 blocks.
 * 2) At time 't0', user opens Rx ring.
 * 3) Some time past 't0', kernel starts filling blocks starting from 0 .. 7
 * 4) user-space is either sleeping or processing block '0'.
 * 5) tpacket_rcv is currently filling block '7', since there is no space left,
 *    it will close block-7,loop around and try to fill block '0'.
 *    call-flow:
 *    __packet_lookup_frame_in_block
 *      prb_retire_current_block()
 *      prb_dispatch_next_block()
 *        |->(BLOCK_STATUS == USER) evaluates to true
 *    5.1) Since block-0 is currently in-use, we just freeze the queue.
 * 6) Now there are two cases:
 *    6.1) Link goes idle right after the queue is frozen.
 *         But remember, the last open_block() refreshed the timer.
 *         When this timer expires,it will refresh itself so that we can
 *         re-open block-0 in near future.
 *    6.2) Link is busy and keeps on receiving packets. This is a simple
 *         case and __packet_lookup_frame_in_block will check if block-0
 *         is free and can now be re-used.
 */
static void prb_freeze_queue(struct tpacket_kbdq_core *pkc,
				  struct packet_sock *po)
{
	pkc->reset_pending_on_curr_blk = 1;
	po->stats.stats3.tp_freeze_q_cnt++;
}

#define TOTAL_PKT_LEN_INCL_ALIGN(length) (ALIGN((length), V3_ALIGNMENT))

/*
 * If the next block is free then we will dispatch it
 * and return a good offset.
 * Else, we will freeze the queue.
 * So, caller must check the return value.
 */
static void *prb_dispatch_next_block(struct tpacket_kbdq_core *pkc,
		struct packet_sock *po)
{
	struct tpacket_block_desc *pbd;

	smp_rmb();

	/* 1. Get current block num */
	pbd = GET_CURR_PBLOCK_DESC_FROM_CORE(pkc);

	/* 2. If this block is currently in_use then freeze the queue */
	if (TP_STATUS_USER & BLOCK_STATUS(pbd)) {
		prb_freeze_queue(pkc, po);
		return NULL;
	}

	/*
	 * 3.
	 * open this block and return the offset where the first packet
	 * needs to get stored.
	 */
	prb_open_block(pkc, pbd);
	return (void *)pkc->nxt_offset;
}

static void prb_retire_current_block(struct tpacket_kbdq_core *pkc,
		struct packet_sock *po, unsigned int status)
{
	struct tpacket_block_desc *pbd = GET_CURR_PBLOCK_DESC_FROM_CORE(pkc);

	/* retire/close the current block */
	if (likely(TP_STATUS_KERNEL == BLOCK_STATUS(pbd))) {
		/*
		 * Plug the case where copy_bits() is in progress on
		 * cpu-0 and tpacket_rcv() got invoked on cpu-1, didn't
		 * have space to copy the pkt in the current block and
		 * called prb_retire_current_block()
		 *
		 * We don't need to worry about the TMO case because
		 * the timer-handler already handled this case.
		 */
		if (!(status & TP_STATUS_BLK_TMO)) {
			while (atomic_read(&pkc->blk_fill_in_prog)) {
				/* Waiting for skb_copy_bits to finish... */
				cpu_relax();
			}
		}
		prb_close_block(pkc, pbd, po, status);
		return;
	}
}

static int prb_curr_blk_in_use(struct tpacket_kbdq_core *pkc,
				      struct tpacket_block_desc *pbd)
{
	return TP_STATUS_USER & BLOCK_STATUS(pbd);
}

static int prb_queue_frozen(struct tpacket_kbdq_core *pkc)
{
	return pkc->reset_pending_on_curr_blk;
}

static void prb_clear_blk_fill_status(struct packet_ring_buffer *rb)
{
	struct tpacket_kbdq_core *pkc  = GET_PBDQC_FROM_RB(rb);
	atomic_dec(&pkc->blk_fill_in_prog);
}

static void prb_fill_rxhash(struct tpacket_kbdq_core *pkc,
			struct tpacket3_hdr *ppd)
{
	ppd->hv1.tp_rxhash = skb_get_hash(pkc->skb);
}

static void prb_clear_rxhash(struct tpacket_kbdq_core *pkc,
			struct tpacket3_hdr *ppd)
{
	ppd->hv1.tp_rxhash = 0;
}

static void prb_fill_vlan_info(struct tpacket_kbdq_core *pkc,
			struct tpacket3_hdr *ppd)
{
	if (vlan_tx_tag_present(pkc->skb)) {
		ppd->hv1.tp_vlan_tci = vlan_tx_tag_get(pkc->skb);
		ppd->hv1.tp_vlan_tpid = ntohs(pkc->skb->vlan_proto);
		ppd->tp_status = TP_STATUS_VLAN_VALID | TP_STATUS_VLAN_TPID_VALID;
	} else {
		ppd->hv1.tp_vlan_tci = 0;
		ppd->hv1.tp_vlan_tpid = 0;
		ppd->tp_status = TP_STATUS_AVAILABLE;
	}
}

static void prb_run_all_ft_ops(struct tpacket_kbdq_core *pkc,
			struct tpacket3_hdr *ppd)
{
	ppd->hv1.tp_padding = 0;
	prb_fill_vlan_info(pkc, ppd);

	if (pkc->feature_req_word & TP_FT_REQ_FILL_RXHASH)
		prb_fill_rxhash(pkc, ppd);
	else
		prb_clear_rxhash(pkc, ppd);
}

static void prb_fill_curr_block(char *curr,
				struct tpacket_kbdq_core *pkc,
				struct tpacket_block_desc *pbd,
				unsigned int len)
{
	struct tpacket3_hdr *ppd;

	ppd  = (struct tpacket3_hdr *)curr;
	ppd->tp_next_offset = TOTAL_PKT_LEN_INCL_ALIGN(len);
	pkc->prev = curr;
	pkc->nxt_offset += TOTAL_PKT_LEN_INCL_ALIGN(len);
	BLOCK_LEN(pbd) += TOTAL_PKT_LEN_INCL_ALIGN(len);
	BLOCK_NUM_PKTS(pbd) += 1;
	atomic_inc(&pkc->blk_fill_in_prog);
	prb_run_all_ft_ops(pkc, ppd);
}

/* Assumes caller has the sk->rx_queue.lock */
static void *__packet_lookup_frame_in_block(struct packet_sock *po,
					    struct sk_buff *skb,
						int status,
					    unsigned int len
					    )
{
	struct tpacket_kbdq_core *pkc;
	struct tpacket_block_desc *pbd;
	char *curr, *end;

	pkc = GET_PBDQC_FROM_RB(&po->rx_ring);
	pbd = GET_CURR_PBLOCK_DESC_FROM_CORE(pkc);

	/* Queue is frozen when user space is lagging behind */
	if (prb_queue_frozen(pkc)) {
		/*
		 * Check if that last block which caused the queue to freeze,
		 * is still in_use by user-space.
		 */
		if (prb_curr_blk_in_use(pkc, pbd)) {
			/* Can't record this packet */
			return NULL;
		} else {
			/*
			 * Ok, the block was released by user-space.
			 * Now let's open that block.
			 * opening a block also thaws the queue.
			 * Thawing is a side effect.
			 */
			prb_open_block(pkc, pbd);
		}
	}

	smp_mb();
	curr = pkc->nxt_offset;
	pkc->skb = skb;
	end = (char *)pbd + pkc->kblk_size;

	/* first try the current block */
	if (curr+TOTAL_PKT_LEN_INCL_ALIGN(len) < end) {
		prb_fill_curr_block(curr, pkc, pbd, len);
		return (void *)curr;
	}

	/* Ok, close the current block */
	prb_retire_current_block(pkc, po, 0);

	/* Now, try to dispatch the next block */
	curr = (char *)prb_dispatch_next_block(pkc, po);
	if (curr) {
		pbd = GET_CURR_PBLOCK_DESC_FROM_CORE(pkc);
		prb_fill_curr_block(curr, pkc, pbd, len);
		return (void *)curr;
	}

	/*
	 * No free blocks are available.user_space hasn't caught up yet.
	 * Queue was just frozen and now this packet will get dropped.
	 */
	return NULL;
}

static void *packet_current_rx_frame(struct packet_sock *po,
					    struct sk_buff *skb,
					    int status, unsigned int len)
{
	char *curr = NULL;
	switch (po->tp_version) {
	case TPACKET_V1:
	case TPACKET_V2:
		curr = packet_lookup_frame(po, &po->rx_ring,
					po->rx_ring.head, status);
		return curr;
	case TPACKET_V3:
		return __packet_lookup_frame_in_block(po, skb, status, len);
	default:
		WARN(1, "TPACKET version not supported\n");
		BUG();
		return NULL;
	}
}

static void *prb_lookup_block(struct packet_sock *po,
				     struct packet_ring_buffer *rb,
				     unsigned int idx,
				     int status)
{
	struct tpacket_kbdq_core *pkc  = GET_PBDQC_FROM_RB(rb);
	struct tpacket_block_desc *pbd = GET_PBLOCK_DESC(pkc, idx);

	if (status != BLOCK_STATUS(pbd))
		return NULL;
	return pbd;
}

static int prb_previous_blk_num(struct packet_ring_buffer *rb)
{
	unsigned int prev;
	if (rb->prb_bdqc.kactive_blk_num)
		prev = rb->prb_bdqc.kactive_blk_num-1;
	else
		prev = rb->prb_bdqc.knum_blocks-1;
	return prev;
}

/* Assumes caller has held the rx_queue.lock */
static void *__prb_previous_block(struct packet_sock *po,
					 struct packet_ring_buffer *rb,
					 int status)
{
	unsigned int previous = prb_previous_blk_num(rb);
	return prb_lookup_block(po, rb, previous, status);
}

static void *packet_previous_rx_frame(struct packet_sock *po,
					     struct packet_ring_buffer *rb,
					     int status)
{
	if (po->tp_version <= TPACKET_V2)
		return packet_previous_frame(po, rb, status);

	return __prb_previous_block(po, rb, status);
}

static void packet_increment_rx_head(struct packet_sock *po,
					    struct packet_ring_buffer *rb)
{
	switch (po->tp_version) {
	case TPACKET_V1:
	case TPACKET_V2:
		return packet_increment_head(rb);
	case TPACKET_V3:
	default:
		WARN(1, "TPACKET version not supported.\n");
		BUG();
		return;
	}
}

static void *packet_previous_frame(struct packet_sock *po,
		struct packet_ring_buffer *rb,
		int status)
{
	unsigned int previous = rb->head ? rb->head - 1 : rb->frame_max;
	return packet_lookup_frame(po, rb, previous, status);
}

static void packet_increment_head(struct packet_ring_buffer *buff)
{
	buff->head = buff->head != buff->frame_max ? buff->head+1 : 0;
}

static void packet_inc_pending(struct packet_ring_buffer *rb)
{
	this_cpu_inc(*rb->pending_refcnt);
}

static void packet_dec_pending(struct packet_ring_buffer *rb)
{
	this_cpu_dec(*rb->pending_refcnt);
}

static unsigned int packet_read_pending(const struct packet_ring_buffer *rb)
{
	unsigned int refcnt = 0;
	int cpu;

	/* We don't use pending refcount in rx_ring. */
	if (rb->pending_refcnt == NULL)
		return 0;

	for_each_possible_cpu(cpu)
		refcnt += *per_cpu_ptr(rb->pending_refcnt, cpu);

	return refcnt;
}

static int packet_alloc_pending(struct packet_sock *po)
{
	po->rx_ring.pending_refcnt = NULL;

	po->tx_ring.pending_refcnt = alloc_percpu(unsigned int);
	if (unlikely(po->tx_ring.pending_refcnt == NULL))
		return -ENOBUFS;

	return 0;
}

static void packet_free_pending(struct packet_sock *po)
{
	free_percpu(po->tx_ring.pending_refcnt);
}

static bool packet_rcv_has_room(struct packet_sock *po, struct sk_buff *skb)
{
	struct sock *sk = &po->sk;
	bool has_room;

	if (po->prot_hook.func != tpacket_rcv)
		return (atomic_read(&sk->sk_rmem_alloc) + skb->truesize)
			<= sk->sk_rcvbuf;

	spin_lock(&sk->sk_receive_queue.lock);
	if (po->tp_version == TPACKET_V3)
		has_room = prb_lookup_block(po, &po->rx_ring,
					    po->rx_ring.prb_bdqc.kactive_blk_num,
					    TP_STATUS_KERNEL);
	else
		has_room = packet_lookup_frame(po, &po->rx_ring,
					       po->rx_ring.head,
					       TP_STATUS_KERNEL);
	spin_unlock(&sk->sk_receive_queue.lock);

	return has_room;
}

static void packet_sock_destruct(struct sock *sk)
{
	skb_queue_purge(&sk->sk_error_queue);

	WARN_ON(atomic_read(&sk->sk_rmem_alloc));
	WARN_ON(atomic_read(&sk->sk_wmem_alloc));

	if (!sock_flag(sk, SOCK_DEAD)) {
		pr_err("Attempt to release alive packet socket: %p\n", sk);
		return;
	}

	sk_refcnt_debug_dec(sk);
}

static unsigned int fanout_demux_hash(struct packet_fanout *f,
				      struct sk_buff *skb,
				      unsigned int num)
{
	return reciprocal_scale(skb_get_hash(skb), num);
}

static unsigned int fanout_demux_lb(struct packet_fanout *f,
				    struct sk_buff *skb,
				    unsigned int num)
{
	unsigned int val = atomic_inc_return(&f->rr_cur);

	return val % num;
}

static unsigned int fanout_demux_cpu(struct packet_fanout *f,
				     struct sk_buff *skb,
				     unsigned int num)
{
	return smp_processor_id() % num;
}

static unsigned int fanout_demux_rnd(struct packet_fanout *f,
				     struct sk_buff *skb,
				     unsigned int num)
{
	return prandom_u32_max(num);
}

static unsigned int fanout_demux_rollover(struct packet_fanout *f,
					  struct sk_buff *skb,
					  unsigned int idx, unsigned int skip,
					  unsigned int num)
{
	unsigned int i, j;

	i = j = min_t(int, f->next[idx], num - 1);
	do {
		if (i != skip && packet_rcv_has_room(pkt_sk(f->arr[i]), skb)) {
			if (i != j)
				f->next[idx] = i;
			return i;
		}
		if (++i == num)
			i = 0;
	} while (i != j);

	return idx;
}

static unsigned int fanout_demux_qm(struct packet_fanout *f,
				    struct sk_buff *skb,
				    unsigned int num)
{
	return skb_get_queue_mapping(skb) % num;
}

static bool fanout_has_flag(struct packet_fanout *f, u16 flag)
{
	return f->flags & (flag >> 8);
}

static int packet_rcv_fanout(struct sk_buff *skb, struct net_device *dev,
			     struct packet_type *pt, struct net_device *orig_dev)
{
	struct packet_fanout *f = pt->af_packet_priv;
	unsigned int num = READ_ONCE(f->num_members);
	struct packet_sock *po;
	unsigned int idx;

	if (!net_eq(dev_net(dev), read_pnet(&f->net)) ||
	    !num) {
		kfree_skb(skb);
		return 0;
	}

	switch (f->type) {
	case PACKET_FANOUT_HASH:
	default:
		if (fanout_has_flag(f, PACKET_FANOUT_FLAG_DEFRAG)) {
			skb = ip_check_defrag(skb, IP_DEFRAG_AF_PACKET);
			if (!skb)
				return 0;
		}
		idx = fanout_demux_hash(f, skb, num);
		break;
	case PACKET_FANOUT_LB:
		idx = fanout_demux_lb(f, skb, num);
		break;
	case PACKET_FANOUT_CPU:
		idx = fanout_demux_cpu(f, skb, num);
		break;
	case PACKET_FANOUT_RND:
		idx = fanout_demux_rnd(f, skb, num);
		break;
	case PACKET_FANOUT_QM:
		idx = fanout_demux_qm(f, skb, num);
		break;
	case PACKET_FANOUT_ROLLOVER:
		idx = fanout_demux_rollover(f, skb, 0, (unsigned int) -1, num);
		break;
	}

	po = pkt_sk(f->arr[idx]);
	if (fanout_has_flag(f, PACKET_FANOUT_FLAG_ROLLOVER) &&
	    unlikely(!packet_rcv_has_room(po, skb))) {
		idx = fanout_demux_rollover(f, skb, idx, idx, num);
		po = pkt_sk(f->arr[idx]);
	}

	return po->prot_hook.func(skb, dev, &po->prot_hook, orig_dev);
}

DEFINE_MUTEX(fanout_mutex);
EXPORT_SYMBOL_GPL(fanout_mutex);
static LIST_HEAD(fanout_list);

static void __fanout_link(struct sock *sk, struct packet_sock *po)
{
	struct packet_fanout *f = po->fanout;

	spin_lock(&f->lock);
	f->arr[f->num_members] = sk;
	smp_wmb();
	f->num_members++;
	spin_unlock(&f->lock);
}

static void __fanout_unlink(struct sock *sk, struct packet_sock *po)
{
	struct packet_fanout *f = po->fanout;
	int i;

	spin_lock(&f->lock);
	for (i = 0; i < f->num_members; i++) {
		if (f->arr[i] == sk)
			break;
	}
	BUG_ON(i >= f->num_members);
	f->arr[i] = f->arr[f->num_members - 1];
	f->num_members--;
	spin_unlock(&f->lock);
}

static bool match_fanout_group(struct packet_type *ptype, struct sock *sk)
{
	if (ptype->af_packet_priv == (void *)((struct packet_sock *)sk)->fanout)
		return true;

	return false;
}

static int fanout_add(struct sock *sk, u16 id, u16 type_flags)
{
	struct packet_sock *po = pkt_sk(sk);
	struct packet_fanout *f, *match;
	u8 type = type_flags & 0xff;
	u8 flags = type_flags >> 8;
	int err;

	switch (type) {
	case PACKET_FANOUT_ROLLOVER:
		if (type_flags & PACKET_FANOUT_FLAG_ROLLOVER)
			return -EINVAL;
	case PACKET_FANOUT_HASH:
	case PACKET_FANOUT_LB:
	case PACKET_FANOUT_CPU:
	case PACKET_FANOUT_RND:
	case PACKET_FANOUT_QM:
		break;
	default:
		return -EINVAL;
	}

	mutex_lock(&fanout_mutex);

	err = -EALREADY;
	if (po->fanout)
		goto out;

	match = NULL;
	list_for_each_entry(f, &fanout_list, list) {
		if (f->id == id &&
		    read_pnet(&f->net) == sock_net(sk)) {
			match = f;
			break;
		}
	}
	err = -EINVAL;
	if (match && match->flags != flags)
		goto out;
	if (!match) {
		err = -ENOMEM;
		match = kzalloc(sizeof(*match), GFP_KERNEL);
		if (!match)
			goto out;
		write_pnet(&match->net, sock_net(sk));
		match->id = id;
		match->type = type;
		match->flags = flags;
		atomic_set(&match->rr_cur, 0);
		INIT_LIST_HEAD(&match->list);
		spin_lock_init(&match->lock);
		atomic_set(&match->sk_ref, 0);
		match->prot_hook.type = po->prot_hook.type;
		match->prot_hook.dev = po->prot_hook.dev;
		match->prot_hook.func = packet_rcv_fanout;
		match->prot_hook.af_packet_priv = match;
		match->prot_hook.id_match = match_fanout_group;
		dev_add_pack(&match->prot_hook);
		list_add(&match->list, &fanout_list);
	}
	err = -EINVAL;

	spin_lock(&po->bind_lock);
	if (po->running &&
	    match->type == type &&
	    match->prot_hook.type == po->prot_hook.type &&
	    match->prot_hook.dev == po->prot_hook.dev) {
		err = -ENOSPC;
		if (atomic_read(&match->sk_ref) < PACKET_FANOUT_MAX) {
			__dev_remove_pack(&po->prot_hook);
			po->fanout = match;
			atomic_inc(&match->sk_ref);
			__fanout_link(sk, po);
			err = 0;
		}
	}
	spin_unlock(&po->bind_lock);

	if (err && !atomic_read(&match->sk_ref)) {
		list_del(&match->list);
		kfree(match);
	}

out:
	mutex_unlock(&fanout_mutex);
	return err;
}

static void fanout_release(struct sock *sk)
{
	struct packet_sock *po = pkt_sk(sk);
	struct packet_fanout *f;

	mutex_lock(&fanout_mutex);
	f = po->fanout;
	if (f) {
		po->fanout = NULL;

		if (atomic_dec_and_test(&f->sk_ref)) {
			list_del(&f->list);
			dev_remove_pack(&f->prot_hook);
			kfree(f);
		}
	}
	mutex_unlock(&fanout_mutex);
}

static bool packet_extra_vlan_len_allowed(const struct net_device *dev,
					  struct sk_buff *skb)
{
	/* Earlier code assumed this would be a VLAN pkt, double-check
	 * this now that we have the actual packet in hand. We can only
	 * do this check on Ethernet devices.
	 */
	if (unlikely(dev->type != ARPHRD_ETHER))
		return false;

	skb_reset_mac_header(skb);
	return likely(eth_hdr(skb)->h_proto == htons(ETH_P_8021Q));
}

static const struct proto_ops packet_ops;

static const struct proto_ops packet_ops_spkt;

static int packet_rcv_spkt(struct sk_buff *skb, struct net_device *dev,
			   struct packet_type *pt, struct net_device *orig_dev)
{
	struct sock *sk;
	struct sockaddr_pkt *spkt;

	/*
	 *	When we registered the protocol we saved the socket in the data
	 *	field for just this event.
	 */

	sk = pt->af_packet_priv;

	/*
	 *	Yank back the headers [hope the device set this
	 *	right or kerboom...]
	 *
	 *	Incoming packets have ll header pulled,
	 *	push it back.
	 *
	 *	For outgoing ones skb->data == skb_mac_header(skb)
	 *	so that this procedure is noop.
	 */

	if (skb->pkt_type == PACKET_LOOPBACK)
		goto out;

	if (!net_eq(dev_net(dev), sock_net(sk)))
		goto out;

	skb = skb_share_check(skb, GFP_ATOMIC);
	if (skb == NULL)
		goto oom;

	/* drop any routing info */
	skb_dst_drop(skb);

	/* drop conntrack reference */
	nf_reset(skb);

	spkt = &PACKET_SKB_CB(skb)->sa.pkt;

	skb_push(skb, skb->data - skb_mac_header(skb));

	/*
	 *	The SOCK_PACKET socket receives _all_ frames.
	 */

	spkt->spkt_family = dev->type;
	strlcpy(spkt->spkt_device, dev->name, sizeof(spkt->spkt_device));
	spkt->spkt_protocol = skb->protocol;

	/*
	 *	Charge the memory to the socket. This is done specifically
	 *	to prevent sockets using all the memory up.
	 */

	if (sock_queue_rcv_skb(sk, skb) == 0)
		return 0;

out:
	kfree_skb(skb);
oom:
	return 0;
}


/*
 *	Output a raw packet to a device layer. This bypasses all the other
 *	protocol layers and you must therefore supply it with a complete frame
 */

static int packet_sendmsg_spkt(struct kiocb *iocb, struct socket *sock,
			       struct msghdr *msg, size_t len)
{
	struct sock *sk = sock->sk;
	DECLARE_SOCKADDR(struct sockaddr_pkt *, saddr, msg->msg_name);
	struct sk_buff *skb = NULL;
	struct net_device *dev;
	__be16 proto = 0;
	int err;
	int extra_len = 0;

	/*
	 *	Get and verify the address.
	 */

	if (saddr) {
		if (msg->msg_namelen < sizeof(struct sockaddr))
			return -EINVAL;
		if (msg->msg_namelen == sizeof(struct sockaddr_pkt))
			proto = saddr->spkt_protocol;
	} else
		return -ENOTCONN;	/* SOCK_PACKET must be sent giving an address */

	/*
	 *	Find the device first to size check it
	 */

	saddr->spkt_device[sizeof(saddr->spkt_device) - 1] = 0;
retry:
	rcu_read_lock();
	dev = dev_get_by_name_rcu(sock_net(sk), saddr->spkt_device);
	err = -ENODEV;
	if (dev == NULL)
		goto out_unlock;

	err = -ENETDOWN;
	if (!(dev->flags & IFF_UP))
		goto out_unlock;

	/*
	 * You may not queue a frame bigger than the mtu. This is the lowest level
	 * raw protocol and you must do your own fragmentation at this level.
	 */

	if (unlikely(sock_flag(sk, SOCK_NOFCS))) {
		if (!netif_supports_nofcs(dev)) {
			err = -EPROTONOSUPPORT;
			goto out_unlock;
		}
		extra_len = 4; /* We're doing our own CRC */
	}

	err = -EMSGSIZE;
	if (len > dev->mtu + dev->hard_header_len + VLAN_HLEN + extra_len)
		goto out_unlock;

	if (!skb) {
		size_t reserved = LL_RESERVED_SPACE(dev);
		int tlen = dev->needed_tailroom;
		unsigned int hhlen = dev->header_ops ? dev->hard_header_len : 0;

		rcu_read_unlock();
		skb = sock_wmalloc(sk, len + reserved + tlen, 0, GFP_KERNEL);
		if (skb == NULL)
			return -ENOBUFS;
		/* FIXME: Save some space for broken drivers that write a hard
		 * header at transmission time by themselves. PPP is the notable
		 * one here. This should really be fixed at the driver level.
		 */
		skb_reserve(skb, reserved);
		skb_reset_network_header(skb);

		/* Try to align data part correctly */
		if (hhlen) {
			skb->data -= hhlen;
			skb->tail -= hhlen;
			if (len < hhlen)
				skb_reset_network_header(skb);
		}
		err = memcpy_from_msg(skb_put(skb, len), msg, len);
		if (err)
			goto out_free;
		goto retry;
	}

	if (len > (dev->mtu + dev->hard_header_len + extra_len) &&
	    !packet_extra_vlan_len_allowed(dev, skb)) {
		err = -EMSGSIZE;
		goto out_unlock;
	}

	skb->protocol = proto;
	skb->dev = dev;
	skb->priority = sk->sk_priority;
	skb->mark = sk->sk_mark;

	sock_tx_timestamp(sk, &skb_shinfo(skb)->tx_flags);

	if (unlikely(extra_len == 4))
		skb->no_fcs = 1;

	skb_probe_transport_header(skb, 0);

	dev_queue_xmit(skb);
	rcu_read_unlock();
	return len;

out_unlock:
	rcu_read_unlock();
out_free:
	kfree_skb(skb);
	return err;
}

static unsigned int run_filter(const struct sk_buff *skb,
				      const struct sock *sk,
				      unsigned int res)
{
	struct sk_filter *filter;

	rcu_read_lock();
	filter = rcu_dereference(sk->sk_filter);
	if (filter != NULL)
		res = SK_RUN_FILTER(filter, skb);
	rcu_read_unlock();

	return res;
}

/*
 * This function makes lazy skb cloning in hope that most of packets
 * are discarded by BPF.
 *
 * Note tricky part: we DO mangle shared skb! skb->data, skb->len
 * and skb->cb are mangled. It works because (and until) packets
 * falling here are owned by current CPU. Output packets are cloned
 * by dev_queue_xmit_nit(), input packets are processed by net_bh
 * sequencially, so that if we return skb to original state on exit,
 * we will not harm anyone.
 */

static int packet_rcv(struct sk_buff *skb, struct net_device *dev,
		      struct packet_type *pt, struct net_device *orig_dev)
{
	struct sock *sk;
	struct sockaddr_ll *sll;
	struct packet_sock *po;
	u8 *skb_head = skb->data;
	int skb_len = skb->len;
	unsigned int snaplen, res;

	if (skb->pkt_type == PACKET_LOOPBACK)
		goto drop;

	sk = pt->af_packet_priv;
	po = pkt_sk(sk);

	if (!net_eq(dev_net(dev), sock_net(sk)))
		goto drop;

	skb->dev = dev;

	if (dev->header_ops) {
		/* The device has an explicit notion of ll header,
		 * exported to higher levels.
		 *
		 * Otherwise, the device hides details of its frame
		 * structure, so that corresponding packet head is
		 * never delivered to user.
		 */
		if (sk->sk_type != SOCK_DGRAM)
			skb_push(skb, skb->data - skb_mac_header(skb));
		else if (skb->pkt_type == PACKET_OUTGOING) {
			/* Special case: outgoing packets have ll header at head */
			skb_pull(skb, skb_network_offset(skb));
		}
	}

	snaplen = skb->len;

	res = run_filter(skb, sk, snaplen);
	if (!res)
		goto drop_n_restore;
	if (snaplen > res)
		snaplen = res;

	if (atomic_read(&sk->sk_rmem_alloc) >= sk->sk_rcvbuf)
		goto drop_n_acct;

	if (skb_shared(skb)) {
		struct sk_buff *nskb = skb_clone(skb, GFP_ATOMIC);
		if (nskb == NULL)
			goto drop_n_acct;

		if (skb_head != skb->data) {
			skb->data = skb_head;
			skb->len = skb_len;
		}
		consume_skb(skb);
		skb = nskb;
	}

	sock_skb_cb_check_size(sizeof(*PACKET_SKB_CB(skb)) + MAX_ADDR_LEN - 8);

	sll = &PACKET_SKB_CB(skb)->sa.ll;
	sll->sll_family = AF_PACKET;
	sll->sll_hatype = dev->type;
	sll->sll_protocol = skb->protocol;
	sll->sll_pkttype = skb->pkt_type;
	if (unlikely(po->origdev))
		sll->sll_ifindex = orig_dev->ifindex;
	else
		sll->sll_ifindex = dev->ifindex;

	sll->sll_halen = dev_parse_header(skb, sll->sll_addr);

	PACKET_SKB_CB(skb)->origlen = skb->len;

	if (pskb_trim(skb, snaplen))
		goto drop_n_acct;

	skb_set_owner_r(skb, sk);
	skb->dev = NULL;
	skb_dst_drop(skb);

	/* drop conntrack reference */
	nf_reset(skb);

	spin_lock(&sk->sk_receive_queue.lock);
	po->stats.stats1.tp_packets++;
	skb->dropcount = atomic_read(&sk->sk_drops);
	__skb_queue_tail(&sk->sk_receive_queue, skb);
	spin_unlock(&sk->sk_receive_queue.lock);
	sk->sk_data_ready(sk);
	return 0;

drop_n_acct:
	spin_lock(&sk->sk_receive_queue.lock);
	po->stats.stats1.tp_drops++;
	atomic_inc(&sk->sk_drops);
	spin_unlock(&sk->sk_receive_queue.lock);

drop_n_restore:
	if (skb_head != skb->data && skb_shared(skb)) {
		skb->data = skb_head;
		skb->len = skb_len;
	}
drop:
	consume_skb(skb);
	return 0;
}

static int tpacket_rcv(struct sk_buff *skb, struct net_device *dev,
		       struct packet_type *pt, struct net_device *orig_dev)
{
	struct sock *sk;
	struct packet_sock *po;
	struct sockaddr_ll *sll;
	union tpacket_uhdr h;
	u8 *skb_head = skb->data;
	int skb_len = skb->len;
	unsigned int snaplen, res;
	unsigned long status = TP_STATUS_USER;
	unsigned short macoff, netoff, hdrlen;
	struct sk_buff *copy_skb = NULL;
	struct timespec ts;
	__u32 ts_status;

	/* struct tpacket{2,3}_hdr is aligned to a multiple of TPACKET_ALIGNMENT.
	 * We may add members to them until current aligned size without forcing
	 * userspace to call getsockopt(..., PACKET_HDRLEN, ...).
	 */
	BUILD_BUG_ON(TPACKET_ALIGN(sizeof(*h.h2)) != 32);
	BUILD_BUG_ON(TPACKET_ALIGN(sizeof(*h.h3)) != 48);

	if (skb->pkt_type == PACKET_LOOPBACK)
		goto drop;

	sk = pt->af_packet_priv;
	po = pkt_sk(sk);

	if (!net_eq(dev_net(dev), sock_net(sk)))
		goto drop;

	if (dev->header_ops) {
		if (sk->sk_type != SOCK_DGRAM)
			skb_push(skb, skb->data - skb_mac_header(skb));
		else if (skb->pkt_type == PACKET_OUTGOING) {
			/* Special case: outgoing packets have ll header at head */
			skb_pull(skb, skb_network_offset(skb));
		}
	}

	if (skb->ip_summed == CHECKSUM_PARTIAL)
		status |= TP_STATUS_CSUMNOTREADY;

	snaplen = skb->len;

	res = run_filter(skb, sk, snaplen);
	if (!res)
		goto drop_n_restore;
	if (snaplen > res)
		snaplen = res;

	if (sk->sk_type == SOCK_DGRAM) {
		macoff = netoff = TPACKET_ALIGN(po->tp_hdrlen) + 16 +
				  po->tp_reserve;
	} else {
		unsigned int maclen = skb_network_offset(skb);
		netoff = TPACKET_ALIGN(po->tp_hdrlen +
				       (maclen < 16 ? 16 : maclen)) +
			po->tp_reserve;
		macoff = netoff - maclen;
	}
	if (po->tp_version <= TPACKET_V2) {
		if (macoff + snaplen > po->rx_ring.frame_size) {
			if (po->copy_thresh &&
			    atomic_read(&sk->sk_rmem_alloc) < sk->sk_rcvbuf) {
				if (skb_shared(skb)) {
					copy_skb = skb_clone(skb, GFP_ATOMIC);
				} else {
					copy_skb = skb_get(skb);
					skb_head = skb->data;
				}
				if (copy_skb)
					skb_set_owner_r(copy_skb, sk);
			}
			snaplen = po->rx_ring.frame_size - macoff;
			if ((int)snaplen < 0)
				snaplen = 0;
		}
	} else if (unlikely(macoff + snaplen >
			    GET_PBDQC_FROM_RB(&po->rx_ring)->max_frame_len)) {
		u32 nval;

		nval = GET_PBDQC_FROM_RB(&po->rx_ring)->max_frame_len - macoff;
		pr_err_once("tpacket_rcv: packet too big, clamped from %u to %u. macoff=%u\n",
			    snaplen, nval, macoff);
		snaplen = nval;
		if (unlikely((int)snaplen < 0)) {
			snaplen = 0;
			macoff = GET_PBDQC_FROM_RB(&po->rx_ring)->max_frame_len;
		}
	}
	spin_lock(&sk->sk_receive_queue.lock);
	h.raw = packet_current_rx_frame(po, skb,
					TP_STATUS_KERNEL, (macoff+snaplen));
	if (!h.raw)
		goto ring_is_full;
	if (po->tp_version <= TPACKET_V2) {
		packet_increment_rx_head(po, &po->rx_ring);
	/*
	 * LOSING will be reported till you read the stats,
	 * because it's COR - Clear On Read.
	 * Anyways, moving it for V1/V2 only as V3 doesn't need this
	 * at packet level.
	 */
		if (po->stats.stats1.tp_drops)
			status |= TP_STATUS_LOSING;
	}
	po->stats.stats1.tp_packets++;
	if (copy_skb) {
		status |= TP_STATUS_COPY;
		__skb_queue_tail(&sk->sk_receive_queue, copy_skb);
	}
	spin_unlock(&sk->sk_receive_queue.lock);

	skb_copy_bits(skb, 0, h.raw + macoff, snaplen);

	if (!(ts_status = tpacket_get_timestamp(skb, &ts, po->tp_tstamp)))
		getnstimeofday(&ts);

	status |= ts_status;

	switch (po->tp_version) {
	case TPACKET_V1:
		h.h1->tp_len = skb->len;
		h.h1->tp_snaplen = snaplen;
		h.h1->tp_mac = macoff;
		h.h1->tp_net = netoff;
		h.h1->tp_sec = ts.tv_sec;
		h.h1->tp_usec = ts.tv_nsec / NSEC_PER_USEC;
		hdrlen = sizeof(*h.h1);
		break;
	case TPACKET_V2:
		h.h2->tp_len = skb->len;
		h.h2->tp_snaplen = snaplen;
		h.h2->tp_mac = macoff;
		h.h2->tp_net = netoff;
		h.h2->tp_sec = ts.tv_sec;
		h.h2->tp_nsec = ts.tv_nsec;
		if (vlan_tx_tag_present(skb)) {
			h.h2->tp_vlan_tci = vlan_tx_tag_get(skb);
			h.h2->tp_vlan_tpid = ntohs(skb->vlan_proto);
			status |= TP_STATUS_VLAN_VALID | TP_STATUS_VLAN_TPID_VALID;
		} else {
			h.h2->tp_vlan_tci = 0;
			h.h2->tp_vlan_tpid = 0;
		}
		memset(h.h2->tp_padding, 0, sizeof(h.h2->tp_padding));
		hdrlen = sizeof(*h.h2);
		break;
	case TPACKET_V3:
		/* tp_nxt_offset,vlan are already populated above.
		 * So DONT clear those fields here
		 */
		h.h3->tp_status |= status;
		h.h3->tp_len = skb->len;
		h.h3->tp_snaplen = snaplen;
		h.h3->tp_mac = macoff;
		h.h3->tp_net = netoff;
		h.h3->tp_sec  = ts.tv_sec;
		h.h3->tp_nsec = ts.tv_nsec;
		memset(h.h3->tp_padding, 0, sizeof(h.h3->tp_padding));
		hdrlen = sizeof(*h.h3);
		break;
	default:
		BUG();
	}

	sll = h.raw + TPACKET_ALIGN(hdrlen);
	sll->sll_halen = dev_parse_header(skb, sll->sll_addr);
	sll->sll_family = AF_PACKET;
	sll->sll_hatype = dev->type;
	sll->sll_protocol = skb->protocol;
	sll->sll_pkttype = skb->pkt_type;
	if (unlikely(po->origdev))
		sll->sll_ifindex = orig_dev->ifindex;
	else
		sll->sll_ifindex = dev->ifindex;

	smp_mb();

#if ARCH_IMPLEMENTS_FLUSH_DCACHE_PAGE == 1
	if (po->tp_version <= TPACKET_V2) {
		u8 *start, *end;

		end = (u8 *) PAGE_ALIGN((unsigned long) h.raw +
					macoff + snaplen);

		for (start = h.raw; start < end; start += PAGE_SIZE)
			flush_dcache_page(pgv_to_page(start));
	}
	smp_wmb();
#endif

	if (po->tp_version <= TPACKET_V2)
		__packet_set_status(po, h.raw, status);
	else
		prb_clear_blk_fill_status(&po->rx_ring);

	sk->sk_data_ready(sk);

drop_n_restore:
	if (skb_head != skb->data && skb_shared(skb)) {
		skb->data = skb_head;
		skb->len = skb_len;
	}
drop:
	kfree_skb(skb);
	return 0;

ring_is_full:
	po->stats.stats1.tp_drops++;
	spin_unlock(&sk->sk_receive_queue.lock);

	sk->sk_data_ready(sk);
	kfree_skb(copy_skb);
	goto drop_n_restore;
}

static void tpacket_destruct_skb(struct sk_buff *skb)
{
	struct packet_sock *po = pkt_sk(skb->sk);

	if (likely(po->tx_ring.pg_vec)) {
		void *ph;
		__u32 ts;

		ph = skb_shinfo(skb)->destructor_arg;
		packet_dec_pending(&po->tx_ring);

		ts = __packet_set_timestamp(po, ph, skb);
		__packet_set_status(po, ph, TP_STATUS_AVAILABLE | ts);
	}

	sock_wfree(skb);
}

static void tpacket_set_protocol(const struct net_device *dev,
				 struct sk_buff *skb)
{
	if (dev->type == ARPHRD_ETHER) {
		skb_reset_mac_header(skb);
		skb->protocol = eth_hdr(skb)->h_proto;
	}
}

static int tpacket_fill_skb(struct packet_sock *po, struct sk_buff *skb,
		void *frame, struct net_device *dev, int size_max,
		__be16 proto, unsigned char *addr, int hlen)
{
	union tpacket_uhdr ph;
	int to_write, offset, len, tp_len, nr_frags, len_max;
	struct socket *sock = po->sk.sk_socket;
	struct page *page;
	void *data;
	int err;

	ph.raw = frame;

	skb->protocol = proto;
	skb->dev = dev;
	skb->priority = po->sk.sk_priority;
	skb->mark = po->sk.sk_mark;
	sock_tx_timestamp(&po->sk, &skb_shinfo(skb)->tx_flags);
	skb_shinfo(skb)->destructor_arg = ph.raw;

	switch (po->tp_version) {
	case TPACKET_V2:
		tp_len = ph.h2->tp_len;
		break;
	default:
		tp_len = ph.h1->tp_len;
		break;
	}
	if (unlikely(tp_len > size_max)) {
		pr_err("packet size is too long (%d > %d)\n", tp_len, size_max);
		return -EMSGSIZE;
	}

	skb_reserve(skb, hlen);
	skb_reset_network_header(skb);

	if (unlikely(po->tp_tx_has_off)) {
		int off_min, off_max, off;
		off_min = po->tp_hdrlen - sizeof(struct sockaddr_ll);
		off_max = po->tx_ring.frame_size - tp_len;
		if (sock->type == SOCK_DGRAM) {
			switch (po->tp_version) {
			case TPACKET_V2:
				off = ph.h2->tp_net;
				break;
			default:
				off = ph.h1->tp_net;
				break;
			}
		} else {
			switch (po->tp_version) {
			case TPACKET_V2:
				off = ph.h2->tp_mac;
				break;
			default:
				off = ph.h1->tp_mac;
				break;
			}
		}
		if (unlikely((off < off_min) || (off_max < off)))
			return -EINVAL;
		data = ph.raw + off;
	} else {
		data = ph.raw + po->tp_hdrlen - sizeof(struct sockaddr_ll);
	}
	to_write = tp_len;

	if (sock->type == SOCK_DGRAM) {
		err = dev_hard_header(skb, dev, ntohs(proto), addr,
				NULL, tp_len);
		if (unlikely(err < 0))
			return -EINVAL;
	} else if (dev->hard_header_len) {
		/* net device doesn't like empty head */
		if (unlikely(tp_len <= dev->hard_header_len)) {
			pr_err("packet size is too short (%d < %d)\n",
			       tp_len, dev->hard_header_len);
			return -EINVAL;
		}

		skb_push(skb, dev->hard_header_len);
		err = skb_store_bits(skb, 0, data,
				dev->hard_header_len);
		if (unlikely(err))
			return err;
		if (!skb->protocol)
			tpacket_set_protocol(dev, skb);

		data += dev->hard_header_len;
		to_write -= dev->hard_header_len;
	}

	offset = offset_in_page(data);
	len_max = PAGE_SIZE - offset;
	len = ((to_write > len_max) ? len_max : to_write);

	skb->data_len = to_write;
	skb->len += to_write;
	skb->truesize += to_write;
	atomic_add(to_write, &po->sk.sk_wmem_alloc);

	while (likely(to_write)) {
		nr_frags = skb_shinfo(skb)->nr_frags;

		if (unlikely(nr_frags >= MAX_SKB_FRAGS)) {
			pr_err("Packet exceed the number of skb frags(%lu)\n",
			       MAX_SKB_FRAGS);
			return -EFAULT;
		}

		page = pgv_to_page(data);
		data += len;
		flush_dcache_page(page);
		get_page(page);
		skb_fill_page_desc(skb, nr_frags, page, offset, len);
		to_write -= len;
		offset = 0;
		len_max = PAGE_SIZE;
		len = ((to_write > len_max) ? len_max : to_write);
	}

	skb_probe_transport_header(skb, 0);

	return tp_len;
}

static int tpacket_snd(struct packet_sock *po, struct msghdr *msg)
{
	struct sk_buff *skb;
	struct net_device *dev;
	__be16 proto;
	int err, reserve = 0;
	void *ph;
	DECLARE_SOCKADDR(struct sockaddr_ll *, saddr, msg->msg_name);
	bool need_wait = !(msg->msg_flags & MSG_DONTWAIT);
	int tp_len, size_max;
	unsigned char *addr;
	int len_sum = 0;
	int status = TP_STATUS_AVAILABLE;
	int hlen, tlen;

	mutex_lock(&po->pg_vec_lock);

	if (likely(saddr == NULL)) {
		dev	= packet_cached_dev_get(po);
		proto	= po->num;
		addr	= NULL;
	} else {
		err = -EINVAL;
		if (msg->msg_namelen < sizeof(struct sockaddr_ll))
			goto out;
		if (msg->msg_namelen < (saddr->sll_halen
					+ offsetof(struct sockaddr_ll,
						sll_addr)))
			goto out;
		proto	= saddr->sll_protocol;
		addr	= saddr->sll_addr;
		dev = dev_get_by_index(sock_net(&po->sk), saddr->sll_ifindex);
	}

	err = -ENXIO;
	if (unlikely(dev == NULL))
		goto out;
	err = -ENETDOWN;
	if (unlikely(!(dev->flags & IFF_UP)))
		goto out_put;

	if (po->sk.sk_socket->type == SOCK_RAW)
		reserve = dev->hard_header_len;
	size_max = po->tx_ring.frame_size
		- (po->tp_hdrlen - sizeof(struct sockaddr_ll));

	if (size_max > dev->mtu + reserve + VLAN_HLEN)
		size_max = dev->mtu + reserve + VLAN_HLEN;

	do {
		ph = packet_current_frame(po, &po->tx_ring,
					  TP_STATUS_SEND_REQUEST);
		if (unlikely(ph == NULL)) {
			if (need_wait && need_resched())
				schedule();
			continue;
		}

		status = TP_STATUS_SEND_REQUEST;
		hlen = LL_RESERVED_SPACE(dev);
		tlen = dev->needed_tailroom;
		skb = sock_alloc_send_skb(&po->sk,
				hlen + tlen + sizeof(struct sockaddr_ll),
				0, &err);

		if (unlikely(skb == NULL))
			goto out_status;

		tp_len = tpacket_fill_skb(po, skb, ph, dev, size_max, proto,
					  addr, hlen);
		if (likely(tp_len >= 0) &&
		    tp_len > dev->mtu + reserve &&
		    !packet_extra_vlan_len_allowed(dev, skb))
			tp_len = -EMSGSIZE;

		if (unlikely(tp_len < 0)) {
			if (po->tp_loss) {
				__packet_set_status(po, ph,
						TP_STATUS_AVAILABLE);
				packet_increment_head(&po->tx_ring);
				kfree_skb(skb);
				continue;
			} else {
				status = TP_STATUS_WRONG_FORMAT;
				err = tp_len;
				goto out_status;
			}
		}

		packet_pick_tx_queue(dev, skb);

		skb->destructor = tpacket_destruct_skb;
		__packet_set_status(po, ph, TP_STATUS_SENDING);
		packet_inc_pending(&po->tx_ring);

		status = TP_STATUS_SEND_REQUEST;
		err = po->xmit(skb);
		if (unlikely(err > 0)) {
			err = net_xmit_errno(err);
			if (err && __packet_get_status(po, ph) ==
				   TP_STATUS_AVAILABLE) {
				/* skb was destructed already */
				skb = NULL;
				goto out_status;
			}
			/*
			 * skb was dropped but not destructed yet;
			 * let's treat it like congestion or err < 0
			 */
			err = 0;
		}
		packet_increment_head(&po->tx_ring);
		len_sum += tp_len;
	} while (likely((ph != NULL) ||
		/* Note: packet_read_pending() might be slow if we have
		 * to call it as it's per_cpu variable, but in fast-path
		 * we already short-circuit the loop with the first
		 * condition, and luckily don't have to go that path
		 * anyway.
		 */
		 (need_wait && packet_read_pending(&po->tx_ring))));

	err = len_sum;
	goto out_put;

out_status:
	__packet_set_status(po, ph, status);
	kfree_skb(skb);
out_put:
	dev_put(dev);
out:
	mutex_unlock(&po->pg_vec_lock);
	return err;
}

static struct sk_buff *packet_alloc_skb(struct sock *sk, size_t prepad,
				        size_t reserve, size_t len,
				        size_t linear, int noblock,
				        int *err)
{
	struct sk_buff *skb;

	/* Under a page?  Don't bother with paged skb. */
	if (prepad + len < PAGE_SIZE || !linear)
		linear = len;

	skb = sock_alloc_send_pskb(sk, prepad + linear, len - linear, noblock,
				   err, 0);
	if (!skb)
		return NULL;

	skb_reserve(skb, reserve);
	skb_put(skb, linear);
	skb->data_len = len - linear;
	skb->len += len - linear;

	return skb;
}

static int packet_snd(struct socket *sock, struct msghdr *msg, size_t len)
{
	struct sock *sk = sock->sk;
	DECLARE_SOCKADDR(struct sockaddr_ll *, saddr, msg->msg_name);
	struct sk_buff *skb;
	struct net_device *dev;
	__be16 proto;
	unsigned char *addr;
	int err, reserve = 0;
	struct virtio_net_hdr vnet_hdr = { 0 };
	int offset = 0;
	int vnet_hdr_len;
	struct packet_sock *po = pkt_sk(sk);
	unsigned short gso_type = 0;
	int hlen, tlen;
	int extra_len = 0;

	/*
	 *	Get and verify the address.
	 */

	if (likely(saddr == NULL)) {
		dev	= packet_cached_dev_get(po);
		proto	= po->num;
		addr	= NULL;
	} else {
		err = -EINVAL;
		if (msg->msg_namelen < sizeof(struct sockaddr_ll))
			goto out;
		if (msg->msg_namelen < (saddr->sll_halen + offsetof(struct sockaddr_ll, sll_addr)))
			goto out;
		proto	= saddr->sll_protocol;
		addr	= saddr->sll_addr;
		dev = dev_get_by_index(sock_net(sk), saddr->sll_ifindex);
	}

	err = -ENXIO;
	if (unlikely(dev == NULL))
		goto out_unlock;
	err = -ENETDOWN;
	if (unlikely(!(dev->flags & IFF_UP)))
		goto out_unlock;

	if (sock->type == SOCK_RAW)
		reserve = dev->hard_header_len;
	if (po->has_vnet_hdr) {
		vnet_hdr_len = sizeof(vnet_hdr);

		err = -EINVAL;
		if (len < vnet_hdr_len)
			goto out_unlock;

		len -= vnet_hdr_len;

		err = memcpy_from_msg((void *)&vnet_hdr, msg, vnet_hdr_len);
		if (err < 0)
			goto out_unlock;

		if ((vnet_hdr.flags & VIRTIO_NET_HDR_F_NEEDS_CSUM) &&
		    (vnet_hdr.csum_start + vnet_hdr.csum_offset + 2 >
		      vnet_hdr.hdr_len))
			vnet_hdr.hdr_len = vnet_hdr.csum_start +
						 vnet_hdr.csum_offset + 2;

		err = -EINVAL;
		if (vnet_hdr.hdr_len > len)
			goto out_unlock;

		if (vnet_hdr.gso_type != VIRTIO_NET_HDR_GSO_NONE) {
			switch (vnet_hdr.gso_type & ~VIRTIO_NET_HDR_GSO_ECN) {
			case VIRTIO_NET_HDR_GSO_TCPV4:
				gso_type = SKB_GSO_TCPV4;
				break;
			case VIRTIO_NET_HDR_GSO_TCPV6:
				gso_type = SKB_GSO_TCPV6;
				break;
			case VIRTIO_NET_HDR_GSO_UDP:
				gso_type = SKB_GSO_UDP;
				break;
			default:
				goto out_unlock;
			}

			if (vnet_hdr.gso_type & VIRTIO_NET_HDR_GSO_ECN)
				gso_type |= SKB_GSO_TCP_ECN;

			if (vnet_hdr.gso_size == 0)
				goto out_unlock;

		}
	}

	if (unlikely(sock_flag(sk, SOCK_NOFCS))) {
		if (!netif_supports_nofcs(dev)) {
			err = -EPROTONOSUPPORT;
			goto out_unlock;
		}
		extra_len = 4; /* We're doing our own CRC */
	}

	err = -EMSGSIZE;
	if (!gso_type && (len > dev->mtu + reserve + VLAN_HLEN + extra_len))
		goto out_unlock;

	err = -ENOBUFS;
	hlen = LL_RESERVED_SPACE(dev);
	tlen = dev->needed_tailroom;
	skb = packet_alloc_skb(sk, hlen + tlen, hlen, len, vnet_hdr.hdr_len,
			       msg->msg_flags & MSG_DONTWAIT, &err);
	if (skb == NULL)
		goto out_unlock;

	skb_set_network_header(skb, reserve);

	err = -EINVAL;
	if (sock->type == SOCK_DGRAM &&
	    (offset = dev_hard_header(skb, dev, ntohs(proto), addr, NULL, len)) < 0)
		goto out_free;

	/* Returns -EFAULT on error */
	err = skb_copy_datagram_from_iovec(skb, offset, msg->msg_iov, 0, len);
	if (err)
		goto out_free;

	sock_tx_timestamp(sk, &skb_shinfo(skb)->tx_flags);

	if (!gso_type && (len > dev->mtu + reserve + extra_len) &&
	    !packet_extra_vlan_len_allowed(dev, skb)) {
		err = -EMSGSIZE;
		goto out_free;
	}

	skb->protocol = proto;
	skb->dev = dev;
	skb->priority = sk->sk_priority;
	skb->mark = sk->sk_mark;

	packet_pick_tx_queue(dev, skb);

	if (po->has_vnet_hdr) {
		if (vnet_hdr.flags & VIRTIO_NET_HDR_F_NEEDS_CSUM) {
			if (!skb_partial_csum_set(skb, vnet_hdr.csum_start,
						  vnet_hdr.csum_offset)) {
				err = -EINVAL;
				goto out_free;
			}
		}

		skb_shinfo(skb)->gso_size = vnet_hdr.gso_size;
		skb_shinfo(skb)->gso_type = gso_type;

		/* Header must be checked, and gso_segs computed. */
		skb_shinfo(skb)->gso_type |= SKB_GSO_DODGY;
		skb_shinfo(skb)->gso_segs = 0;

		len += vnet_hdr_len;
	}

	skb_probe_transport_header(skb, reserve);

	if (unlikely(extra_len == 4))
		skb->no_fcs = 1;

	err = po->xmit(skb);
	if (err > 0 && (err = net_xmit_errno(err)) != 0)
		goto out_unlock;

	dev_put(dev);

	return len;

out_free:
	kfree_skb(skb);
out_unlock:
	if (dev)
		dev_put(dev);
out:
	return err;
}

static int packet_sendmsg(struct kiocb *iocb, struct socket *sock,
		struct msghdr *msg, size_t len)
{
	struct sock *sk = sock->sk;
	struct packet_sock *po = pkt_sk(sk);

	if (po->tx_ring.pg_vec)
		return tpacket_snd(po, msg);
	else
		return packet_snd(sock, msg, len);
}

/*
 *	Close a PACKET socket. This is fairly simple. We immediately go
 *	to 'closed' state and remove our protocol entry in the device list.
 */

static int packet_release(struct socket *sock)
{
	struct sock *sk = sock->sk;
	struct packet_sock *po;
	struct net *net;
	union tpacket_req_u req_u;

	if (!sk)
		return 0;

	net = sock_net(sk);
	po = pkt_sk(sk);

	mutex_lock(&net->packet.sklist_lock);
	sk_del_node_init_rcu(sk);
	mutex_unlock(&net->packet.sklist_lock);

	preempt_disable();
	sock_prot_inuse_add(net, sk->sk_prot, -1);
	preempt_enable();

	spin_lock(&po->bind_lock);
	unregister_prot_hook(sk, false);
	packet_cached_dev_reset(po);

	if (po->prot_hook.dev) {
		dev_put(po->prot_hook.dev);
		po->prot_hook.dev = NULL;
	}
	spin_unlock(&po->bind_lock);

	packet_flush_mclist(sk);

	if (po->rx_ring.pg_vec) {
		memset(&req_u, 0, sizeof(req_u));
		packet_set_ring(sk, &req_u, 1, 0);
	}

	if (po->tx_ring.pg_vec) {
		memset(&req_u, 0, sizeof(req_u));
		packet_set_ring(sk, &req_u, 1, 1);
	}

	fanout_release(sk);

	synchronize_net();
	/*
	 *	Now the socket is dead. No more input will appear.
	 */
	sock_orphan(sk);
	sock->sk = NULL;

	/* Purge queues */

	skb_queue_purge(&sk->sk_receive_queue);
	packet_free_pending(po);
	sk_refcnt_debug_release(sk);

	sock_put(sk);
	return 0;
}

/*
 *	Attach a packet hook.
 */

static int packet_do_bind(struct sock *sk, const char *name, int ifindex,
			  __be16 proto)
{
	struct packet_sock *po = pkt_sk(sk);
	struct net_device *dev_curr;
	__be16 proto_curr;
	bool need_rehook;
	struct net_device *dev = NULL;
	int ret = 0;
	bool unlisted = false;
<<<<<<< HEAD

	lock_sock(sk);
	spin_lock(&po->bind_lock);
	rcu_read_lock();

	if (po->fanout) {
		ret = -EINVAL;
		goto out_unlock;
	}

	if (name) {
		dev = dev_get_by_name_rcu(sock_net(sk), name);
		if (!dev) {
			ret = -ENODEV;
			goto out_unlock;
		}
	} else if (ifindex) {
		dev = dev_get_by_index_rcu(sock_net(sk), ifindex);
		if (!dev) {
			ret = -ENODEV;
			goto out_unlock;
		}
	}

=======

	if (po->fanout)
		return -EINVAL;

	lock_sock(sk);
	spin_lock(&po->bind_lock);
	rcu_read_lock();

	if (name) {
		dev = dev_get_by_name_rcu(sock_net(sk), name);
		if (!dev) {
			ret = -ENODEV;
			goto out_unlock;
		}
	} else if (ifindex) {
		dev = dev_get_by_index_rcu(sock_net(sk), ifindex);
		if (!dev) {
			ret = -ENODEV;
			goto out_unlock;
		}
	}

>>>>>>> 60917545
	if (dev)
		dev_hold(dev);

	proto_curr = po->prot_hook.type;
	dev_curr = po->prot_hook.dev;

	need_rehook = proto_curr != proto || dev_curr != dev;

	if (need_rehook) {
		if (po->running) {
			rcu_read_unlock();
			__unregister_prot_hook(sk, true);
			rcu_read_lock();
			dev_curr = po->prot_hook.dev;
			if (dev)
				unlisted = !dev_get_by_index_rcu(sock_net(sk),
								 dev->ifindex);
		}

		po->num = proto;
		po->prot_hook.type = proto;

		if (unlikely(unlisted)) {
			dev_put(dev);
			po->prot_hook.dev = NULL;
			po->ifindex = -1;
			packet_cached_dev_reset(po);
		} else {
			po->prot_hook.dev = dev;
			po->ifindex = dev ? dev->ifindex : 0;
			packet_cached_dev_assign(po, dev);
		}
	}
	if (dev_curr)
		dev_put(dev_curr);

	if (proto == 0 || !need_rehook)
		goto out_unlock;

	if (!unlisted && (!dev || (dev->flags & IFF_UP))) {
		register_prot_hook(sk);
	} else {
		sk->sk_err = ENETDOWN;
		if (!sock_flag(sk, SOCK_DEAD))
			sk->sk_error_report(sk);
	}

out_unlock:
	rcu_read_unlock();
	spin_unlock(&po->bind_lock);
	release_sock(sk);
	return ret;
}

/*
 *	Bind a packet socket to a device
 */

static int packet_bind_spkt(struct socket *sock, struct sockaddr *uaddr,
			    int addr_len)
{
	struct sock *sk = sock->sk;
	char name[15];

	/*
	 *	Check legality
	 */

	if (addr_len != sizeof(struct sockaddr))
		return -EINVAL;
	strlcpy(name, uaddr->sa_data, sizeof(name));

	return packet_do_bind(sk, name, 0, pkt_sk(sk)->num);
}

static int packet_bind(struct socket *sock, struct sockaddr *uaddr, int addr_len)
{
	struct sockaddr_ll *sll = (struct sockaddr_ll *)uaddr;
	struct sock *sk = sock->sk;

	/*
	 *	Check legality
	 */

	if (addr_len < sizeof(struct sockaddr_ll))
		return -EINVAL;
	if (sll->sll_family != AF_PACKET)
		return -EINVAL;

	return packet_do_bind(sk, NULL, sll->sll_ifindex,
			      sll->sll_protocol ? : pkt_sk(sk)->num);
}

static struct proto packet_proto = {
	.name	  = "PACKET",
	.owner	  = THIS_MODULE,
	.obj_size = sizeof(struct packet_sock),
};

/*
 *	Create a packet of type SOCK_PACKET.
 */

static int packet_create(struct net *net, struct socket *sock, int protocol,
			 int kern)
{
	struct sock *sk;
	struct packet_sock *po;
	__be16 proto = (__force __be16)protocol; /* weird, but documented */
	int err;

	if (!ns_capable(net->user_ns, CAP_NET_RAW))
		return -EPERM;
	if (sock->type != SOCK_DGRAM && sock->type != SOCK_RAW &&
	    sock->type != SOCK_PACKET)
		return -ESOCKTNOSUPPORT;

	sock->state = SS_UNCONNECTED;

	err = -ENOBUFS;
	sk = sk_alloc(net, PF_PACKET, GFP_KERNEL, &packet_proto);
	if (sk == NULL)
		goto out;

	sock->ops = &packet_ops;
	if (sock->type == SOCK_PACKET)
		sock->ops = &packet_ops_spkt;

	sock_init_data(sock, sk);

	po = pkt_sk(sk);
	sk->sk_family = PF_PACKET;
	po->num = proto;
	po->xmit = dev_queue_xmit;

	err = packet_alloc_pending(po);
	if (err)
		goto out2;

	packet_cached_dev_reset(po);

	sk->sk_destruct = packet_sock_destruct;
	sk_refcnt_debug_inc(sk);

	/*
	 *	Attach a protocol block
	 */

	spin_lock_init(&po->bind_lock);
	mutex_init(&po->pg_vec_lock);
	po->prot_hook.func = packet_rcv;

	if (sock->type == SOCK_PACKET)
		po->prot_hook.func = packet_rcv_spkt;

	po->prot_hook.af_packet_priv = sk;

	if (proto) {
		po->prot_hook.type = proto;
		register_prot_hook(sk);
	}

	mutex_lock(&net->packet.sklist_lock);
	sk_add_node_rcu(sk, &net->packet.sklist);
	mutex_unlock(&net->packet.sklist_lock);

	preempt_disable();
	sock_prot_inuse_add(net, &packet_proto, 1);
	preempt_enable();

	return 0;
out2:
	sk_free(sk);
out:
	return err;
}

/*
 *	Pull a packet from our receive queue and hand it to the user.
 *	If necessary we block.
 */

static int packet_recvmsg(struct kiocb *iocb, struct socket *sock,
			  struct msghdr *msg, size_t len, int flags)
{
	struct sock *sk = sock->sk;
	struct sk_buff *skb;
	int copied, err;
	int vnet_hdr_len = 0;

	err = -EINVAL;
	if (flags & ~(MSG_PEEK|MSG_DONTWAIT|MSG_TRUNC|MSG_CMSG_COMPAT|MSG_ERRQUEUE))
		goto out;

#if 0
	/* What error should we return now? EUNATTACH? */
	if (pkt_sk(sk)->ifindex < 0)
		return -ENODEV;
#endif

	if (flags & MSG_ERRQUEUE) {
		err = sock_recv_errqueue(sk, msg, len,
					 SOL_PACKET, PACKET_TX_TIMESTAMP);
		goto out;
	}

	/*
	 *	Call the generic datagram receiver. This handles all sorts
	 *	of horrible races and re-entrancy so we can forget about it
	 *	in the protocol layers.
	 *
	 *	Now it will return ENETDOWN, if device have just gone down,
	 *	but then it will block.
	 */

	skb = skb_recv_datagram(sk, flags, flags & MSG_DONTWAIT, &err);

	/*
	 *	An error occurred so return it. Because skb_recv_datagram()
	 *	handles the blocking we don't see and worry about blocking
	 *	retries.
	 */

	if (skb == NULL)
		goto out;

	if (pkt_sk(sk)->has_vnet_hdr) {
		struct virtio_net_hdr vnet_hdr = { 0 };

		err = -EINVAL;
		vnet_hdr_len = sizeof(vnet_hdr);
		if (len < vnet_hdr_len)
			goto out_free;

		len -= vnet_hdr_len;

		if (skb_is_gso(skb)) {
			struct skb_shared_info *sinfo = skb_shinfo(skb);

			/* This is a hint as to how much should be linear. */
			vnet_hdr.hdr_len = skb_headlen(skb);
			vnet_hdr.gso_size = sinfo->gso_size;
			if (sinfo->gso_type & SKB_GSO_TCPV4)
				vnet_hdr.gso_type = VIRTIO_NET_HDR_GSO_TCPV4;
			else if (sinfo->gso_type & SKB_GSO_TCPV6)
				vnet_hdr.gso_type = VIRTIO_NET_HDR_GSO_TCPV6;
			else if (sinfo->gso_type & SKB_GSO_UDP)
				vnet_hdr.gso_type = VIRTIO_NET_HDR_GSO_UDP;
			else if (sinfo->gso_type & SKB_GSO_FCOE)
				goto out_free;
			else
				BUG();
			if (sinfo->gso_type & SKB_GSO_TCP_ECN)
				vnet_hdr.gso_type |= VIRTIO_NET_HDR_GSO_ECN;
		} else
			vnet_hdr.gso_type = VIRTIO_NET_HDR_GSO_NONE;

		if (skb->ip_summed == CHECKSUM_PARTIAL) {
			vnet_hdr.flags = VIRTIO_NET_HDR_F_NEEDS_CSUM;
			vnet_hdr.csum_start = skb_checksum_start_offset(skb);
			vnet_hdr.csum_offset = skb->csum_offset;
		} else if (skb->ip_summed == CHECKSUM_UNNECESSARY) {
			vnet_hdr.flags = VIRTIO_NET_HDR_F_DATA_VALID;
		} /* else everything is zero */

		err = memcpy_toiovec(msg->msg_iov, (void *)&vnet_hdr,
				     vnet_hdr_len);
		if (err < 0)
			goto out_free;
	}

	/* You lose any data beyond the buffer you gave. If it worries
	 * a user program they can ask the device for its MTU
	 * anyway.
	 */
	copied = skb->len;
	if (copied > len) {
		copied = len;
		msg->msg_flags |= MSG_TRUNC;
	}

	err = skb_copy_datagram_iovec(skb, 0, msg->msg_iov, copied);
	if (err)
		goto out_free;

	sock_recv_ts_and_drops(msg, sk, skb);

	if (msg->msg_name) {
		/* If the address length field is there to be filled
		 * in, we fill it in now.
		 */
		if (sock->type == SOCK_PACKET) {
			__sockaddr_check_size(sizeof(struct sockaddr_pkt));
			msg->msg_namelen = sizeof(struct sockaddr_pkt);
		} else {
			struct sockaddr_ll *sll = &PACKET_SKB_CB(skb)->sa.ll;
			msg->msg_namelen = sll->sll_halen +
				offsetof(struct sockaddr_ll, sll_addr);
		}
		memcpy(msg->msg_name, &PACKET_SKB_CB(skb)->sa,
		       msg->msg_namelen);
	}

	if (pkt_sk(sk)->auxdata) {
		struct tpacket_auxdata aux;

		aux.tp_status = TP_STATUS_USER;
		if (skb->ip_summed == CHECKSUM_PARTIAL)
			aux.tp_status |= TP_STATUS_CSUMNOTREADY;
		aux.tp_len = PACKET_SKB_CB(skb)->origlen;
		aux.tp_snaplen = skb->len;
		aux.tp_mac = 0;
		aux.tp_net = skb_network_offset(skb);
		if (vlan_tx_tag_present(skb)) {
			aux.tp_vlan_tci = vlan_tx_tag_get(skb);
			aux.tp_vlan_tpid = ntohs(skb->vlan_proto);
			aux.tp_status |= TP_STATUS_VLAN_VALID | TP_STATUS_VLAN_TPID_VALID;
		} else {
			aux.tp_vlan_tci = 0;
			aux.tp_vlan_tpid = 0;
		}
		put_cmsg(msg, SOL_PACKET, PACKET_AUXDATA, sizeof(aux), &aux);
	}

	/*
	 *	Free or return the buffer as appropriate. Again this
	 *	hides all the races and re-entrancy issues from us.
	 */
	err = vnet_hdr_len + ((flags&MSG_TRUNC) ? skb->len : copied);

out_free:
	skb_free_datagram(sk, skb);
out:
	return err;
}

static int packet_getname_spkt(struct socket *sock, struct sockaddr *uaddr,
			       int *uaddr_len, int peer)
{
	struct net_device *dev;
	struct sock *sk	= sock->sk;

	if (peer)
		return -EOPNOTSUPP;

	uaddr->sa_family = AF_PACKET;
	memset(uaddr->sa_data, 0, sizeof(uaddr->sa_data));
	rcu_read_lock();
	dev = dev_get_by_index_rcu(sock_net(sk), pkt_sk(sk)->ifindex);
	if (dev)
		strlcpy(uaddr->sa_data, dev->name, sizeof(uaddr->sa_data));
	rcu_read_unlock();
	*uaddr_len = sizeof(*uaddr);

	return 0;
}

static int packet_getname(struct socket *sock, struct sockaddr *uaddr,
			  int *uaddr_len, int peer)
{
	struct net_device *dev;
	struct sock *sk = sock->sk;
	struct packet_sock *po = pkt_sk(sk);
	DECLARE_SOCKADDR(struct sockaddr_ll *, sll, uaddr);

	if (peer)
		return -EOPNOTSUPP;

	sll->sll_family = AF_PACKET;
	sll->sll_ifindex = po->ifindex;
	sll->sll_protocol = po->num;
	sll->sll_pkttype = 0;
	rcu_read_lock();
	dev = dev_get_by_index_rcu(sock_net(sk), po->ifindex);
	if (dev) {
		sll->sll_hatype = dev->type;
		sll->sll_halen = dev->addr_len;
		memcpy(sll->sll_addr, dev->dev_addr, dev->addr_len);
	} else {
		sll->sll_hatype = 0;	/* Bad: we have no ARPHRD_UNSPEC */
		sll->sll_halen = 0;
	}
	rcu_read_unlock();
	*uaddr_len = offsetof(struct sockaddr_ll, sll_addr) + sll->sll_halen;

	return 0;
}

static int packet_dev_mc(struct net_device *dev, struct packet_mclist *i,
			 int what)
{
	switch (i->type) {
	case PACKET_MR_MULTICAST:
		if (i->alen != dev->addr_len)
			return -EINVAL;
		if (what > 0)
			return dev_mc_add(dev, i->addr);
		else
			return dev_mc_del(dev, i->addr);
		break;
	case PACKET_MR_PROMISC:
		return dev_set_promiscuity(dev, what);
	case PACKET_MR_ALLMULTI:
		return dev_set_allmulti(dev, what);
	case PACKET_MR_UNICAST:
		if (i->alen != dev->addr_len)
			return -EINVAL;
		if (what > 0)
			return dev_uc_add(dev, i->addr);
		else
			return dev_uc_del(dev, i->addr);
		break;
	default:
		break;
	}
	return 0;
}

static void packet_dev_mclist(struct net_device *dev, struct packet_mclist *i, int what)
{
	for ( ; i; i = i->next) {
		if (i->ifindex == dev->ifindex)
			packet_dev_mc(dev, i, what);
	}
}

static int packet_mc_add(struct sock *sk, struct packet_mreq_max *mreq)
{
	struct packet_sock *po = pkt_sk(sk);
	struct packet_mclist *ml, *i;
	struct net_device *dev;
	int err;

	rtnl_lock();

	err = -ENODEV;
	dev = __dev_get_by_index(sock_net(sk), mreq->mr_ifindex);
	if (!dev)
		goto done;

	err = -EINVAL;
	if (mreq->mr_alen > dev->addr_len)
		goto done;

	err = -ENOBUFS;
	i = kmalloc(sizeof(*i), GFP_KERNEL);
	if (i == NULL)
		goto done;

	err = 0;
	for (ml = po->mclist; ml; ml = ml->next) {
		if (ml->ifindex == mreq->mr_ifindex &&
		    ml->type == mreq->mr_type &&
		    ml->alen == mreq->mr_alen &&
		    memcmp(ml->addr, mreq->mr_address, ml->alen) == 0) {
			ml->count++;
			/* Free the new element ... */
			kfree(i);
			goto done;
		}
	}

	i->type = mreq->mr_type;
	i->ifindex = mreq->mr_ifindex;
	i->alen = mreq->mr_alen;
	memcpy(i->addr, mreq->mr_address, i->alen);
	i->count = 1;
	i->next = po->mclist;
	po->mclist = i;
	err = packet_dev_mc(dev, i, 1);
	if (err) {
		po->mclist = i->next;
		kfree(i);
	}

done:
	rtnl_unlock();
	return err;
}

static int packet_mc_drop(struct sock *sk, struct packet_mreq_max *mreq)
{
	struct packet_mclist *ml, **mlp;

	rtnl_lock();

	for (mlp = &pkt_sk(sk)->mclist; (ml = *mlp) != NULL; mlp = &ml->next) {
		if (ml->ifindex == mreq->mr_ifindex &&
		    ml->type == mreq->mr_type &&
		    ml->alen == mreq->mr_alen &&
		    memcmp(ml->addr, mreq->mr_address, ml->alen) == 0) {
			if (--ml->count == 0) {
				struct net_device *dev;
				*mlp = ml->next;
				dev = __dev_get_by_index(sock_net(sk), ml->ifindex);
				if (dev)
					packet_dev_mc(dev, ml, -1);
				kfree(ml);
			}
			rtnl_unlock();
			return 0;
		}
	}
	rtnl_unlock();
	return -EADDRNOTAVAIL;
}

static void packet_flush_mclist(struct sock *sk)
{
	struct packet_sock *po = pkt_sk(sk);
	struct packet_mclist *ml;

	if (!po->mclist)
		return;

	rtnl_lock();
	while ((ml = po->mclist) != NULL) {
		struct net_device *dev;

		po->mclist = ml->next;
		dev = __dev_get_by_index(sock_net(sk), ml->ifindex);
		if (dev != NULL)
			packet_dev_mc(dev, ml, -1);
		kfree(ml);
	}
	rtnl_unlock();
}

static int
packet_setsockopt(struct socket *sock, int level, int optname, char __user *optval, unsigned int optlen)
{
	struct sock *sk = sock->sk;
	struct packet_sock *po = pkt_sk(sk);
	int ret;

	if (level != SOL_PACKET)
		return -ENOPROTOOPT;

	switch (optname) {
	case PACKET_ADD_MEMBERSHIP:
	case PACKET_DROP_MEMBERSHIP:
	{
		struct packet_mreq_max mreq;
		int len = optlen;
		memset(&mreq, 0, sizeof(mreq));
		if (len < sizeof(struct packet_mreq))
			return -EINVAL;
		if (len > sizeof(mreq))
			len = sizeof(mreq);
		if (copy_from_user(&mreq, optval, len))
			return -EFAULT;
		if (len < (mreq.mr_alen + offsetof(struct packet_mreq, mr_address)))
			return -EINVAL;
		if (optname == PACKET_ADD_MEMBERSHIP)
			ret = packet_mc_add(sk, &mreq);
		else
			ret = packet_mc_drop(sk, &mreq);
		return ret;
	}

	case PACKET_RX_RING:
	case PACKET_TX_RING:
	{
		union tpacket_req_u req_u;
		int len;

		switch (po->tp_version) {
		case TPACKET_V1:
		case TPACKET_V2:
			len = sizeof(req_u.req);
			break;
		case TPACKET_V3:
		default:
			len = sizeof(req_u.req3);
			break;
		}
		if (optlen < len)
			return -EINVAL;
		if (pkt_sk(sk)->has_vnet_hdr)
			return -EINVAL;
		if (copy_from_user(&req_u.req, optval, len))
			return -EFAULT;
		return packet_set_ring(sk, &req_u, 0,
			optname == PACKET_TX_RING);
	}
	case PACKET_COPY_THRESH:
	{
		int val;

		if (optlen != sizeof(val))
			return -EINVAL;
		if (copy_from_user(&val, optval, sizeof(val)))
			return -EFAULT;

		pkt_sk(sk)->copy_thresh = val;
		return 0;
	}
	case PACKET_VERSION:
	{
		int val;

		if (optlen != sizeof(val))
			return -EINVAL;
		if (copy_from_user(&val, optval, sizeof(val)))
			return -EFAULT;
		switch (val) {
		case TPACKET_V1:
		case TPACKET_V2:
		case TPACKET_V3:
			break;
		default:
			return -EINVAL;
		}
		lock_sock(sk);
		if (po->rx_ring.pg_vec || po->tx_ring.pg_vec) {
			ret = -EBUSY;
		} else {
			po->tp_version = val;
			ret = 0;
		}
		release_sock(sk);
		return ret;
	}
	case PACKET_RESERVE:
	{
		unsigned int val;

		if (optlen != sizeof(val))
			return -EINVAL;
		if (po->rx_ring.pg_vec || po->tx_ring.pg_vec)
			return -EBUSY;
		if (copy_from_user(&val, optval, sizeof(val)))
			return -EFAULT;
		if (val > INT_MAX)
			return -EINVAL;
		po->tp_reserve = val;
		return 0;
	}
	case PACKET_LOSS:
	{
		unsigned int val;

		if (optlen != sizeof(val))
			return -EINVAL;
		if (po->rx_ring.pg_vec || po->tx_ring.pg_vec)
			return -EBUSY;
		if (copy_from_user(&val, optval, sizeof(val)))
			return -EFAULT;
		po->tp_loss = !!val;
		return 0;
	}
	case PACKET_AUXDATA:
	{
		int val;

		if (optlen < sizeof(val))
			return -EINVAL;
		if (copy_from_user(&val, optval, sizeof(val)))
			return -EFAULT;

		po->auxdata = !!val;
		return 0;
	}
	case PACKET_ORIGDEV:
	{
		int val;

		if (optlen < sizeof(val))
			return -EINVAL;
		if (copy_from_user(&val, optval, sizeof(val)))
			return -EFAULT;

		po->origdev = !!val;
		return 0;
	}
	case PACKET_VNET_HDR:
	{
		int val;

		if (sock->type != SOCK_RAW)
			return -EINVAL;
		if (po->rx_ring.pg_vec || po->tx_ring.pg_vec)
			return -EBUSY;
		if (optlen < sizeof(val))
			return -EINVAL;
		if (copy_from_user(&val, optval, sizeof(val)))
			return -EFAULT;

		po->has_vnet_hdr = !!val;
		return 0;
	}
	case PACKET_TIMESTAMP:
	{
		int val;

		if (optlen != sizeof(val))
			return -EINVAL;
		if (copy_from_user(&val, optval, sizeof(val)))
			return -EFAULT;

		po->tp_tstamp = val;
		return 0;
	}
	case PACKET_FANOUT:
	{
		int val;

		if (optlen != sizeof(val))
			return -EINVAL;
		if (copy_from_user(&val, optval, sizeof(val)))
			return -EFAULT;

		return fanout_add(sk, val & 0xffff, val >> 16);
	}
	case PACKET_TX_HAS_OFF:
	{
		unsigned int val;

		if (optlen != sizeof(val))
			return -EINVAL;
		if (po->rx_ring.pg_vec || po->tx_ring.pg_vec)
			return -EBUSY;
		if (copy_from_user(&val, optval, sizeof(val)))
			return -EFAULT;
		po->tp_tx_has_off = !!val;
		return 0;
	}
	case PACKET_QDISC_BYPASS:
	{
		int val;

		if (optlen != sizeof(val))
			return -EINVAL;
		if (copy_from_user(&val, optval, sizeof(val)))
			return -EFAULT;

		po->xmit = val ? packet_direct_xmit : dev_queue_xmit;
		return 0;
	}
	default:
		return -ENOPROTOOPT;
	}
}

static int packet_getsockopt(struct socket *sock, int level, int optname,
			     char __user *optval, int __user *optlen)
{
	int len;
	int val, lv = sizeof(val);
	struct sock *sk = sock->sk;
	struct packet_sock *po = pkt_sk(sk);
	void *data = &val;
	union tpacket_stats_u st;

	if (level != SOL_PACKET)
		return -ENOPROTOOPT;

	if (get_user(len, optlen))
		return -EFAULT;

	if (len < 0)
		return -EINVAL;

	switch (optname) {
	case PACKET_STATISTICS:
		spin_lock_bh(&sk->sk_receive_queue.lock);
		memcpy(&st, &po->stats, sizeof(st));
		memset(&po->stats, 0, sizeof(po->stats));
		spin_unlock_bh(&sk->sk_receive_queue.lock);

		if (po->tp_version == TPACKET_V3) {
			lv = sizeof(struct tpacket_stats_v3);
			st.stats3.tp_packets += st.stats3.tp_drops;
			data = &st.stats3;
		} else {
			lv = sizeof(struct tpacket_stats);
			st.stats1.tp_packets += st.stats1.tp_drops;
			data = &st.stats1;
		}

		break;
	case PACKET_AUXDATA:
		val = po->auxdata;
		break;
	case PACKET_ORIGDEV:
		val = po->origdev;
		break;
	case PACKET_VNET_HDR:
		val = po->has_vnet_hdr;
		break;
	case PACKET_VERSION:
		val = po->tp_version;
		break;
	case PACKET_HDRLEN:
		if (len > sizeof(int))
			len = sizeof(int);
		if (copy_from_user(&val, optval, len))
			return -EFAULT;
		switch (val) {
		case TPACKET_V1:
			val = sizeof(struct tpacket_hdr);
			break;
		case TPACKET_V2:
			val = sizeof(struct tpacket2_hdr);
			break;
		case TPACKET_V3:
			val = sizeof(struct tpacket3_hdr);
			break;
		default:
			return -EINVAL;
		}
		break;
	case PACKET_RESERVE:
		val = po->tp_reserve;
		break;
	case PACKET_LOSS:
		val = po->tp_loss;
		break;
	case PACKET_TIMESTAMP:
		val = po->tp_tstamp;
		break;
	case PACKET_FANOUT:
		val = (po->fanout ?
		       ((u32)po->fanout->id |
			((u32)po->fanout->type << 16) |
			((u32)po->fanout->flags << 24)) :
		       0);
		break;
	case PACKET_TX_HAS_OFF:
		val = po->tp_tx_has_off;
		break;
	case PACKET_QDISC_BYPASS:
		val = packet_use_direct_xmit(po);
		break;
	default:
		return -ENOPROTOOPT;
	}

	if (len > lv)
		len = lv;
	if (put_user(len, optlen))
		return -EFAULT;
	if (copy_to_user(optval, data, len))
		return -EFAULT;
	return 0;
}


static int packet_notifier(struct notifier_block *this,
			   unsigned long msg, void *ptr)
{
	struct sock *sk;
	struct net_device *dev = netdev_notifier_info_to_dev(ptr);
	struct net *net = dev_net(dev);

	rcu_read_lock();
	sk_for_each_rcu(sk, &net->packet.sklist) {
		struct packet_sock *po = pkt_sk(sk);

		switch (msg) {
		case NETDEV_UNREGISTER:
			if (po->mclist)
				packet_dev_mclist(dev, po->mclist, -1);
			/* fallthrough */

		case NETDEV_DOWN:
			if (dev->ifindex == po->ifindex) {
				spin_lock(&po->bind_lock);
				if (po->running) {
					__unregister_prot_hook(sk, false);
					sk->sk_err = ENETDOWN;
					if (!sock_flag(sk, SOCK_DEAD))
						sk->sk_error_report(sk);
				}
				if (msg == NETDEV_UNREGISTER) {
					packet_cached_dev_reset(po);
					po->ifindex = -1;
					if (po->prot_hook.dev)
						dev_put(po->prot_hook.dev);
					po->prot_hook.dev = NULL;
				}
				spin_unlock(&po->bind_lock);
			}
			break;
		case NETDEV_UP:
			if (dev->ifindex == po->ifindex) {
				spin_lock(&po->bind_lock);
				if (po->num)
					register_prot_hook(sk);
				spin_unlock(&po->bind_lock);
			}
			break;
		}
	}
	rcu_read_unlock();
	return NOTIFY_DONE;
}


static int packet_ioctl(struct socket *sock, unsigned int cmd,
			unsigned long arg)
{
	struct sock *sk = sock->sk;

	switch (cmd) {
	case SIOCOUTQ:
	{
		int amount = sk_wmem_alloc_get(sk);

		return put_user(amount, (int __user *)arg);
	}
	case SIOCINQ:
	{
		struct sk_buff *skb;
		int amount = 0;

		spin_lock_bh(&sk->sk_receive_queue.lock);
		skb = skb_peek(&sk->sk_receive_queue);
		if (skb)
			amount = skb->len;
		spin_unlock_bh(&sk->sk_receive_queue.lock);
		return put_user(amount, (int __user *)arg);
	}
	case SIOCGSTAMP:
		return sock_get_timestamp(sk, (struct timeval __user *)arg);
	case SIOCGSTAMPNS:
		return sock_get_timestampns(sk, (struct timespec __user *)arg);

#ifdef CONFIG_INET
	case SIOCADDRT:
	case SIOCDELRT:
	case SIOCDARP:
	case SIOCGARP:
	case SIOCSARP:
	case SIOCGIFADDR:
	case SIOCSIFADDR:
	case SIOCGIFBRDADDR:
	case SIOCSIFBRDADDR:
	case SIOCGIFNETMASK:
	case SIOCSIFNETMASK:
	case SIOCGIFDSTADDR:
	case SIOCSIFDSTADDR:
	case SIOCSIFFLAGS:
		return inet_dgram_ops.ioctl(sock, cmd, arg);
#endif

	default:
		return -ENOIOCTLCMD;
	}
	return 0;
}

static unsigned int packet_poll(struct file *file, struct socket *sock,
				poll_table *wait)
{
	struct sock *sk = sock->sk;
	struct packet_sock *po = pkt_sk(sk);
	unsigned int mask = datagram_poll(file, sock, wait);

	spin_lock_bh(&sk->sk_receive_queue.lock);
	if (po->rx_ring.pg_vec) {
		if (!packet_previous_rx_frame(po, &po->rx_ring,
			TP_STATUS_KERNEL))
			mask |= POLLIN | POLLRDNORM;
	}
	spin_unlock_bh(&sk->sk_receive_queue.lock);
	spin_lock_bh(&sk->sk_write_queue.lock);
	if (po->tx_ring.pg_vec) {
		if (packet_current_frame(po, &po->tx_ring, TP_STATUS_AVAILABLE))
			mask |= POLLOUT | POLLWRNORM;
	}
	spin_unlock_bh(&sk->sk_write_queue.lock);
	return mask;
}


/* Dirty? Well, I still did not learn better way to account
 * for user mmaps.
 */

static void packet_mm_open(struct vm_area_struct *vma)
{
	struct file *file = vma->vm_file;
	struct socket *sock = file->private_data;
	struct sock *sk = sock->sk;

	if (sk)
		atomic_inc(&pkt_sk(sk)->mapped);
}

static void packet_mm_close(struct vm_area_struct *vma)
{
	struct file *file = vma->vm_file;
	struct socket *sock = file->private_data;
	struct sock *sk = sock->sk;

	if (sk)
		atomic_dec(&pkt_sk(sk)->mapped);
}

static const struct vm_operations_struct packet_mmap_ops = {
	.open	=	packet_mm_open,
	.close	=	packet_mm_close,
};

static void free_pg_vec(struct pgv *pg_vec, unsigned int order,
			unsigned int len)
{
	int i;

	for (i = 0; i < len; i++) {
		if (likely(pg_vec[i].buffer)) {
			if (is_vmalloc_addr(pg_vec[i].buffer))
				vfree(pg_vec[i].buffer);
			else
				free_pages((unsigned long)pg_vec[i].buffer,
					   order);
			pg_vec[i].buffer = NULL;
		}
	}
	kfree(pg_vec);
}

static char *alloc_one_pg_vec_page(unsigned long order)
{
	char *buffer;
	gfp_t gfp_flags = GFP_KERNEL | __GFP_COMP |
			  __GFP_ZERO | __GFP_NOWARN | __GFP_NORETRY;

	buffer = (char *) __get_free_pages(gfp_flags, order);
	if (buffer)
		return buffer;

	/* __get_free_pages failed, fall back to vmalloc */
	buffer = vzalloc((1 << order) * PAGE_SIZE);
	if (buffer)
		return buffer;

	/* vmalloc failed, lets dig into swap here */
	gfp_flags &= ~__GFP_NORETRY;
	buffer = (char *) __get_free_pages(gfp_flags, order);
	if (buffer)
		return buffer;

	/* complete and utter failure */
	return NULL;
}

static struct pgv *alloc_pg_vec(struct tpacket_req *req, int order)
{
	unsigned int block_nr = req->tp_block_nr;
	struct pgv *pg_vec;
	int i;

	pg_vec = kcalloc(block_nr, sizeof(struct pgv), GFP_KERNEL);
	if (unlikely(!pg_vec))
		goto out;

	for (i = 0; i < block_nr; i++) {
		pg_vec[i].buffer = alloc_one_pg_vec_page(order);
		if (unlikely(!pg_vec[i].buffer))
			goto out_free_pgvec;
	}

out:
	return pg_vec;

out_free_pgvec:
	free_pg_vec(pg_vec, order, block_nr);
	pg_vec = NULL;
	goto out;
}

static int packet_set_ring(struct sock *sk, union tpacket_req_u *req_u,
		int closing, int tx_ring)
{
	struct pgv *pg_vec = NULL;
	struct packet_sock *po = pkt_sk(sk);
	int was_running, order = 0;
	struct packet_ring_buffer *rb;
	struct sk_buff_head *rb_queue;
	__be16 num;
	int err = -EINVAL;
	/* Added to avoid minimal code churn */
	struct tpacket_req *req = &req_u->req;

	lock_sock(sk);
	/* Opening a Tx-ring is NOT supported in TPACKET_V3 */
	if (!closing && tx_ring && (po->tp_version > TPACKET_V2)) {
		WARN(1, "Tx-ring is not supported.\n");
		goto out;
	}

	rb = tx_ring ? &po->tx_ring : &po->rx_ring;
	rb_queue = tx_ring ? &sk->sk_write_queue : &sk->sk_receive_queue;

	err = -EBUSY;
	if (!closing) {
		if (atomic_read(&po->mapped))
			goto out;
		if (packet_read_pending(rb))
			goto out;
	}

	if (req->tp_block_nr) {
		/* Sanity tests and some calculations */
		err = -EBUSY;
		if (unlikely(rb->pg_vec))
			goto out;

		switch (po->tp_version) {
		case TPACKET_V1:
			po->tp_hdrlen = TPACKET_HDRLEN;
			break;
		case TPACKET_V2:
			po->tp_hdrlen = TPACKET2_HDRLEN;
			break;
		case TPACKET_V3:
			po->tp_hdrlen = TPACKET3_HDRLEN;
			break;
		}

		err = -EINVAL;
		if (unlikely((int)req->tp_block_size <= 0))
			goto out;
		if (unlikely(req->tp_block_size & (PAGE_SIZE - 1)))
			goto out;
		if (po->tp_version >= TPACKET_V3 &&
		    req->tp_block_size <=
			  BLK_PLUS_PRIV((u64)req_u->req3.tp_sizeof_priv))
			goto out;
		if (unlikely(req->tp_frame_size < po->tp_hdrlen +
					po->tp_reserve))
			goto out;
		if (unlikely(req->tp_frame_size & (TPACKET_ALIGNMENT - 1)))
			goto out;

		rb->frames_per_block = req->tp_block_size/req->tp_frame_size;
		if (unlikely(rb->frames_per_block <= 0))
			goto out;
		if (unlikely(req->tp_block_size > UINT_MAX / req->tp_block_nr))
			goto out;
		if (unlikely((rb->frames_per_block * req->tp_block_nr) !=
					req->tp_frame_nr))
			goto out;

		err = -ENOMEM;
		order = get_order(req->tp_block_size);
		pg_vec = alloc_pg_vec(req, order);
		if (unlikely(!pg_vec))
			goto out;
		switch (po->tp_version) {
		case TPACKET_V3:
		/* Transmit path is not supported. We checked
		 * it above but just being paranoid
		 */
			if (!tx_ring)
				init_prb_bdqc(po, rb, pg_vec, req_u, tx_ring);
			break;
		default:
			break;
		}
	}
	/* Done */
	else {
		err = -EINVAL;
		if (unlikely(req->tp_frame_nr))
			goto out;
	}


	/* Detach socket from network */
	spin_lock(&po->bind_lock);
	was_running = po->running;
	num = po->num;
	if (was_running) {
		po->num = 0;
		__unregister_prot_hook(sk, false);
	}
	spin_unlock(&po->bind_lock);

	synchronize_net();

	err = -EBUSY;
	mutex_lock(&po->pg_vec_lock);
	if (closing || atomic_read(&po->mapped) == 0) {
		err = 0;
		spin_lock_bh(&rb_queue->lock);
		swap(rb->pg_vec, pg_vec);
		rb->frame_max = (req->tp_frame_nr - 1);
		rb->head = 0;
		rb->frame_size = req->tp_frame_size;
		spin_unlock_bh(&rb_queue->lock);

		swap(rb->pg_vec_order, order);
		swap(rb->pg_vec_len, req->tp_block_nr);

		rb->pg_vec_pages = req->tp_block_size/PAGE_SIZE;
		po->prot_hook.func = (po->rx_ring.pg_vec) ?
						tpacket_rcv : packet_rcv;
		skb_queue_purge(rb_queue);
		if (atomic_read(&po->mapped))
			pr_err("packet_mmap: vma is busy: %d\n",
			       atomic_read(&po->mapped));
	}
	mutex_unlock(&po->pg_vec_lock);

	spin_lock(&po->bind_lock);
	if (was_running) {
		po->num = num;
		register_prot_hook(sk);
	}
	spin_unlock(&po->bind_lock);
	if (closing && (po->tp_version > TPACKET_V2)) {
		/* Because we don't support block-based V3 on tx-ring */
		if (!tx_ring)
			prb_shutdown_retire_blk_timer(po, tx_ring, rb_queue);
	}

	if (pg_vec)
		free_pg_vec(pg_vec, order, req->tp_block_nr);
out:
	release_sock(sk);
	return err;
}

static int packet_mmap(struct file *file, struct socket *sock,
		struct vm_area_struct *vma)
{
	struct sock *sk = sock->sk;
	struct packet_sock *po = pkt_sk(sk);
	unsigned long size, expected_size;
	struct packet_ring_buffer *rb;
	unsigned long start;
	int err = -EINVAL;
	int i;

	if (vma->vm_pgoff)
		return -EINVAL;

	mutex_lock(&po->pg_vec_lock);

	expected_size = 0;
	for (rb = &po->rx_ring; rb <= &po->tx_ring; rb++) {
		if (rb->pg_vec) {
			expected_size += rb->pg_vec_len
						* rb->pg_vec_pages
						* PAGE_SIZE;
		}
	}

	if (expected_size == 0)
		goto out;

	size = vma->vm_end - vma->vm_start;
	if (size != expected_size)
		goto out;

	start = vma->vm_start;
	for (rb = &po->rx_ring; rb <= &po->tx_ring; rb++) {
		if (rb->pg_vec == NULL)
			continue;

		for (i = 0; i < rb->pg_vec_len; i++) {
			struct page *page;
			void *kaddr = rb->pg_vec[i].buffer;
			int pg_num;

			for (pg_num = 0; pg_num < rb->pg_vec_pages; pg_num++) {
				page = pgv_to_page(kaddr);
				err = vm_insert_page(vma, start, page);
				if (unlikely(err))
					goto out;
				start += PAGE_SIZE;
				kaddr += PAGE_SIZE;
			}
		}
	}

	atomic_inc(&po->mapped);
	vma->vm_ops = &packet_mmap_ops;
	err = 0;

out:
	mutex_unlock(&po->pg_vec_lock);
	return err;
}

static const struct proto_ops packet_ops_spkt = {
	.family =	PF_PACKET,
	.owner =	THIS_MODULE,
	.release =	packet_release,
	.bind =		packet_bind_spkt,
	.connect =	sock_no_connect,
	.socketpair =	sock_no_socketpair,
	.accept =	sock_no_accept,
	.getname =	packet_getname_spkt,
	.poll =		datagram_poll,
	.ioctl =	packet_ioctl,
	.listen =	sock_no_listen,
	.shutdown =	sock_no_shutdown,
	.setsockopt =	sock_no_setsockopt,
	.getsockopt =	sock_no_getsockopt,
	.sendmsg =	packet_sendmsg_spkt,
	.recvmsg =	packet_recvmsg,
	.mmap =		sock_no_mmap,
	.sendpage =	sock_no_sendpage,
};

static const struct proto_ops packet_ops = {
	.family =	PF_PACKET,
	.owner =	THIS_MODULE,
	.release =	packet_release,
	.bind =		packet_bind,
	.connect =	sock_no_connect,
	.socketpair =	sock_no_socketpair,
	.accept =	sock_no_accept,
	.getname =	packet_getname,
	.poll =		packet_poll,
	.ioctl =	packet_ioctl,
	.listen =	sock_no_listen,
	.shutdown =	sock_no_shutdown,
	.setsockopt =	packet_setsockopt,
	.getsockopt =	packet_getsockopt,
	.sendmsg =	packet_sendmsg,
	.recvmsg =	packet_recvmsg,
	.mmap =		packet_mmap,
	.sendpage =	sock_no_sendpage,
};

static const struct net_proto_family packet_family_ops = {
	.family =	PF_PACKET,
	.create =	packet_create,
	.owner	=	THIS_MODULE,
};

static struct notifier_block packet_netdev_notifier = {
	.notifier_call =	packet_notifier,
};

#ifdef CONFIG_PROC_FS

static void *packet_seq_start(struct seq_file *seq, loff_t *pos)
	__acquires(RCU)
{
	struct net *net = seq_file_net(seq);

	rcu_read_lock();
	return seq_hlist_start_head_rcu(&net->packet.sklist, *pos);
}

static void *packet_seq_next(struct seq_file *seq, void *v, loff_t *pos)
{
	struct net *net = seq_file_net(seq);
	return seq_hlist_next_rcu(v, &net->packet.sklist, pos);
}

static void packet_seq_stop(struct seq_file *seq, void *v)
	__releases(RCU)
{
	rcu_read_unlock();
}

static int packet_seq_show(struct seq_file *seq, void *v)
{
	if (v == SEQ_START_TOKEN)
		seq_puts(seq, "sk       RefCnt Type Proto  Iface R Rmem   User   Inode\n");
	else {
		struct sock *s = sk_entry(v);
		const struct packet_sock *po = pkt_sk(s);

		seq_printf(seq,
			   "%pK %-6d %-4d %04x   %-5d %1d %-6u %-6u %-6lu\n",
			   s,
			   atomic_read(&s->sk_refcnt),
			   s->sk_type,
			   ntohs(po->num),
			   po->ifindex,
			   po->running,
			   atomic_read(&s->sk_rmem_alloc),
			   from_kuid_munged(seq_user_ns(seq), sock_i_uid(s)),
			   sock_i_ino(s));
	}

	return 0;
}

static const struct seq_operations packet_seq_ops = {
	.start	= packet_seq_start,
	.next	= packet_seq_next,
	.stop	= packet_seq_stop,
	.show	= packet_seq_show,
};

static int packet_seq_open(struct inode *inode, struct file *file)
{
	return seq_open_net(inode, file, &packet_seq_ops,
			    sizeof(struct seq_net_private));
}

static const struct file_operations packet_seq_fops = {
	.owner		= THIS_MODULE,
	.open		= packet_seq_open,
	.read		= seq_read,
	.llseek		= seq_lseek,
	.release	= seq_release_net,
};

#endif

static int __net_init packet_net_init(struct net *net)
{
	mutex_init(&net->packet.sklist_lock);
	INIT_HLIST_HEAD(&net->packet.sklist);

	if (!proc_create("packet", 0, net->proc_net, &packet_seq_fops))
		return -ENOMEM;

	return 0;
}

static void __net_exit packet_net_exit(struct net *net)
{
	remove_proc_entry("packet", net->proc_net);
}

static struct pernet_operations packet_net_ops = {
	.init = packet_net_init,
	.exit = packet_net_exit,
};


static void __exit packet_exit(void)
{
	unregister_netdevice_notifier(&packet_netdev_notifier);
	unregister_pernet_subsys(&packet_net_ops);
	sock_unregister(PF_PACKET);
	proto_unregister(&packet_proto);
}

static int __init packet_init(void)
{
	int rc = proto_register(&packet_proto, 0);

	if (rc != 0)
		goto out;

	sock_register(&packet_family_ops);
	register_pernet_subsys(&packet_net_ops);
	register_netdevice_notifier(&packet_netdev_notifier);
out:
	return rc;
}

module_init(packet_init);
module_exit(packet_exit);
MODULE_LICENSE("GPL");
MODULE_ALIAS_NETPROTO(PF_PACKET);<|MERGE_RESOLUTION|>--- conflicted
+++ resolved
@@ -2661,7 +2661,6 @@
 	struct net_device *dev = NULL;
 	int ret = 0;
 	bool unlisted = false;
-<<<<<<< HEAD
 
 	lock_sock(sk);
 	spin_lock(&po->bind_lock);
@@ -2686,30 +2685,6 @@
 		}
 	}
 
-=======
-
-	if (po->fanout)
-		return -EINVAL;
-
-	lock_sock(sk);
-	spin_lock(&po->bind_lock);
-	rcu_read_lock();
-
-	if (name) {
-		dev = dev_get_by_name_rcu(sock_net(sk), name);
-		if (!dev) {
-			ret = -ENODEV;
-			goto out_unlock;
-		}
-	} else if (ifindex) {
-		dev = dev_get_by_index_rcu(sock_net(sk), ifindex);
-		if (!dev) {
-			ret = -ENODEV;
-			goto out_unlock;
-		}
-	}
-
->>>>>>> 60917545
 	if (dev)
 		dev_hold(dev);
 
