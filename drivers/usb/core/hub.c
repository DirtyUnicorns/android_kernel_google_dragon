/*
 * USB hub driver.
 *
 * (C) Copyright 1999 Linus Torvalds
 * (C) Copyright 1999 Johannes Erdfelt
 * (C) Copyright 1999 Gregory P. Smith
 * (C) Copyright 2001 Brad Hards (bhards@bigpond.net.au)
 *
 */

#include <linux/kernel.h>
#include <linux/errno.h>
#include <linux/module.h>
#include <linux/moduleparam.h>
#include <linux/completion.h>
#include <linux/sched.h>
#include <linux/list.h>
#include <linux/slab.h>
#include <linux/ioctl.h>
#include <linux/usb.h>
#include <linux/usbdevice_fs.h>
#include <linux/usb/hcd.h>
#include <linux/usb/otg.h>
#include <linux/usb/quirks.h>
#include <linux/workqueue.h>
#include <linux/mutex.h>
#include <linux/random.h>
#include <linux/pm_qos.h>
#include <linux/pm_dark_resume.h>

#include <asm/uaccess.h>
#include <asm/byteorder.h>

#include "hub.h"
#include "otg_whitelist.h"

#define USB_VENDOR_GENESYS_LOGIC		0x05e3
#define HUB_QUIRK_CHECK_PORT_AUTOSUSPEND	0x01

/* Protect struct usb_device->state and ->children members
 * Note: Both are also protected by ->dev.sem, except that ->state can
 * change to USB_STATE_NOTATTACHED even when the semaphore isn't held. */
static DEFINE_SPINLOCK(device_state_lock);

/* workqueue to process hub events */
static struct workqueue_struct *hub_wq;
static void hub_event(struct work_struct *work);

/* synchronize hub-port add/remove and peering operations */
DEFINE_MUTEX(usb_port_peer_mutex);

/* cycle leds on hubs that aren't blinking for attention */
static bool blinkenlights = 0;
module_param (blinkenlights, bool, S_IRUGO);
MODULE_PARM_DESC (blinkenlights, "true to cycle leds on hubs");

/*
 * Device SATA8000 FW1.0 from DATAST0R Technology Corp requires about
 * 10 seconds to send reply for the initial 64-byte descriptor request.
 */
/* define initial 64-byte descriptor request timeout in milliseconds */
static int initial_descriptor_timeout = USB_CTRL_GET_TIMEOUT;
module_param(initial_descriptor_timeout, int, S_IRUGO|S_IWUSR);
MODULE_PARM_DESC(initial_descriptor_timeout,
		"initial 64-byte descriptor request timeout in milliseconds "
		"(default 5000 - 5.0 seconds)");

/*
 * As of 2.6.10 we introduce a new USB device initialization scheme which
 * closely resembles the way Windows works.  Hopefully it will be compatible
 * with a wider range of devices than the old scheme.  However some previously
 * working devices may start giving rise to "device not accepting address"
 * errors; if that happens the user can try the old scheme by adjusting the
 * following module parameters.
 *
 * For maximum flexibility there are two boolean parameters to control the
 * hub driver's behavior.  On the first initialization attempt, if the
 * "old_scheme_first" parameter is set then the old scheme will be used,
 * otherwise the new scheme is used.  If that fails and "use_both_schemes"
 * is set, then the driver will make another attempt, using the other scheme.
 */
static bool old_scheme_first = 0;
module_param(old_scheme_first, bool, S_IRUGO | S_IWUSR);
MODULE_PARM_DESC(old_scheme_first,
		 "start with the old device initialization scheme");

static bool use_both_schemes = 1;
module_param(use_both_schemes, bool, S_IRUGO | S_IWUSR);
MODULE_PARM_DESC(use_both_schemes,
		"try the other device initialization scheme if the "
		"first one fails");

/* Mutual exclusion for EHCI CF initialization.  This interferes with
 * port reset on some companion controllers.
 */
DECLARE_RWSEM(ehci_cf_port_reset_rwsem);
EXPORT_SYMBOL_GPL(ehci_cf_port_reset_rwsem);

#define HUB_DEBOUNCE_TIMEOUT	2000
#define HUB_DEBOUNCE_STEP	  25
#define HUB_DEBOUNCE_STABLE	 100

static void hub_release(struct kref *kref);
static int usb_reset_and_verify_device(struct usb_device *udev);
static void hub_usb3_port_prepare_disable(struct usb_hub *hub,
					  struct usb_port *port_dev);

#define PORT_RESET_TRIES	5
#define SET_ADDRESS_TRIES	2
#define GET_DESCRIPTOR_TRIES	2
#define SET_CONFIG_TRIES	(2 * (use_both_schemes + 1))
#define USE_NEW_SCHEME(i)	((i) / 2 == (int)old_scheme_first)

#define HUB_ROOT_RESET_TIME	50	/* times are in msec */
#define HUB_SHORT_RESET_TIME	10
#define HUB_BH_RESET_TIME	50
#define HUB_LONG_RESET_TIME	200
#define HUB_RESET_TIMEOUT	800

static int hub_port_reset(struct usb_hub *hub, int port1,
			struct usb_device *udev, unsigned int delay, bool warm);

static inline char *portspeed(struct usb_hub *hub, int portstatus)
{
	if (hub_is_superspeed(hub->hdev))
		return "5.0 Gb/s";
	if (portstatus & USB_PORT_STAT_HIGH_SPEED)
		return "480 Mb/s";
	else if (portstatus & USB_PORT_STAT_LOW_SPEED)
		return "1.5 Mb/s";
	else
		return "12 Mb/s";
}

/* Note that hdev or one of its children must be locked! */
struct usb_hub *usb_hub_to_struct_hub(struct usb_device *hdev)
{
	if (!hdev || !hdev->actconfig || !hdev->maxchild)
		return NULL;
	return usb_get_intfdata(hdev->actconfig->interface[0]);
}

static int usb_device_supports_lpm(struct usb_device *udev)
{
	/* Some devices have trouble with LPM */
	if (udev->quirks & USB_QUIRK_NO_LPM)
		return 0;

	/* USB 2.1 (and greater) devices indicate LPM support through
	 * their USB 2.0 Extended Capabilities BOS descriptor.
	 */
	if (udev->speed == USB_SPEED_HIGH || udev->speed == USB_SPEED_FULL) {
		if (udev->bos->ext_cap &&
			(USB_LPM_SUPPORT &
			 le32_to_cpu(udev->bos->ext_cap->bmAttributes)))
			return 1;
		return 0;
	}

	/*
	 * According to the USB 3.0 spec, all USB 3.0 devices must support LPM.
	 * However, there are some that don't, and they set the U1/U2 exit
	 * latencies to zero.
	 */
	if (!udev->bos->ss_cap) {
		dev_info(&udev->dev, "No LPM exit latency info found, disabling LPM.\n");
		return 0;
	}

	if (udev->bos->ss_cap->bU1devExitLat == 0 &&
			udev->bos->ss_cap->bU2DevExitLat == 0) {
		if (udev->parent)
			dev_info(&udev->dev, "LPM exit latency is zeroed, disabling LPM.\n");
		else
			dev_info(&udev->dev, "We don't know the algorithms for LPM for this host, disabling LPM.\n");
		return 0;
	}

	if (!udev->parent || udev->parent->lpm_capable)
		return 1;
	return 0;
}

/*
 * Set the Maximum Exit Latency (MEL) for the host to initiate a transition from
 * either U1 or U2.
 */
static void usb_set_lpm_mel(struct usb_device *udev,
		struct usb3_lpm_parameters *udev_lpm_params,
		unsigned int udev_exit_latency,
		struct usb_hub *hub,
		struct usb3_lpm_parameters *hub_lpm_params,
		unsigned int hub_exit_latency)
{
	unsigned int total_mel;
	unsigned int device_mel;
	unsigned int hub_mel;

	/*
	 * Calculate the time it takes to transition all links from the roothub
	 * to the parent hub into U0.  The parent hub must then decode the
	 * packet (hub header decode latency) to figure out which port it was
	 * bound for.
	 *
	 * The Hub Header decode latency is expressed in 0.1us intervals (0x1
	 * means 0.1us).  Multiply that by 100 to get nanoseconds.
	 */
	total_mel = hub_lpm_params->mel +
		(hub->descriptor->u.ss.bHubHdrDecLat * 100);

	/*
	 * How long will it take to transition the downstream hub's port into
	 * U0?  The greater of either the hub exit latency or the device exit
	 * latency.
	 *
	 * The BOS U1/U2 exit latencies are expressed in 1us intervals.
	 * Multiply that by 1000 to get nanoseconds.
	 */
	device_mel = udev_exit_latency * 1000;
	hub_mel = hub_exit_latency * 1000;
	if (device_mel > hub_mel)
		total_mel += device_mel;
	else
		total_mel += hub_mel;

	udev_lpm_params->mel = total_mel;
}

/*
 * Set the maximum Device to Host Exit Latency (PEL) for the device to initiate
 * a transition from either U1 or U2.
 */
static void usb_set_lpm_pel(struct usb_device *udev,
		struct usb3_lpm_parameters *udev_lpm_params,
		unsigned int udev_exit_latency,
		struct usb_hub *hub,
		struct usb3_lpm_parameters *hub_lpm_params,
		unsigned int hub_exit_latency,
		unsigned int port_to_port_exit_latency)
{
	unsigned int first_link_pel;
	unsigned int hub_pel;

	/*
	 * First, the device sends an LFPS to transition the link between the
	 * device and the parent hub into U0.  The exit latency is the bigger of
	 * the device exit latency or the hub exit latency.
	 */
	if (udev_exit_latency > hub_exit_latency)
		first_link_pel = udev_exit_latency * 1000;
	else
		first_link_pel = hub_exit_latency * 1000;

	/*
	 * When the hub starts to receive the LFPS, there is a slight delay for
	 * it to figure out that one of the ports is sending an LFPS.  Then it
	 * will forward the LFPS to its upstream link.  The exit latency is the
	 * delay, plus the PEL that we calculated for this hub.
	 */
	hub_pel = port_to_port_exit_latency * 1000 + hub_lpm_params->pel;

	/*
	 * According to figure C-7 in the USB 3.0 spec, the PEL for this device
	 * is the greater of the two exit latencies.
	 */
	if (first_link_pel > hub_pel)
		udev_lpm_params->pel = first_link_pel;
	else
		udev_lpm_params->pel = hub_pel;
}

/*
 * Set the System Exit Latency (SEL) to indicate the total worst-case time from
 * when a device initiates a transition to U0, until when it will receive the
 * first packet from the host controller.
 *
 * Section C.1.5.1 describes the four components to this:
 *  - t1: device PEL
 *  - t2: time for the ERDY to make it from the device to the host.
 *  - t3: a host-specific delay to process the ERDY.
 *  - t4: time for the packet to make it from the host to the device.
 *
 * t3 is specific to both the xHCI host and the platform the host is integrated
 * into.  The Intel HW folks have said it's negligible, FIXME if a different
 * vendor says otherwise.
 */
static void usb_set_lpm_sel(struct usb_device *udev,
		struct usb3_lpm_parameters *udev_lpm_params)
{
	struct usb_device *parent;
	unsigned int num_hubs;
	unsigned int total_sel;

	/* t1 = device PEL */
	total_sel = udev_lpm_params->pel;
	/* How many external hubs are in between the device & the root port. */
	for (parent = udev->parent, num_hubs = 0; parent->parent;
			parent = parent->parent)
		num_hubs++;
	/* t2 = 2.1us + 250ns * (num_hubs - 1) */
	if (num_hubs > 0)
		total_sel += 2100 + 250 * (num_hubs - 1);

	/* t4 = 250ns * num_hubs */
	total_sel += 250 * num_hubs;

	udev_lpm_params->sel = total_sel;
}

static void usb_set_lpm_parameters(struct usb_device *udev)
{
	struct usb_hub *hub;
	unsigned int port_to_port_delay;
	unsigned int udev_u1_del;
	unsigned int udev_u2_del;
	unsigned int hub_u1_del;
	unsigned int hub_u2_del;

	if (!udev->lpm_capable || udev->speed != USB_SPEED_SUPER)
		return;

	hub = usb_hub_to_struct_hub(udev->parent);
	/* It doesn't take time to transition the roothub into U0, since it
	 * doesn't have an upstream link.
	 */
	if (!hub)
		return;

	udev_u1_del = udev->bos->ss_cap->bU1devExitLat;
	udev_u2_del = le16_to_cpu(udev->bos->ss_cap->bU2DevExitLat);
	hub_u1_del = udev->parent->bos->ss_cap->bU1devExitLat;
	hub_u2_del = le16_to_cpu(udev->parent->bos->ss_cap->bU2DevExitLat);

	usb_set_lpm_mel(udev, &udev->u1_params, udev_u1_del,
			hub, &udev->parent->u1_params, hub_u1_del);

	usb_set_lpm_mel(udev, &udev->u2_params, udev_u2_del,
			hub, &udev->parent->u2_params, hub_u2_del);

	/*
	 * Appendix C, section C.2.2.2, says that there is a slight delay from
	 * when the parent hub notices the downstream port is trying to
	 * transition to U0 to when the hub initiates a U0 transition on its
	 * upstream port.  The section says the delays are tPort2PortU1EL and
	 * tPort2PortU2EL, but it doesn't define what they are.
	 *
	 * The hub chapter, sections 10.4.2.4 and 10.4.2.5 seem to be talking
	 * about the same delays.  Use the maximum delay calculations from those
	 * sections.  For U1, it's tHubPort2PortExitLat, which is 1us max.  For
	 * U2, it's tHubPort2PortExitLat + U2DevExitLat - U1DevExitLat.  I
	 * assume the device exit latencies they are talking about are the hub
	 * exit latencies.
	 *
	 * What do we do if the U2 exit latency is less than the U1 exit
	 * latency?  It's possible, although not likely...
	 */
	port_to_port_delay = 1;

	usb_set_lpm_pel(udev, &udev->u1_params, udev_u1_del,
			hub, &udev->parent->u1_params, hub_u1_del,
			port_to_port_delay);

	if (hub_u2_del > hub_u1_del)
		port_to_port_delay = 1 + hub_u2_del - hub_u1_del;
	else
		port_to_port_delay = 1 + hub_u1_del;

	usb_set_lpm_pel(udev, &udev->u2_params, udev_u2_del,
			hub, &udev->parent->u2_params, hub_u2_del,
			port_to_port_delay);

	/* Now that we've got PEL, calculate SEL. */
	usb_set_lpm_sel(udev, &udev->u1_params);
	usb_set_lpm_sel(udev, &udev->u2_params);
}

/* USB 2.0 spec Section 11.24.4.5 */
static int get_hub_descriptor(struct usb_device *hdev, void *data)
{
	int i, ret, size;
	unsigned dtype;

	if (hub_is_superspeed(hdev)) {
		dtype = USB_DT_SS_HUB;
		size = USB_DT_SS_HUB_SIZE;
	} else {
		dtype = USB_DT_HUB;
		size = sizeof(struct usb_hub_descriptor);
	}

	for (i = 0; i < 3; i++) {
		ret = usb_control_msg(hdev, usb_rcvctrlpipe(hdev, 0),
			USB_REQ_GET_DESCRIPTOR, USB_DIR_IN | USB_RT_HUB,
			dtype << 8, 0, data, size,
			USB_CTRL_GET_TIMEOUT);
		if (ret >= (USB_DT_HUB_NONVAR_SIZE + 2))
			return ret;
	}
	return -EINVAL;
}

/*
 * USB 2.0 spec Section 11.24.2.1
 */
static int clear_hub_feature(struct usb_device *hdev, int feature)
{
	return usb_control_msg(hdev, usb_sndctrlpipe(hdev, 0),
		USB_REQ_CLEAR_FEATURE, USB_RT_HUB, feature, 0, NULL, 0, 1000);
}

/*
 * USB 2.0 spec Section 11.24.2.2
 */
int usb_clear_port_feature(struct usb_device *hdev, int port1, int feature)
{
	return usb_control_msg(hdev, usb_sndctrlpipe(hdev, 0),
		USB_REQ_CLEAR_FEATURE, USB_RT_PORT, feature, port1,
		NULL, 0, 1000);
}

/*
 * USB 2.0 spec Section 11.24.2.13
 */
static int set_port_feature(struct usb_device *hdev, int port1, int feature)
{
	return usb_control_msg(hdev, usb_sndctrlpipe(hdev, 0),
		USB_REQ_SET_FEATURE, USB_RT_PORT, feature, port1,
		NULL, 0, 1000);
}

static char *to_led_name(int selector)
{
	switch (selector) {
	case HUB_LED_AMBER:
		return "amber";
	case HUB_LED_GREEN:
		return "green";
	case HUB_LED_OFF:
		return "off";
	case HUB_LED_AUTO:
		return "auto";
	default:
		return "??";
	}
}

/*
 * USB 2.0 spec Section 11.24.2.7.1.10 and table 11-7
 * for info about using port indicators
 */
static void set_port_led(struct usb_hub *hub, int port1, int selector)
{
	struct usb_port *port_dev = hub->ports[port1 - 1];
	int status;

	status = set_port_feature(hub->hdev, (selector << 8) | port1,
			USB_PORT_FEAT_INDICATOR);
	dev_dbg(&port_dev->dev, "indicator %s status %d\n",
		to_led_name(selector), status);
}

#define	LED_CYCLE_PERIOD	((2*HZ)/3)

static void led_work (struct work_struct *work)
{
	struct usb_hub		*hub =
		container_of(work, struct usb_hub, leds.work);
	struct usb_device	*hdev = hub->hdev;
	unsigned		i;
	unsigned		changed = 0;
	int			cursor = -1;

	if (hdev->state != USB_STATE_CONFIGURED || hub->quiescing)
		return;

	for (i = 0; i < hdev->maxchild; i++) {
		unsigned	selector, mode;

		/* 30%-50% duty cycle */

		switch (hub->indicator[i]) {
		/* cycle marker */
		case INDICATOR_CYCLE:
			cursor = i;
			selector = HUB_LED_AUTO;
			mode = INDICATOR_AUTO;
			break;
		/* blinking green = sw attention */
		case INDICATOR_GREEN_BLINK:
			selector = HUB_LED_GREEN;
			mode = INDICATOR_GREEN_BLINK_OFF;
			break;
		case INDICATOR_GREEN_BLINK_OFF:
			selector = HUB_LED_OFF;
			mode = INDICATOR_GREEN_BLINK;
			break;
		/* blinking amber = hw attention */
		case INDICATOR_AMBER_BLINK:
			selector = HUB_LED_AMBER;
			mode = INDICATOR_AMBER_BLINK_OFF;
			break;
		case INDICATOR_AMBER_BLINK_OFF:
			selector = HUB_LED_OFF;
			mode = INDICATOR_AMBER_BLINK;
			break;
		/* blink green/amber = reserved */
		case INDICATOR_ALT_BLINK:
			selector = HUB_LED_GREEN;
			mode = INDICATOR_ALT_BLINK_OFF;
			break;
		case INDICATOR_ALT_BLINK_OFF:
			selector = HUB_LED_AMBER;
			mode = INDICATOR_ALT_BLINK;
			break;
		default:
			continue;
		}
		if (selector != HUB_LED_AUTO)
			changed = 1;
		set_port_led(hub, i + 1, selector);
		hub->indicator[i] = mode;
	}
	if (!changed && blinkenlights) {
		cursor++;
		cursor %= hdev->maxchild;
		set_port_led(hub, cursor + 1, HUB_LED_GREEN);
		hub->indicator[cursor] = INDICATOR_CYCLE;
		changed++;
	}
	if (changed)
		queue_delayed_work(system_power_efficient_wq,
				&hub->leds, LED_CYCLE_PERIOD);
}

/* use a short timeout for hub/port status fetches */
#define	USB_STS_TIMEOUT		1000
#define	USB_STS_RETRIES		5

/*
 * USB 2.0 spec Section 11.24.2.6
 */
static int get_hub_status(struct usb_device *hdev,
		struct usb_hub_status *data)
{
	int i, status = -ETIMEDOUT;

	for (i = 0; i < USB_STS_RETRIES &&
			(status == -ETIMEDOUT || status == -EPIPE); i++) {
		status = usb_control_msg(hdev, usb_rcvctrlpipe(hdev, 0),
			USB_REQ_GET_STATUS, USB_DIR_IN | USB_RT_HUB, 0, 0,
			data, sizeof(*data), USB_STS_TIMEOUT);
	}
	return status;
}

/*
 * USB 2.0 spec Section 11.24.2.7
 */
static int get_port_status(struct usb_device *hdev, int port1,
		struct usb_port_status *data)
{
	int i, status = -ETIMEDOUT;

	for (i = 0; i < USB_STS_RETRIES &&
			(status == -ETIMEDOUT || status == -EPIPE); i++) {
		status = usb_control_msg(hdev, usb_rcvctrlpipe(hdev, 0),
			USB_REQ_GET_STATUS, USB_DIR_IN | USB_RT_PORT, 0, port1,
			data, sizeof(*data), USB_STS_TIMEOUT);
	}
	return status;
}

static int hub_port_status(struct usb_hub *hub, int port1,
		u16 *status, u16 *change)
{
	int ret;

	mutex_lock(&hub->status_mutex);
	ret = get_port_status(hub->hdev, port1, &hub->status->port);
	if (ret < 4) {
		if (ret != -ENODEV)
			dev_err(hub->intfdev,
				"%s failed (err = %d)\n", __func__, ret);
		if (ret >= 0)
			ret = -EIO;
	} else {
		*status = le16_to_cpu(hub->status->port.wPortStatus);
		*change = le16_to_cpu(hub->status->port.wPortChange);

		ret = 0;
	}
	mutex_unlock(&hub->status_mutex);
	return ret;
}

static void kick_hub_wq(struct usb_hub *hub)
{
	struct usb_interface *intf;

	if (hub->disconnected || work_pending(&hub->events))
		return;

	/*
	 * Suppress autosuspend until the event is proceed.
	 *
	 * Be careful and make sure that the symmetric operation is
	 * always called. We are here only when there is no pending
	 * work for this hub. Therefore put the interface either when
	 * the new work is called or when it is canceled.
	 */
	intf = to_usb_interface(hub->intfdev);
	usb_autopm_get_interface_no_resume(intf);
	kref_get(&hub->kref);

	if (queue_work(hub_wq, &hub->events))
		return;

	/* the work has already been scheduled */
	usb_autopm_put_interface_async(intf);
	kref_put(&hub->kref, hub_release);
}

void usb_kick_hub_wq(struct usb_device *hdev)
{
	struct usb_hub *hub = usb_hub_to_struct_hub(hdev);

	if (hub)
		kick_hub_wq(hub);
}

/*
 * Let the USB core know that a USB 3.0 device has sent a Function Wake Device
 * Notification, which indicates it had initiated remote wakeup.
 *
 * USB 3.0 hubs do not report the port link state change from U3 to U0 when the
 * device initiates resume, so the USB core will not receive notice of the
 * resume through the normal hub interrupt URB.
 */
void usb_wakeup_notification(struct usb_device *hdev,
		unsigned int portnum)
{
	struct usb_hub *hub;

	if (!hdev)
		return;

	hub = usb_hub_to_struct_hub(hdev);
	if (hub) {
		set_bit(portnum, hub->wakeup_bits);
		kick_hub_wq(hub);
	}
}
EXPORT_SYMBOL_GPL(usb_wakeup_notification);

/* completion function, fires on port status changes and various faults */
static void hub_irq(struct urb *urb)
{
	struct usb_hub *hub = urb->context;
	int status = urb->status;
	unsigned i;
	unsigned long bits;

	switch (status) {
	case -ENOENT:		/* synchronous unlink */
	case -ECONNRESET:	/* async unlink */
	case -ESHUTDOWN:	/* hardware going away */
		return;

	default:		/* presumably an error */
		/* Cause a hub reset after 10 consecutive errors */
		dev_dbg (hub->intfdev, "transfer --> %d\n", status);
		if ((++hub->nerrors < 10) || hub->error)
			goto resubmit;
		hub->error = status;
		/* FALL THROUGH */

	/* let hub_wq handle things */
	case 0:			/* we got data:  port status changed */
		bits = 0;
		for (i = 0; i < urb->actual_length; ++i)
			bits |= ((unsigned long) ((*hub->buffer)[i]))
					<< (i*8);
		hub->event_bits[0] = bits;
		break;
	}

	hub->nerrors = 0;

	/* Something happened, let hub_wq figure it out */
	kick_hub_wq(hub);

resubmit:
	if (hub->quiescing)
		return;

	if ((status = usb_submit_urb (hub->urb, GFP_ATOMIC)) != 0
			&& status != -ENODEV && status != -EPERM)
		dev_err (hub->intfdev, "resubmit --> %d\n", status);
}

/* USB 2.0 spec Section 11.24.2.3 */
static inline int
hub_clear_tt_buffer (struct usb_device *hdev, u16 devinfo, u16 tt)
{
	/* Need to clear both directions for control ep */
	if (((devinfo >> 11) & USB_ENDPOINT_XFERTYPE_MASK) ==
			USB_ENDPOINT_XFER_CONTROL) {
		int status = usb_control_msg(hdev, usb_sndctrlpipe(hdev, 0),
				HUB_CLEAR_TT_BUFFER, USB_RT_PORT,
				devinfo ^ 0x8000, tt, NULL, 0, 1000);
		if (status)
			return status;
	}
	return usb_control_msg(hdev, usb_sndctrlpipe(hdev, 0),
			       HUB_CLEAR_TT_BUFFER, USB_RT_PORT, devinfo,
			       tt, NULL, 0, 1000);
}

/*
 * enumeration blocks hub_wq for a long time. we use keventd instead, since
 * long blocking there is the exception, not the rule.  accordingly, HCDs
 * talking to TTs must queue control transfers (not just bulk and iso), so
 * both can talk to the same hub concurrently.
 */
static void hub_tt_work(struct work_struct *work)
{
	struct usb_hub		*hub =
		container_of(work, struct usb_hub, tt.clear_work);
	unsigned long		flags;

	spin_lock_irqsave (&hub->tt.lock, flags);
	while (!list_empty(&hub->tt.clear_list)) {
		struct list_head	*next;
		struct usb_tt_clear	*clear;
		struct usb_device	*hdev = hub->hdev;
		const struct hc_driver	*drv;
		int			status;

		next = hub->tt.clear_list.next;
		clear = list_entry (next, struct usb_tt_clear, clear_list);
		list_del (&clear->clear_list);

		/* drop lock so HCD can concurrently report other TT errors */
		spin_unlock_irqrestore (&hub->tt.lock, flags);
		status = hub_clear_tt_buffer (hdev, clear->devinfo, clear->tt);
		if (status && status != -ENODEV)
			dev_err (&hdev->dev,
				"clear tt %d (%04x) error %d\n",
				clear->tt, clear->devinfo, status);

		/* Tell the HCD, even if the operation failed */
		drv = clear->hcd->driver;
		if (drv->clear_tt_buffer_complete)
			(drv->clear_tt_buffer_complete)(clear->hcd, clear->ep);

		kfree(clear);
		spin_lock_irqsave(&hub->tt.lock, flags);
	}
	spin_unlock_irqrestore (&hub->tt.lock, flags);
}

/**
 * usb_hub_set_port_power - control hub port's power state
 * @hdev: USB device belonging to the usb hub
 * @hub: target hub
 * @port1: port index
 * @set: expected status
 *
 * call this function to control port's power via setting or
 * clearing the port's PORT_POWER feature.
 *
 * Return: 0 if successful. A negative error code otherwise.
 */
int usb_hub_set_port_power(struct usb_device *hdev, struct usb_hub *hub,
			   int port1, bool set)
{
	int ret;

	if (set)
		ret = set_port_feature(hdev, port1, USB_PORT_FEAT_POWER);
	else
		ret = usb_clear_port_feature(hdev, port1, USB_PORT_FEAT_POWER);

	if (ret)
		return ret;

	if (set)
		set_bit(port1, hub->power_bits);
	else
		clear_bit(port1, hub->power_bits);
	return 0;
}

/**
 * usb_hub_clear_tt_buffer - clear control/bulk TT state in high speed hub
 * @urb: an URB associated with the failed or incomplete split transaction
 *
 * High speed HCDs use this to tell the hub driver that some split control or
 * bulk transaction failed in a way that requires clearing internal state of
 * a transaction translator.  This is normally detected (and reported) from
 * interrupt context.
 *
 * It may not be possible for that hub to handle additional full (or low)
 * speed transactions until that state is fully cleared out.
 *
 * Return: 0 if successful. A negative error code otherwise.
 */
int usb_hub_clear_tt_buffer(struct urb *urb)
{
	struct usb_device	*udev = urb->dev;
	int			pipe = urb->pipe;
	struct usb_tt		*tt = udev->tt;
	unsigned long		flags;
	struct usb_tt_clear	*clear;

	/* we've got to cope with an arbitrary number of pending TT clears,
	 * since each TT has "at least two" buffers that can need it (and
	 * there can be many TTs per hub).  even if they're uncommon.
	 */
	if ((clear = kmalloc (sizeof *clear, GFP_ATOMIC)) == NULL) {
		dev_err (&udev->dev, "can't save CLEAR_TT_BUFFER state\n");
		/* FIXME recover somehow ... RESET_TT? */
		return -ENOMEM;
	}

	/* info that CLEAR_TT_BUFFER needs */
	clear->tt = tt->multi ? udev->ttport : 1;
	clear->devinfo = usb_pipeendpoint (pipe);
	clear->devinfo |= udev->devnum << 4;
	clear->devinfo |= usb_pipecontrol (pipe)
			? (USB_ENDPOINT_XFER_CONTROL << 11)
			: (USB_ENDPOINT_XFER_BULK << 11);
	if (usb_pipein (pipe))
		clear->devinfo |= 1 << 15;

	/* info for completion callback */
	clear->hcd = bus_to_hcd(udev->bus);
	clear->ep = urb->ep;

	/* tell keventd to clear state for this TT */
	spin_lock_irqsave (&tt->lock, flags);
	list_add_tail (&clear->clear_list, &tt->clear_list);
	schedule_work(&tt->clear_work);
	spin_unlock_irqrestore (&tt->lock, flags);
	return 0;
}
EXPORT_SYMBOL_GPL(usb_hub_clear_tt_buffer);

static void hub_power_on(struct usb_hub *hub, bool do_delay)
{
	int port1;

	/* Enable power on each port.  Some hubs have reserved values
	 * of LPSM (> 2) in their descriptors, even though they are
	 * USB 2.0 hubs.  Some hubs do not implement port-power switching
	 * but only emulate it.  In all cases, the ports won't work
	 * unless we send these messages to the hub.
	 */
	if (hub_is_port_power_switchable(hub))
		dev_dbg(hub->intfdev, "enabling power on all ports\n");
	else
		dev_dbg(hub->intfdev, "trying to enable port power on "
				"non-switchable hub\n");
	for (port1 = 1; port1 <= hub->hdev->maxchild; port1++)
		if (test_bit(port1, hub->power_bits))
			set_port_feature(hub->hdev, port1, USB_PORT_FEAT_POWER);
		else
			usb_clear_port_feature(hub->hdev, port1,
						USB_PORT_FEAT_POWER);
	if (do_delay)
		msleep(hub_power_on_good_delay(hub));
}

static int hub_hub_status(struct usb_hub *hub,
		u16 *status, u16 *change)
{
	int ret;

	mutex_lock(&hub->status_mutex);
	ret = get_hub_status(hub->hdev, &hub->status->hub);
	if (ret < 0) {
		if (ret != -ENODEV)
			dev_err(hub->intfdev,
				"%s failed (err = %d)\n", __func__, ret);
	} else {
		*status = le16_to_cpu(hub->status->hub.wHubStatus);
		*change = le16_to_cpu(hub->status->hub.wHubChange);
		ret = 0;
	}
	mutex_unlock(&hub->status_mutex);
	return ret;
}

static int hub_set_port_link_state(struct usb_hub *hub, int port1,
			unsigned int link_status)
{
	return set_port_feature(hub->hdev,
			port1 | (link_status << 3),
			USB_PORT_FEAT_LINK_STATE);
}

/*
<<<<<<< HEAD
 * If USB 3.0 ports are placed into the Disabled state, they will no longer
 * detect any device connects or disconnects.  This is generally not what the
 * USB core wants, since it expects a disabled port to produce a port status
 * change event when a new device connects.
 *
 * Instead, set the link state to Disabled, wait for the link to settle into
 * that state, clear any change bits, and then put the port into the RxDetect
 * state.  If the device fails to enter RxDetect state and is instead stuck
 * in the Polling state then issue a warm reset to recover it.
 */
static int hub_usb3_port_disable(struct usb_hub *hub, int port1)
{
	int ret;
	int total_time;
	u16 portchange, portstatus;

	if (!hub_is_superspeed(hub->hdev))
		return -EINVAL;

	ret = hub_port_status(hub, port1, &portstatus, &portchange);
	if (ret < 0)
		return ret;

	/*
	 * USB controller Advanced Micro Devices, Inc. [AMD] FCH USB XHCI
	 * Controller [1022:7814] will have spurious result making the following
	 * usb 3.0 device hotplugging route to the 2.0 root hub and recognized
	 * as high-speed device if we set the usb 3.0 port link state to
	 * Disabled. Since it's already in USB_SS_PORT_LS_RX_DETECT state, we
	 * check the state here to avoid the bug.
	 */
	if ((portstatus & USB_PORT_STAT_LINK_STATE) ==
				USB_SS_PORT_LS_RX_DETECT) {
		dev_dbg(&hub->ports[port1 - 1]->dev,
			 "Not disabling port; link state is RxDetect\n");
		return ret;
	}

	ret = hub_set_port_link_state(hub, port1, USB_SS_PORT_LS_SS_DISABLED);
	if (ret)
		return ret;

	/* Wait for the link to enter the disabled state. */
	for (total_time = 0; ; total_time += HUB_DEBOUNCE_STEP) {
		ret = hub_port_status(hub, port1, &portstatus, &portchange);
		if (ret < 0)
			return ret;

		if ((portstatus & USB_PORT_STAT_LINK_STATE) ==
				USB_SS_PORT_LS_SS_DISABLED)
			break;
		if (total_time >= HUB_DEBOUNCE_TIMEOUT)
			break;
		msleep(HUB_DEBOUNCE_STEP);
	}
	if (total_time >= HUB_DEBOUNCE_TIMEOUT)
		dev_warn(&hub->ports[port1 - 1]->dev,
				"Could not disable after %d ms\n", total_time);

	ret = hub_set_port_link_state(hub, port1, USB_SS_PORT_LS_RX_DETECT);
	if (ret) {
		dev_err(hub->intfdev, "cannot enable port %d (err = %d)\n",
				port1, ret);
		return ret;
	}

	/* Wait for the link to enter the rxdetect state. */
	for (total_time = 0; ; total_time += HUB_DEBOUNCE_STEP) {
		ret = hub_port_status(hub, port1, &portstatus, &portchange);
		if (ret < 0)
			return ret;

		portstatus &= USB_PORT_STAT_LINK_STATE;
		if (portstatus == USB_SS_PORT_LS_RX_DETECT ||
		    portstatus == USB_SS_PORT_LS_U0 ||
		    portstatus == USB_SS_PORT_LS_U1 ||
		    portstatus == USB_SS_PORT_LS_U2)
			break;
		if (total_time >= HUB_DEBOUNCE_TIMEOUT)
			break;
		msleep(HUB_DEBOUNCE_STEP);
	}
	if (total_time >= HUB_DEBOUNCE_TIMEOUT) {
		dev_warn(hub->intfdev, "Could not enable port %d after %d ms\n",
				port1, total_time);

		/* Issue warm reset if the port is stuck polling. */
		if (portstatus == USB_SS_PORT_LS_POLLING)
			return hub_port_reset(hub, port1, NULL,
					      HUB_BH_RESET_TIME, true);
	}
	return 0;
}

=======
 * USB-3 does not have a similar link state as USB-2 that will avoid negotiating
 * a connection with a plugged-in cable but will signal the host when the cable
 * is unplugged. Disable remote wake and set link state to U3 for USB-3 devices
 */
>>>>>>> 8433e5c9
static int hub_port_disable(struct usb_hub *hub, int port1, int set_state)
{
	struct usb_port *port_dev = hub->ports[port1 - 1];
	struct usb_device *hdev = hub->hdev;
	int ret = 0;

	if (!hub->error) {
		if (hub_is_superspeed(hub->hdev)) {
			hub_usb3_port_prepare_disable(hub, port_dev);
			ret = hub_set_port_link_state(hub, port_dev->portnum,
						      USB_SS_PORT_LS_U3);
		} else {
			ret = usb_clear_port_feature(hdev, port1,
					USB_PORT_FEAT_ENABLE);
		}
	}
	if (port_dev->child && set_state)
		usb_set_device_state(port_dev->child, USB_STATE_NOTATTACHED);
	if (ret && ret != -ENODEV)
		dev_err(&port_dev->dev, "cannot disable (err = %d)\n", ret);
	return ret;
}

/*
 * Disable a port and mark a logical connect-change event, so that some
 * time later hub_wq will disconnect() any existing usb_device on the port
 * and will re-enumerate if there actually is a device attached.
 */
static void hub_port_logical_disconnect(struct usb_hub *hub, int port1)
{
	dev_dbg(&hub->ports[port1 - 1]->dev, "logical disconnect\n");
	hub_port_disable(hub, port1, 1);

	/* FIXME let caller ask to power down the port:
	 *  - some devices won't enumerate without a VBUS power cycle
	 *  - SRP saves power that way
	 *  - ... new call, TBD ...
	 * That's easy if this hub can switch power per-port, and
	 * hub_wq reactivates the port later (timer, SRP, etc).
	 * Powerdown must be optional, because of reset/DFU.
	 */

	set_bit(port1, hub->change_bits);
	kick_hub_wq(hub);
}

/**
 * usb_remove_device - disable a device's port on its parent hub
 * @udev: device to be disabled and removed
 * Context: @udev locked, must be able to sleep.
 *
 * After @udev's port has been disabled, hub_wq is notified and it will
 * see that the device has been disconnected.  When the device is
 * physically unplugged and something is plugged in, the events will
 * be received and processed normally.
 *
 * Return: 0 if successful. A negative error code otherwise.
 */
int usb_remove_device(struct usb_device *udev)
{
	struct usb_hub *hub;
	struct usb_interface *intf;

	if (!udev->parent)	/* Can't remove a root hub */
		return -EINVAL;
	hub = usb_hub_to_struct_hub(udev->parent);
	intf = to_usb_interface(hub->intfdev);

	usb_autopm_get_interface(intf);
	set_bit(udev->portnum, hub->removed_bits);
	hub_port_logical_disconnect(hub, udev->portnum);
	usb_autopm_put_interface(intf);
	return 0;
}

enum hub_activation_type {
	HUB_INIT, HUB_INIT2, HUB_INIT3,		/* INITs must come first */
	HUB_POST_RESET, HUB_RESUME, HUB_RESET_RESUME,
};

static void hub_init_func2(struct work_struct *ws);
static void hub_init_func3(struct work_struct *ws);

static void hub_activate(struct usb_hub *hub, enum hub_activation_type type)
{
	struct usb_device *hdev = hub->hdev;
	struct usb_hcd *hcd;
	int ret;
	int port1;
	int status;
	bool need_debounce_delay = false;
	unsigned delay;

	/* Continue a partial initialization */
	if (type == HUB_INIT2 || type == HUB_INIT3) {
		device_lock(hub->intfdev);

		/* Was the hub disconnected while we were waiting? */
		if (hub->disconnected) {
			device_unlock(hub->intfdev);
			kref_put(&hub->kref, hub_release);
			return;
		}
		if (type == HUB_INIT2)
			goto init2;
		goto init3;
	}
	kref_get(&hub->kref);

	/* The superspeed hub except for root hub has to use Hub Depth
	 * value as an offset into the route string to locate the bits
	 * it uses to determine the downstream port number. So hub driver
	 * should send a set hub depth request to superspeed hub after
	 * the superspeed hub is set configuration in initialization or
	 * reset procedure.
	 *
	 * After a resume, port power should still be on.
	 * For any other type of activation, turn it on.
	 */
	if (type != HUB_RESUME) {
		if (hdev->parent && hub_is_superspeed(hdev)) {
			ret = usb_control_msg(hdev, usb_sndctrlpipe(hdev, 0),
					HUB_SET_DEPTH, USB_RT_HUB,
					hdev->level - 1, 0, NULL, 0,
					USB_CTRL_SET_TIMEOUT);
			if (ret < 0)
				dev_err(hub->intfdev,
						"set hub depth failed\n");
		}

		/* Speed up system boot by using a delayed_work for the
		 * hub's initial power-up delays.  This is pretty awkward
		 * and the implementation looks like a home-brewed sort of
		 * setjmp/longjmp, but it saves at least 100 ms for each
		 * root hub (assuming usbcore is compiled into the kernel
		 * rather than as a module).  It adds up.
		 *
		 * This can't be done for HUB_RESUME or HUB_RESET_RESUME
		 * because for those activation types the ports have to be
		 * operational when we return.  In theory this could be done
		 * for HUB_POST_RESET, but it's easier not to.
		 */
		if (type == HUB_INIT) {
			unsigned delay = hub_power_on_good_delay(hub);

			hub_power_on(hub, false);
			INIT_DELAYED_WORK(&hub->init_work, hub_init_func2);
			queue_delayed_work(system_power_efficient_wq,
					&hub->init_work,
					msecs_to_jiffies(delay));

			/* Suppress autosuspend until init is done */
			usb_autopm_get_interface_no_resume(
					to_usb_interface(hub->intfdev));
			return;		/* Continues at init2: below */
		} else if (type == HUB_RESET_RESUME) {
			/* The internal host controller state for the hub device
			 * may be gone after a host power loss on system resume.
			 * Update the device's info so the HW knows it's a hub.
			 */
			hcd = bus_to_hcd(hdev->bus);
			if (hcd->driver->update_hub_device) {
				ret = hcd->driver->update_hub_device(hcd, hdev,
						&hub->tt, GFP_NOIO);
				if (ret < 0) {
					dev_err(hub->intfdev, "Host not "
							"accepting hub info "
							"update.\n");
					dev_err(hub->intfdev, "LS/FS devices "
							"and hubs may not work "
							"under this hub\n.");
				}
			}
			hub_power_on(hub, true);
		} else {
			hub_power_on(hub, true);
		}
	}
 init2:

	/*
	 * Check each port and set hub->change_bits to let hub_wq know
	 * which ports need attention.
	 */
	for (port1 = 1; port1 <= hdev->maxchild; ++port1) {
		struct usb_port *port_dev = hub->ports[port1 - 1];
		struct usb_device *udev = port_dev->child;
		u16 portstatus, portchange;

		portstatus = portchange = 0;
		status = hub_port_status(hub, port1, &portstatus, &portchange);
		if (udev || (portstatus & USB_PORT_STAT_CONNECTION))
			dev_dbg(&port_dev->dev, "status %04x change %04x\n",
					portstatus, portchange);

		/*
		 * After anything other than HUB_RESUME (i.e., initialization
		 * or any sort of reset), every port should be disabled.
		 * Unconnected ports should likewise be disabled (paranoia),
		 * and so should ports for which we have no usb_device.
		 */
		if ((portstatus & USB_PORT_STAT_ENABLE) && (
				type != HUB_RESUME ||
				!(portstatus & USB_PORT_STAT_CONNECTION) ||
				!udev ||
				udev->state == USB_STATE_NOTATTACHED)) {
			/*
			 * USB3 protocol ports will automatically transition
			 * to Enabled state when detect an USB3.0 device attach.
			 * Do not disable USB3 protocol ports, just pretend
			 * power was lost
			 */
			portstatus &= ~USB_PORT_STAT_ENABLE;
			if (!hub_is_superspeed(hdev))
				usb_clear_port_feature(hdev, port1,
						   USB_PORT_FEAT_ENABLE);
		}

		/* Clear status-change flags; we'll debounce later */
		if (portchange & USB_PORT_STAT_C_CONNECTION) {
			need_debounce_delay = true;
			usb_clear_port_feature(hub->hdev, port1,
					USB_PORT_FEAT_C_CONNECTION);
		}
		if (portchange & USB_PORT_STAT_C_ENABLE) {
			need_debounce_delay = true;
			usb_clear_port_feature(hub->hdev, port1,
					USB_PORT_FEAT_C_ENABLE);
		}
		if (portchange & USB_PORT_STAT_C_RESET) {
			need_debounce_delay = true;
			usb_clear_port_feature(hub->hdev, port1,
					USB_PORT_FEAT_C_RESET);
		}
		if ((portchange & USB_PORT_STAT_C_BH_RESET) &&
				hub_is_superspeed(hub->hdev)) {
			need_debounce_delay = true;
			usb_clear_port_feature(hub->hdev, port1,
					USB_PORT_FEAT_C_BH_PORT_RESET);
		}
		/* We can forget about a "removed" device when there's a
		 * physical disconnect or the connect status changes.
		 */
		if (!(portstatus & USB_PORT_STAT_CONNECTION) ||
				(portchange & USB_PORT_STAT_C_CONNECTION))
			clear_bit(port1, hub->removed_bits);

		if (!udev || udev->state == USB_STATE_NOTATTACHED) {
			/* Tell hub_wq to disconnect the device or
			 * check for a new connection
			 */
			if (udev || (portstatus & USB_PORT_STAT_CONNECTION) ||
			    (portstatus & USB_PORT_STAT_OVERCURRENT))
				set_bit(port1, hub->change_bits);

		} else if (portstatus & USB_PORT_STAT_ENABLE) {
			bool port_resumed = (portstatus &
					USB_PORT_STAT_LINK_STATE) ==
				USB_SS_PORT_LS_U0;
			/* The power session apparently survived the resume.
			 * If there was an overcurrent or suspend change
			 * (i.e., remote wakeup request), have hub_wq
			 * take care of it.  Look at the port link state
			 * for USB 3.0 hubs, since they don't have a suspend
			 * change bit, and they don't set the port link change
			 * bit on device-initiated resume.
			 */
			if (portchange || (hub_is_superspeed(hub->hdev) &&
						port_resumed))
				set_bit(port1, hub->change_bits);

		} else if (udev->persist_enabled) {
#ifdef CONFIG_PM
			udev->reset_resume = 1;
#endif
			/* Don't set the change_bits when the device
			 * was powered off.
			 */
			if (test_bit(port1, hub->power_bits))
				set_bit(port1, hub->change_bits);

		} else {
			/* The power session is gone; tell hub_wq */
			usb_set_device_state(udev, USB_STATE_NOTATTACHED);
			set_bit(port1, hub->change_bits);
		}
	}

	/* If no port-status-change flags were set, we don't need any
	 * debouncing.  If flags were set we can try to debounce the
	 * ports all at once right now, instead of letting hub_wq do them
	 * one at a time later on.
	 *
	 * If any port-status changes do occur during this delay, hub_wq
	 * will see them later and handle them normally.
	 */
	if (need_debounce_delay) {
		delay = HUB_DEBOUNCE_STABLE;

		/* Don't do a long sleep inside a workqueue routine */
		if (type == HUB_INIT2) {
			INIT_DELAYED_WORK(&hub->init_work, hub_init_func3);
			queue_delayed_work(system_power_efficient_wq,
					&hub->init_work,
					msecs_to_jiffies(delay));
			device_unlock(hub->intfdev);
			return;		/* Continues at init3: below */
		} else {
			msleep(delay);
		}
	}
 init3:
	hub->quiescing = 0;

	status = usb_submit_urb(hub->urb, GFP_NOIO);
	if (status < 0)
		dev_err(hub->intfdev, "activate --> %d\n", status);
	if (hub->has_indicators && blinkenlights)
		queue_delayed_work(system_power_efficient_wq,
				&hub->leds, LED_CYCLE_PERIOD);

	/* Scan all ports that need attention */
	kick_hub_wq(hub);

	/* Allow autosuspend if it was suppressed */
	if (type <= HUB_INIT3)
		usb_autopm_put_interface_async(to_usb_interface(hub->intfdev));

	if (type == HUB_INIT2 || type == HUB_INIT3)
		device_unlock(hub->intfdev);

	kref_put(&hub->kref, hub_release);
}

/* Implement the continuations for the delays above */
static void hub_init_func2(struct work_struct *ws)
{
	struct usb_hub *hub = container_of(ws, struct usb_hub, init_work.work);

	hub_activate(hub, HUB_INIT2);
}

static void hub_init_func3(struct work_struct *ws)
{
	struct usb_hub *hub = container_of(ws, struct usb_hub, init_work.work);

	hub_activate(hub, HUB_INIT3);
}

enum hub_quiescing_type {
	HUB_DISCONNECT, HUB_PRE_RESET, HUB_SUSPEND
};

static void hub_quiesce(struct usb_hub *hub, enum hub_quiescing_type type)
{
	struct usb_device *hdev = hub->hdev;
	int i;

	/* hub_wq and related activity won't re-trigger */
	hub->quiescing = 1;

	if (type != HUB_SUSPEND) {
		/* Disconnect all the children */
		for (i = 0; i < hdev->maxchild; ++i) {
			if (hub->ports[i]->child)
				usb_disconnect(&hub->ports[i]->child);
		}
	}

	/* Stop hub_wq and related activity */
	usb_kill_urb(hub->urb);
	if (hub->has_indicators)
		cancel_delayed_work_sync(&hub->leds);
	if (hub->tt.hub)
		flush_work(&hub->tt.clear_work);
}

static void hub_pm_barrier_for_all_ports(struct usb_hub *hub)
{
	int i;

	for (i = 0; i < hub->hdev->maxchild; ++i)
		pm_runtime_barrier(&hub->ports[i]->dev);
}

/* caller has locked the hub device */
static int hub_pre_reset(struct usb_interface *intf)
{
	struct usb_hub *hub = usb_get_intfdata(intf);

	hub_quiesce(hub, HUB_PRE_RESET);
	hub->in_reset = 1;
	hub_pm_barrier_for_all_ports(hub);
	return 0;
}

/* caller has locked the hub device */
static int hub_post_reset(struct usb_interface *intf)
{
	struct usb_hub *hub = usb_get_intfdata(intf);

	hub->in_reset = 0;
	hub_pm_barrier_for_all_ports(hub);
	hub_activate(hub, HUB_POST_RESET);
	return 0;
}

static int hub_configure(struct usb_hub *hub,
	struct usb_endpoint_descriptor *endpoint)
{
	struct usb_hcd *hcd;
	struct usb_device *hdev = hub->hdev;
	struct device *hub_dev = hub->intfdev;
	u16 hubstatus, hubchange;
	u16 wHubCharacteristics;
	unsigned int pipe;
	int maxp, ret, i;
	char *message = "out of memory";
	unsigned unit_load;
	unsigned full_load;
	unsigned maxchild;

	hub->buffer = kmalloc(sizeof(*hub->buffer), GFP_KERNEL);
	if (!hub->buffer) {
		ret = -ENOMEM;
		goto fail;
	}

	hub->status = kmalloc(sizeof(*hub->status), GFP_KERNEL);
	if (!hub->status) {
		ret = -ENOMEM;
		goto fail;
	}
	mutex_init(&hub->status_mutex);

	hub->descriptor = kmalloc(sizeof(*hub->descriptor), GFP_KERNEL);
	if (!hub->descriptor) {
		ret = -ENOMEM;
		goto fail;
	}

	/* Request the entire hub descriptor.
	 * hub->descriptor can handle USB_MAXCHILDREN ports,
	 * but the hub can/will return fewer bytes here.
	 */
	ret = get_hub_descriptor(hdev, hub->descriptor);
	if (ret < 0) {
		message = "can't read hub descriptor";
		goto fail;
	} else if (hub->descriptor->bNbrPorts > USB_MAXCHILDREN) {
		message = "hub has too many ports!";
		ret = -ENODEV;
		goto fail;
	} else if (hub->descriptor->bNbrPorts == 0) {
		message = "hub doesn't have any ports!";
		ret = -ENODEV;
		goto fail;
	}

	maxchild = hub->descriptor->bNbrPorts;
	dev_info(hub_dev, "%d port%s detected\n", maxchild,
			(maxchild == 1) ? "" : "s");

	hub->ports = kzalloc(maxchild * sizeof(struct usb_port *), GFP_KERNEL);
	if (!hub->ports) {
		ret = -ENOMEM;
		goto fail;
	}

	wHubCharacteristics = le16_to_cpu(hub->descriptor->wHubCharacteristics);
	if (hub_is_superspeed(hdev)) {
		unit_load = 150;
		full_load = 900;
	} else {
		unit_load = 100;
		full_load = 500;
	}

	/* FIXME for USB 3.0, skip for now */
	if ((wHubCharacteristics & HUB_CHAR_COMPOUND) &&
			!(hub_is_superspeed(hdev))) {
		int	i;
		char	portstr[USB_MAXCHILDREN + 1];

		for (i = 0; i < maxchild; i++)
			portstr[i] = hub->descriptor->u.hs.DeviceRemovable
				    [((i + 1) / 8)] & (1 << ((i + 1) % 8))
				? 'F' : 'R';
		portstr[maxchild] = 0;
		dev_dbg(hub_dev, "compound device; port removable status: %s\n", portstr);
	} else
		dev_dbg(hub_dev, "standalone hub\n");

	switch (wHubCharacteristics & HUB_CHAR_LPSM) {
	case HUB_CHAR_COMMON_LPSM:
		dev_dbg(hub_dev, "ganged power switching\n");
		break;
	case HUB_CHAR_INDV_PORT_LPSM:
		dev_dbg(hub_dev, "individual port power switching\n");
		break;
	case HUB_CHAR_NO_LPSM:
	case HUB_CHAR_LPSM:
		dev_dbg(hub_dev, "no power switching (usb 1.0)\n");
		break;
	}

	switch (wHubCharacteristics & HUB_CHAR_OCPM) {
	case HUB_CHAR_COMMON_OCPM:
		dev_dbg(hub_dev, "global over-current protection\n");
		break;
	case HUB_CHAR_INDV_PORT_OCPM:
		dev_dbg(hub_dev, "individual port over-current protection\n");
		break;
	case HUB_CHAR_NO_OCPM:
	case HUB_CHAR_OCPM:
		dev_dbg(hub_dev, "no over-current protection\n");
		break;
	}

	spin_lock_init (&hub->tt.lock);
	INIT_LIST_HEAD (&hub->tt.clear_list);
	INIT_WORK(&hub->tt.clear_work, hub_tt_work);
	switch (hdev->descriptor.bDeviceProtocol) {
	case USB_HUB_PR_FS:
		break;
	case USB_HUB_PR_HS_SINGLE_TT:
		dev_dbg(hub_dev, "Single TT\n");
		hub->tt.hub = hdev;
		break;
	case USB_HUB_PR_HS_MULTI_TT:
		ret = usb_set_interface(hdev, 0, 1);
		if (ret == 0) {
			dev_dbg(hub_dev, "TT per port\n");
			hub->tt.multi = 1;
		} else
			dev_err(hub_dev, "Using single TT (err %d)\n",
				ret);
		hub->tt.hub = hdev;
		break;
	case USB_HUB_PR_SS:
		/* USB 3.0 hubs don't have a TT */
		break;
	default:
		dev_dbg(hub_dev, "Unrecognized hub protocol %d\n",
			hdev->descriptor.bDeviceProtocol);
		break;
	}

	/* Note 8 FS bit times == (8 bits / 12000000 bps) ~= 666ns */
	switch (wHubCharacteristics & HUB_CHAR_TTTT) {
	case HUB_TTTT_8_BITS:
		if (hdev->descriptor.bDeviceProtocol != 0) {
			hub->tt.think_time = 666;
			dev_dbg(hub_dev, "TT requires at most %d "
					"FS bit times (%d ns)\n",
				8, hub->tt.think_time);
		}
		break;
	case HUB_TTTT_16_BITS:
		hub->tt.think_time = 666 * 2;
		dev_dbg(hub_dev, "TT requires at most %d "
				"FS bit times (%d ns)\n",
			16, hub->tt.think_time);
		break;
	case HUB_TTTT_24_BITS:
		hub->tt.think_time = 666 * 3;
		dev_dbg(hub_dev, "TT requires at most %d "
				"FS bit times (%d ns)\n",
			24, hub->tt.think_time);
		break;
	case HUB_TTTT_32_BITS:
		hub->tt.think_time = 666 * 4;
		dev_dbg(hub_dev, "TT requires at most %d "
				"FS bit times (%d ns)\n",
			32, hub->tt.think_time);
		break;
	}

	/* probe() zeroes hub->indicator[] */
	if (wHubCharacteristics & HUB_CHAR_PORTIND) {
		hub->has_indicators = 1;
		dev_dbg(hub_dev, "Port indicators are supported\n");
	}

	dev_dbg(hub_dev, "power on to power good time: %dms\n",
		hub->descriptor->bPwrOn2PwrGood * 2);

	/* power budgeting mostly matters with bus-powered hubs,
	 * and battery-powered root hubs (may provide just 8 mA).
	 */
	ret = usb_get_status(hdev, USB_RECIP_DEVICE, 0, &hubstatus);
	if (ret) {
		message = "can't get hub status";
		goto fail;
	}
	hcd = bus_to_hcd(hdev->bus);
	if (hdev == hdev->bus->root_hub) {
		if (hcd->power_budget > 0)
			hdev->bus_mA = hcd->power_budget;
		else
			hdev->bus_mA = full_load * maxchild;
		if (hdev->bus_mA >= full_load)
			hub->mA_per_port = full_load;
		else {
			hub->mA_per_port = hdev->bus_mA;
			hub->limited_power = 1;
		}
	} else if ((hubstatus & (1 << USB_DEVICE_SELF_POWERED)) == 0) {
		int remaining = hdev->bus_mA -
			hub->descriptor->bHubContrCurrent;

		dev_dbg(hub_dev, "hub controller current requirement: %dmA\n",
			hub->descriptor->bHubContrCurrent);
		hub->limited_power = 1;

		if (remaining < maxchild * unit_load)
			dev_warn(hub_dev,
					"insufficient power available "
					"to use all downstream ports\n");
		hub->mA_per_port = unit_load;	/* 7.2.1 */

	} else {	/* Self-powered external hub */
		/* FIXME: What about battery-powered external hubs that
		 * provide less current per port? */
		hub->mA_per_port = full_load;
	}
	if (hub->mA_per_port < full_load)
		dev_dbg(hub_dev, "%umA bus power budget for each child\n",
				hub->mA_per_port);

	ret = hub_hub_status(hub, &hubstatus, &hubchange);
	if (ret < 0) {
		message = "can't get hub status";
		goto fail;
	}

	/* local power status reports aren't always correct */
	if (hdev->actconfig->desc.bmAttributes & USB_CONFIG_ATT_SELFPOWER)
		dev_dbg(hub_dev, "local power source is %s\n",
			(hubstatus & HUB_STATUS_LOCAL_POWER)
			? "lost (inactive)" : "good");

	if ((wHubCharacteristics & HUB_CHAR_OCPM) == 0)
		dev_dbg(hub_dev, "%sover-current condition exists\n",
			(hubstatus & HUB_STATUS_OVERCURRENT) ? "" : "no ");

	/* set up the interrupt endpoint
	 * We use the EP's maxpacket size instead of (PORTS+1+7)/8
	 * bytes as USB2.0[11.12.3] says because some hubs are known
	 * to send more data (and thus cause overflow). For root hubs,
	 * maxpktsize is defined in hcd.c's fake endpoint descriptors
	 * to be big enough for at least USB_MAXCHILDREN ports. */
	pipe = usb_rcvintpipe(hdev, endpoint->bEndpointAddress);
	maxp = usb_maxpacket(hdev, pipe, usb_pipeout(pipe));

	if (maxp > sizeof(*hub->buffer))
		maxp = sizeof(*hub->buffer);

	hub->urb = usb_alloc_urb(0, GFP_KERNEL);
	if (!hub->urb) {
		ret = -ENOMEM;
		goto fail;
	}

	usb_fill_int_urb(hub->urb, hdev, pipe, *hub->buffer, maxp, hub_irq,
		hub, endpoint->bInterval);

	/* maybe cycle the hub leds */
	if (hub->has_indicators && blinkenlights)
		hub->indicator[0] = INDICATOR_CYCLE;

	mutex_lock(&usb_port_peer_mutex);
	for (i = 0; i < maxchild; i++) {
		ret = usb_hub_create_port_device(hub, i + 1);
		if (ret < 0) {
			dev_err(hub->intfdev,
				"couldn't create port%d device.\n", i + 1);
			break;
		}
	}
	hdev->maxchild = i;
	for (i = 0; i < hdev->maxchild; i++) {
		struct usb_port *port_dev = hub->ports[i];

		pm_runtime_put(&port_dev->dev);
	}

	mutex_unlock(&usb_port_peer_mutex);
	if (ret < 0)
		goto fail;

	/* Update the HCD's internal representation of this hub before hub_wq
	 * starts getting port status changes for devices under the hub.
	 */
	if (hcd->driver->update_hub_device) {
		ret = hcd->driver->update_hub_device(hcd, hdev,
				&hub->tt, GFP_KERNEL);
		if (ret < 0) {
			message = "can't update HCD hub info";
			goto fail;
		}
	}

	usb_hub_adjust_deviceremovable(hdev, hub->descriptor);

	hub_activate(hub, HUB_INIT);
	return 0;

fail:
	dev_err (hub_dev, "config failed, %s (err %d)\n",
			message, ret);
	/* hub_disconnect() frees urb and descriptor */
	return ret;
}

static void hub_release(struct kref *kref)
{
	struct usb_hub *hub = container_of(kref, struct usb_hub, kref);

	usb_put_dev(hub->hdev);
	usb_put_intf(to_usb_interface(hub->intfdev));
	kfree(hub);
}

static unsigned highspeed_hubs;

static void hub_disconnect(struct usb_interface *intf)
{
	struct usb_hub *hub = usb_get_intfdata(intf);
	struct usb_device *hdev = interface_to_usbdev(intf);
	int port1;

	/*
	 * Stop adding new hub events. We do not want to block here and thus
	 * will not try to remove any pending work item.
	 */
	hub->disconnected = 1;

	/* Disconnect all children and quiesce the hub */
	hub->error = 0;
	hub_quiesce(hub, HUB_DISCONNECT);

	mutex_lock(&usb_port_peer_mutex);

	/* Avoid races with recursively_mark_NOTATTACHED() */
	spin_lock_irq(&device_state_lock);
	port1 = hdev->maxchild;
	hdev->maxchild = 0;
	usb_set_intfdata(intf, NULL);
	spin_unlock_irq(&device_state_lock);

	for (; port1 > 0; --port1)
		usb_hub_remove_port_device(hub, port1);

	mutex_unlock(&usb_port_peer_mutex);

	if (hub->hdev->speed == USB_SPEED_HIGH)
		highspeed_hubs--;

	usb_free_urb(hub->urb);
	kfree(hub->ports);
	kfree(hub->descriptor);
	kfree(hub->status);
	kfree(hub->buffer);

	pm_suspend_ignore_children(&intf->dev, false);
	kref_put(&hub->kref, hub_release);
}

static int hub_probe(struct usb_interface *intf, const struct usb_device_id *id)
{
	struct usb_host_interface *desc;
	struct usb_endpoint_descriptor *endpoint;
	struct usb_device *hdev;
	struct usb_hub *hub;

	desc = intf->cur_altsetting;
	hdev = interface_to_usbdev(intf);

	/*
	 * Set default autosuspend delay as 0 to speedup bus suspend,
	 * based on the below considerations:
	 *
	 * - Unlike other drivers, the hub driver does not rely on the
	 *   autosuspend delay to provide enough time to handle a wakeup
	 *   event, and the submitted status URB is just to check future
	 *   change on hub downstream ports, so it is safe to do it.
	 *
	 * - The patch might cause one or more auto supend/resume for
	 *   below very rare devices when they are plugged into hub
	 *   first time:
	 *
	 *   	devices having trouble initializing, and disconnect
	 *   	themselves from the bus and then reconnect a second
	 *   	or so later
	 *
	 *   	devices just for downloading firmware, and disconnects
	 *   	themselves after completing it
	 *
	 *   For these quite rare devices, their drivers may change the
	 *   autosuspend delay of their parent hub in the probe() to one
	 *   appropriate value to avoid the subtle problem if someone
	 *   does care it.
	 *
	 * - The patch may cause one or more auto suspend/resume on
	 *   hub during running 'lsusb', but it is probably too
	 *   infrequent to worry about.
	 *
	 * - Change autosuspend delay of hub can avoid unnecessary auto
	 *   suspend timer for hub, also may decrease power consumption
	 *   of USB bus.
	 *
	 * - If user has indicated to prevent autosuspend by passing
	 *   usbcore.autosuspend = -1 then keep autosuspend disabled.
	 */
#ifdef CONFIG_PM_RUNTIME
	if (hdev->dev.power.autosuspend_delay >= 0)
		pm_runtime_set_autosuspend_delay(&hdev->dev, 0);
#endif

	/*
	 * Hubs have proper suspend/resume support, except for root hubs
	 * where the controller driver doesn't have bus_suspend and
	 * bus_resume methods.
	 */
	if (hdev->parent) {		/* normal device */
		usb_enable_autosuspend(hdev);
	} else {			/* root hub */
		const struct hc_driver *drv = bus_to_hcd(hdev->bus)->driver;

		if (drv->bus_suspend && drv->bus_resume)
			usb_enable_autosuspend(hdev);
	}

	if (hdev->level == MAX_TOPO_LEVEL) {
		dev_err(&intf->dev,
			"Unsupported bus topology: hub nested too deep\n");
		return -E2BIG;
	}

#ifdef	CONFIG_USB_OTG_BLACKLIST_HUB
	if (hdev->parent) {
		dev_warn(&intf->dev, "ignoring external hub\n");
		return -ENODEV;
	}
#endif

	/* Some hubs have a subclass of 1, which AFAICT according to the */
	/*  specs is not defined, but it works */
	if ((desc->desc.bInterfaceSubClass != 0) &&
	    (desc->desc.bInterfaceSubClass != 1)) {
descriptor_error:
		dev_err (&intf->dev, "bad descriptor, ignoring hub\n");
		return -EIO;
	}

	/* Multiple endpoints? What kind of mutant ninja-hub is this? */
	if (desc->desc.bNumEndpoints != 1)
		goto descriptor_error;

	endpoint = &desc->endpoint[0].desc;

	/* If it's not an interrupt in endpoint, we'd better punt! */
	if (!usb_endpoint_is_int_in(endpoint))
		goto descriptor_error;

	/* We found a hub */
	dev_info (&intf->dev, "USB hub found\n");

	hub = kzalloc(sizeof(*hub), GFP_KERNEL);
	if (!hub) {
		dev_dbg (&intf->dev, "couldn't kmalloc hub struct\n");
		return -ENOMEM;
	}

	kref_init(&hub->kref);
	hub->intfdev = &intf->dev;
	hub->hdev = hdev;
	INIT_DELAYED_WORK(&hub->leds, led_work);
	INIT_DELAYED_WORK(&hub->init_work, NULL);
	INIT_WORK(&hub->events, hub_event);
	usb_get_intf(intf);
	usb_get_dev(hdev);

	usb_set_intfdata (intf, hub);
	intf->needs_remote_wakeup = 1;
	pm_suspend_ignore_children(&intf->dev, true);

	if (hdev->speed == USB_SPEED_HIGH)
		highspeed_hubs++;

	if (id->driver_info & HUB_QUIRK_CHECK_PORT_AUTOSUSPEND)
		hub->quirk_check_port_auto_suspend = 1;

	if (hub_configure(hub, endpoint) >= 0)
		return 0;

	hub_disconnect (intf);
	return -ENODEV;
}

static int
hub_ioctl(struct usb_interface *intf, unsigned int code, void *user_data)
{
	struct usb_device *hdev = interface_to_usbdev (intf);
	struct usb_hub *hub = usb_hub_to_struct_hub(hdev);

	/* assert ifno == 0 (part of hub spec) */
	switch (code) {
	case USBDEVFS_HUB_PORTINFO: {
		struct usbdevfs_hub_portinfo *info = user_data;
		int i;

		spin_lock_irq(&device_state_lock);
		if (hdev->devnum <= 0)
			info->nports = 0;
		else {
			info->nports = hdev->maxchild;
			for (i = 0; i < info->nports; i++) {
				if (hub->ports[i]->child == NULL)
					info->port[i] = 0;
				else
					info->port[i] =
						hub->ports[i]->child->devnum;
			}
		}
		spin_unlock_irq(&device_state_lock);

		return info->nports + 1;
		}

	default:
		return -ENOSYS;
	}
}

/*
 * Allow user programs to claim ports on a hub.  When a device is attached
 * to one of these "claimed" ports, the program will "own" the device.
 */
static int find_port_owner(struct usb_device *hdev, unsigned port1,
		struct usb_dev_state ***ppowner)
{
	struct usb_hub *hub = usb_hub_to_struct_hub(hdev);

	if (hdev->state == USB_STATE_NOTATTACHED)
		return -ENODEV;
	if (port1 == 0 || port1 > hdev->maxchild)
		return -EINVAL;

	/* Devices not managed by the hub driver
	 * will always have maxchild equal to 0.
	 */
	*ppowner = &(hub->ports[port1 - 1]->port_owner);
	return 0;
}

/* In the following three functions, the caller must hold hdev's lock */
int usb_hub_claim_port(struct usb_device *hdev, unsigned port1,
		       struct usb_dev_state *owner)
{
	int rc;
	struct usb_dev_state **powner;

	rc = find_port_owner(hdev, port1, &powner);
	if (rc)
		return rc;
	if (*powner)
		return -EBUSY;
	*powner = owner;
	return rc;
}
EXPORT_SYMBOL_GPL(usb_hub_claim_port);

int usb_hub_release_port(struct usb_device *hdev, unsigned port1,
			 struct usb_dev_state *owner)
{
	int rc;
	struct usb_dev_state **powner;

	rc = find_port_owner(hdev, port1, &powner);
	if (rc)
		return rc;
	if (*powner != owner)
		return -ENOENT;
	*powner = NULL;
	return rc;
}
EXPORT_SYMBOL_GPL(usb_hub_release_port);

void usb_hub_release_all_ports(struct usb_device *hdev, struct usb_dev_state *owner)
{
	struct usb_hub *hub = usb_hub_to_struct_hub(hdev);
	int n;

	for (n = 0; n < hdev->maxchild; n++) {
		if (hub->ports[n]->port_owner == owner)
			hub->ports[n]->port_owner = NULL;
	}

}

/* The caller must hold udev's lock */
bool usb_device_is_owned(struct usb_device *udev)
{
	struct usb_hub *hub;

	if (udev->state == USB_STATE_NOTATTACHED || !udev->parent)
		return false;
	hub = usb_hub_to_struct_hub(udev->parent);
	return !!hub->ports[udev->portnum - 1]->port_owner;
}

static void recursively_mark_NOTATTACHED(struct usb_device *udev)
{
	struct usb_hub *hub = usb_hub_to_struct_hub(udev);
	int i;

	for (i = 0; i < udev->maxchild; ++i) {
		if (hub->ports[i]->child)
			recursively_mark_NOTATTACHED(hub->ports[i]->child);
	}
	if (udev->state == USB_STATE_SUSPENDED)
		udev->active_duration -= jiffies;
	udev->state = USB_STATE_NOTATTACHED;
}

/**
 * usb_set_device_state - change a device's current state (usbcore, hcds)
 * @udev: pointer to device whose state should be changed
 * @new_state: new state value to be stored
 *
 * udev->state is _not_ fully protected by the device lock.  Although
 * most transitions are made only while holding the lock, the state can
 * can change to USB_STATE_NOTATTACHED at almost any time.  This
 * is so that devices can be marked as disconnected as soon as possible,
 * without having to wait for any semaphores to be released.  As a result,
 * all changes to any device's state must be protected by the
 * device_state_lock spinlock.
 *
 * Once a device has been added to the device tree, all changes to its state
 * should be made using this routine.  The state should _not_ be set directly.
 *
 * If udev->state is already USB_STATE_NOTATTACHED then no change is made.
 * Otherwise udev->state is set to new_state, and if new_state is
 * USB_STATE_NOTATTACHED then all of udev's descendants' states are also set
 * to USB_STATE_NOTATTACHED.
 */
void usb_set_device_state(struct usb_device *udev,
		enum usb_device_state new_state)
{
	unsigned long flags;
	int wakeup = -1;

	spin_lock_irqsave(&device_state_lock, flags);
	if (udev->state == USB_STATE_NOTATTACHED)
		;	/* do nothing */
	else if (new_state != USB_STATE_NOTATTACHED) {

		/* root hub wakeup capabilities are managed out-of-band
		 * and may involve silicon errata ... ignore them here.
		 */
		if (udev->parent) {
			if (udev->state == USB_STATE_SUSPENDED
					|| new_state == USB_STATE_SUSPENDED)
				;	/* No change to wakeup settings */
			else if (new_state == USB_STATE_CONFIGURED)
				wakeup = (udev->quirks &
					USB_QUIRK_IGNORE_REMOTE_WAKEUP) ? 0 :
					udev->actconfig->desc.bmAttributes &
					USB_CONFIG_ATT_WAKEUP;
			else
				wakeup = 0;
		}
		if (udev->state == USB_STATE_SUSPENDED &&
			new_state != USB_STATE_SUSPENDED)
			udev->active_duration -= jiffies;
		else if (new_state == USB_STATE_SUSPENDED &&
				udev->state != USB_STATE_SUSPENDED)
			udev->active_duration += jiffies;
		udev->state = new_state;
	} else
		recursively_mark_NOTATTACHED(udev);
	spin_unlock_irqrestore(&device_state_lock, flags);
	if (wakeup >= 0)
		device_set_wakeup_capable(&udev->dev, wakeup);
}
EXPORT_SYMBOL_GPL(usb_set_device_state);

/*
 * Choose a device number.
 *
 * Device numbers are used as filenames in usbfs.  On USB-1.1 and
 * USB-2.0 buses they are also used as device addresses, however on
 * USB-3.0 buses the address is assigned by the controller hardware
 * and it usually is not the same as the device number.
 *
 * WUSB devices are simple: they have no hubs behind, so the mapping
 * device <-> virtual port number becomes 1:1. Why? to simplify the
 * life of the device connection logic in
 * drivers/usb/wusbcore/devconnect.c. When we do the initial secret
 * handshake we need to assign a temporary address in the unauthorized
 * space. For simplicity we use the first virtual port number found to
 * be free [drivers/usb/wusbcore/devconnect.c:wusbhc_devconnect_ack()]
 * and that becomes it's address [X < 128] or its unauthorized address
 * [X | 0x80].
 *
 * We add 1 as an offset to the one-based USB-stack port number
 * (zero-based wusb virtual port index) for two reasons: (a) dev addr
 * 0 is reserved by USB for default address; (b) Linux's USB stack
 * uses always #1 for the root hub of the controller. So USB stack's
 * port #1, which is wusb virtual-port #0 has address #2.
 *
 * Devices connected under xHCI are not as simple.  The host controller
 * supports virtualization, so the hardware assigns device addresses and
 * the HCD must setup data structures before issuing a set address
 * command to the hardware.
 */
static void choose_devnum(struct usb_device *udev)
{
	int		devnum;
	struct usb_bus	*bus = udev->bus;

	/* be safe when more hub events are proceed in parallel */
	mutex_lock(&bus->devnum_next_mutex);
	if (udev->wusb) {
		devnum = udev->portnum + 1;
		BUG_ON(test_bit(devnum, bus->devmap.devicemap));
	} else {
		/* Try to allocate the next devnum beginning at
		 * bus->devnum_next. */
		devnum = find_next_zero_bit(bus->devmap.devicemap, 128,
					    bus->devnum_next);
		if (devnum >= 128)
			devnum = find_next_zero_bit(bus->devmap.devicemap,
						    128, 1);
		bus->devnum_next = (devnum >= 127 ? 1 : devnum + 1);
	}
	if (devnum < 128) {
		set_bit(devnum, bus->devmap.devicemap);
		udev->devnum = devnum;
	}
	mutex_unlock(&bus->devnum_next_mutex);
}

static void release_devnum(struct usb_device *udev)
{
	if (udev->devnum > 0) {
		clear_bit(udev->devnum, udev->bus->devmap.devicemap);
		udev->devnum = -1;
	}
}

static void update_devnum(struct usb_device *udev, int devnum)
{
	/* The address for a WUSB device is managed by wusbcore. */
	if (!udev->wusb)
		udev->devnum = devnum;
}

static void hub_free_dev(struct usb_device *udev)
{
	struct usb_hcd *hcd = bus_to_hcd(udev->bus);

	/* Root hubs aren't real devices, so don't free HCD resources */
	if (hcd->driver->free_dev && udev->parent)
		hcd->driver->free_dev(hcd, udev);
}

static void hub_disconnect_children(struct usb_device *udev)
{
	struct usb_hub *hub = usb_hub_to_struct_hub(udev);
	int i;

	/* Free up all the children before we remove this device */
	for (i = 0; i < udev->maxchild; i++) {
		if (hub->ports[i]->child)
			usb_disconnect(&hub->ports[i]->child);
	}
}

/**
 * usb_disconnect - disconnect a device (usbcore-internal)
 * @pdev: pointer to device being disconnected
 * Context: !in_interrupt ()
 *
 * Something got disconnected. Get rid of it and all of its children.
 *
 * If *pdev is a normal device then the parent hub must already be locked.
 * If *pdev is a root hub then the caller must hold the usb_bus_list_lock,
 * which protects the set of root hubs as well as the list of buses.
 *
 * Only hub drivers (including virtual root hub drivers for host
 * controllers) should ever call this.
 *
 * This call is synchronous, and may not be used in an interrupt context.
 */
void usb_disconnect(struct usb_device **pdev)
{
	struct usb_port *port_dev = NULL;
	struct usb_device *udev = *pdev;
	struct usb_hub *hub = NULL;
	int port1 = 1;

	/* mark the device as inactive, so any further urb submissions for
	 * this device (and any of its children) will fail immediately.
	 * this quiesces everything except pending urbs.
	 */
	usb_set_device_state(udev, USB_STATE_NOTATTACHED);
	dev_info(&udev->dev, "USB disconnect, device number %d\n",
			udev->devnum);

	usb_lock_device(udev);

	hub_disconnect_children(udev);

	/* deallocate hcd/hardware state ... nuking all pending urbs and
	 * cleaning up all state associated with the current configuration
	 * so that the hardware is now fully quiesced.
	 */
	dev_dbg (&udev->dev, "unregistering device\n");
	usb_disable_device(udev, 0);
	usb_hcd_synchronize_unlinks(udev);

	if (udev->parent) {
		port1 = udev->portnum;
		hub = usb_hub_to_struct_hub(udev->parent);
		port_dev = hub->ports[port1 - 1];

		sysfs_remove_link(&udev->dev.kobj, "port");
		sysfs_remove_link(&port_dev->dev.kobj, "device");

		/*
		 * As usb_port_runtime_resume() de-references udev, make
		 * sure no resumes occur during removal
		 */
		if (!test_and_set_bit(port1, hub->child_usage_bits))
			pm_runtime_get_sync(&port_dev->dev);
	}

	usb_remove_ep_devs(&udev->ep0);
	usb_unlock_device(udev);

	dev_dark_resume_remove_consumer(&udev->dev);
	/* Unregister the device.  The device driver is responsible
	 * for de-configuring the device and invoking the remove-device
	 * notifier chain (used by usbfs and possibly others).
	 */
	device_del(&udev->dev);

	/* Free the device number and delete the parent's children[]
	 * (or root_hub) pointer.
	 */
	release_devnum(udev);

	/* Avoid races with recursively_mark_NOTATTACHED() */
	spin_lock_irq(&device_state_lock);
	*pdev = NULL;
	spin_unlock_irq(&device_state_lock);

	if (port_dev && test_and_clear_bit(port1, hub->child_usage_bits))
		pm_runtime_put(&port_dev->dev);

	hub_free_dev(udev);

	put_device(&udev->dev);
}

#ifdef CONFIG_USB_ANNOUNCE_NEW_DEVICES
static void show_string(struct usb_device *udev, char *id, char *string)
{
	if (!string)
		return;
	dev_info(&udev->dev, "%s: %s\n", id, string);
}

static void announce_device(struct usb_device *udev)
{
	dev_info(&udev->dev, "New USB device found, idVendor=%04x, idProduct=%04x\n",
		le16_to_cpu(udev->descriptor.idVendor),
		le16_to_cpu(udev->descriptor.idProduct));
	dev_info(&udev->dev,
		"New USB device strings: Mfr=%d, Product=%d, SerialNumber=%d\n",
		udev->descriptor.iManufacturer,
		udev->descriptor.iProduct,
		udev->descriptor.iSerialNumber);
	show_string(udev, "Product", udev->product);
	show_string(udev, "Manufacturer", udev->manufacturer);
	show_string(udev, "SerialNumber", udev->serial);
}
#else
static inline void announce_device(struct usb_device *udev) { }
#endif


/**
 * usb_enumerate_device_otg - FIXME (usbcore-internal)
 * @udev: newly addressed device (in ADDRESS state)
 *
 * Finish enumeration for On-The-Go devices
 *
 * Return: 0 if successful. A negative error code otherwise.
 */
static int usb_enumerate_device_otg(struct usb_device *udev)
{
	int err = 0;

#ifdef	CONFIG_USB_OTG
	/*
	 * OTG-aware devices on OTG-capable root hubs may be able to use SRP,
	 * to wake us after we've powered off VBUS; and HNP, switching roles
	 * "host" to "peripheral".  The OTG descriptor helps figure this out.
	 */
	if (!udev->bus->is_b_host
			&& udev->config
			&& udev->parent == udev->bus->root_hub) {
		struct usb_otg_descriptor	*desc = NULL;
		struct usb_bus			*bus = udev->bus;

		/* descriptor may appear anywhere in config */
		if (__usb_get_extra_descriptor (udev->rawdescriptors[0],
					le16_to_cpu(udev->config[0].desc.wTotalLength),
					USB_DT_OTG, (void **) &desc) == 0) {
			if (desc->bmAttributes & USB_OTG_HNP) {
				unsigned		port1 = udev->portnum;

				dev_info(&udev->dev,
					"Dual-Role OTG device on %sHNP port\n",
					(port1 == bus->otg_port)
						? "" : "non-");

				/* enable HNP before suspend, it's simpler */
				if (port1 == bus->otg_port)
					bus->b_hnp_enable = 1;
				err = usb_control_msg(udev,
					usb_sndctrlpipe(udev, 0),
					USB_REQ_SET_FEATURE, 0,
					bus->b_hnp_enable
						? USB_DEVICE_B_HNP_ENABLE
						: USB_DEVICE_A_ALT_HNP_SUPPORT,
					0, NULL, 0, USB_CTRL_SET_TIMEOUT);
				if (err < 0) {
					/* OTG MESSAGE: report errors here,
					 * customize to match your product.
					 */
					dev_info(&udev->dev,
						"can't set HNP mode: %d\n",
						err);
					bus->b_hnp_enable = 0;
				}
			}
		}
	}
#endif
	return err;
}


/**
 * usb_enumerate_device - Read device configs/intfs/otg (usbcore-internal)
 * @udev: newly addressed device (in ADDRESS state)
 *
 * This is only called by usb_new_device() and usb_authorize_device()
 * and FIXME -- all comments that apply to them apply here wrt to
 * environment.
 *
 * If the device is WUSB and not authorized, we don't attempt to read
 * the string descriptors, as they will be errored out by the device
 * until it has been authorized.
 *
 * Return: 0 if successful. A negative error code otherwise.
 */
static int usb_enumerate_device(struct usb_device *udev)
{
	int err;
	struct usb_hcd *hcd = bus_to_hcd(udev->bus);

	if (udev->config == NULL) {
		err = usb_get_configuration(udev);
		if (err < 0) {
			if (err != -ENODEV)
				dev_err(&udev->dev, "can't read configurations, error %d\n",
						err);
			return err;
		}
	}

	/* read the standard strings and cache them if present */
	udev->product = usb_cache_string(udev, udev->descriptor.iProduct);
	udev->manufacturer = usb_cache_string(udev,
					      udev->descriptor.iManufacturer);
	udev->serial = usb_cache_string(udev, udev->descriptor.iSerialNumber);

	err = usb_enumerate_device_otg(udev);
	if (err < 0)
		return err;

	if (IS_ENABLED(CONFIG_USB_OTG_WHITELIST) && hcd->tpl_support &&
		!is_targeted(udev)) {
		/* Maybe it can talk to us, though we can't talk to it.
		 * (Includes HNP test device.)
		 */
		if (IS_ENABLED(CONFIG_USB_OTG) && (udev->bus->b_hnp_enable
			|| udev->bus->is_b_host)) {
			err = usb_port_suspend(udev, PMSG_AUTO_SUSPEND);
			if (err < 0)
				dev_dbg(&udev->dev, "HNP fail, %d\n", err);
		}
		return -ENOTSUPP;
	}

	usb_detect_interface_quirks(udev);

	return 0;
}

static void set_usb_port_removable(struct usb_device *udev)
{
	struct usb_device *hdev = udev->parent;
	struct usb_hub *hub;
	u8 port = udev->portnum;
	u16 wHubCharacteristics;
	bool removable = true;

	if (!hdev)
		return;

	hub = usb_hub_to_struct_hub(udev->parent);

	wHubCharacteristics = le16_to_cpu(hub->descriptor->wHubCharacteristics);

	if (!(wHubCharacteristics & HUB_CHAR_COMPOUND))
		return;

	if (hub_is_superspeed(hdev)) {
		if (le16_to_cpu(hub->descriptor->u.ss.DeviceRemovable)
				& (1 << port))
			removable = false;
	} else {
		if (hub->descriptor->u.hs.DeviceRemovable[port / 8] & (1 << (port % 8)))
			removable = false;
	}

	if (removable)
		udev->removable = USB_DEVICE_REMOVABLE;
	else
		udev->removable = USB_DEVICE_FIXED;

	/*
	 * Platform firmware may have populated an alternative value for
	 * removable.  If the parent port has a known connect_type use
	 * that instead.
	 */
	switch (hub->ports[udev->portnum - 1]->connect_type) {
	case USB_PORT_CONNECT_TYPE_HOT_PLUG:
		udev->removable = USB_DEVICE_REMOVABLE;
		break;
	case USB_PORT_CONNECT_TYPE_HARD_WIRED:
		udev->removable = USB_DEVICE_FIXED;
		break;
	default: /* use what was set above */
		break;
	}
}

/**
 * usb_new_device - perform initial device setup (usbcore-internal)
 * @udev: newly addressed device (in ADDRESS state)
 *
 * This is called with devices which have been detected but not fully
 * enumerated.  The device descriptor is available, but not descriptors
 * for any device configuration.  The caller must have locked either
 * the parent hub (if udev is a normal device) or else the
 * usb_bus_list_lock (if udev is a root hub).  The parent's pointer to
 * udev has already been installed, but udev is not yet visible through
 * sysfs or other filesystem code.
 *
 * This call is synchronous, and may not be used in an interrupt context.
 *
 * Only the hub driver or root-hub registrar should ever call this.
 *
 * Return: Whether the device is configured properly or not. Zero if the
 * interface was registered with the driver core; else a negative errno
 * value.
 *
 */
int usb_new_device(struct usb_device *udev)
{
	int err;

	if (udev->parent) {
		/* Initialize non-root-hub device wakeup to disabled;
		 * device (un)configuration controls wakeup capable
		 * sysfs power/wakeup controls wakeup enabled/disabled
		 */
		device_init_wakeup(&udev->dev, 0);
	}

	/* Tell the runtime-PM framework the device is active */
	pm_runtime_set_active(&udev->dev);
	pm_runtime_get_noresume(&udev->dev);
	pm_runtime_use_autosuspend(&udev->dev);
	pm_runtime_enable(&udev->dev);

	/* By default, forbid autosuspend for all devices.  It will be
	 * allowed for hubs during binding.
	 */
	usb_disable_autosuspend(udev);

	err = usb_enumerate_device(udev);	/* Read descriptors */
	if (err < 0)
		goto fail;
	dev_dbg(&udev->dev, "udev %d, busnum %d, minor = %d\n",
			udev->devnum, udev->bus->busnum,
			(((udev->bus->busnum-1) * 128) + (udev->devnum-1)));
	/* export the usbdev device-node for libusb */
	udev->dev.devt = MKDEV(USB_DEVICE_MAJOR,
			(((udev->bus->busnum-1) * 128) + (udev->devnum-1)));

	/* Tell the world! */
	announce_device(udev);

	if (udev->serial)
		add_device_randomness(udev->serial, strlen(udev->serial));
	if (udev->product)
		add_device_randomness(udev->product, strlen(udev->product));
	if (udev->manufacturer)
		add_device_randomness(udev->manufacturer,
				      strlen(udev->manufacturer));

	device_enable_async_suspend(&udev->dev);

	/* check whether the hub or firmware marks this port as non-removable */
	if (udev->parent)
		set_usb_port_removable(udev);

	/* Register the device.  The device driver is responsible
	 * for configuring the device and invoking the add-device
	 * notifier chain (used by usbfs and possibly others).
	 */
	err = device_add(&udev->dev);
	if (err) {
		dev_err(&udev->dev, "can't device_add, error %d\n", err);
		goto fail;
	}

	/* Create link files between child device and usb port device. */
	if (udev->parent) {
		struct usb_hub *hub = usb_hub_to_struct_hub(udev->parent);
		int port1 = udev->portnum;
		struct usb_port	*port_dev = hub->ports[port1 - 1];

		err = sysfs_create_link(&udev->dev.kobj,
				&port_dev->dev.kobj, "port");
		if (err)
			goto fail;

		err = sysfs_create_link(&port_dev->dev.kobj,
				&udev->dev.kobj, "device");
		if (err) {
			sysfs_remove_link(&udev->dev.kobj, "port");
			goto fail;
		}

		if (!test_and_set_bit(port1, hub->child_usage_bits))
			pm_runtime_get_sync(&port_dev->dev);
	}

	(void) usb_create_ep_devs(&udev->dev, &udev->ep0, udev);
	usb_mark_last_busy(udev);
	pm_runtime_put_sync_autosuspend(&udev->dev);
	dev_dark_resume_add_consumer(&udev->dev);
	return err;

fail:
	usb_set_device_state(udev, USB_STATE_NOTATTACHED);
	pm_runtime_disable(&udev->dev);
	pm_runtime_set_suspended(&udev->dev);
	return err;
}


/**
 * usb_deauthorize_device - deauthorize a device (usbcore-internal)
 * @usb_dev: USB device
 *
 * Move the USB device to a very basic state where interfaces are disabled
 * and the device is in fact unconfigured and unusable.
 *
 * We share a lock (that we have) with device_del(), so we need to
 * defer its call.
 *
 * Return: 0.
 */
int usb_deauthorize_device(struct usb_device *usb_dev)
{
	usb_lock_device(usb_dev);
	if (usb_dev->authorized == 0)
		goto out_unauthorized;

	usb_dev->authorized = 0;
	usb_set_configuration(usb_dev, -1);

out_unauthorized:
	usb_unlock_device(usb_dev);
	return 0;
}


int usb_authorize_device(struct usb_device *usb_dev)
{
	int result = 0, c;

	usb_lock_device(usb_dev);
	if (usb_dev->authorized == 1)
		goto out_authorized;

	result = usb_autoresume_device(usb_dev);
	if (result < 0) {
		dev_err(&usb_dev->dev,
			"can't autoresume for authorization: %d\n", result);
		goto error_autoresume;
	}
	result = usb_get_device_descriptor(usb_dev, sizeof(usb_dev->descriptor));
	if (result < 0) {
		dev_err(&usb_dev->dev, "can't re-read device descriptor for "
			"authorization: %d\n", result);
		goto error_device_descriptor;
	}

	usb_dev->authorized = 1;
	/* Choose and set the configuration.  This registers the interfaces
	 * with the driver core and lets interface drivers bind to them.
	 */
	c = usb_choose_configuration(usb_dev);
	if (c >= 0) {
		result = usb_set_configuration(usb_dev, c);
		if (result) {
			dev_err(&usb_dev->dev,
				"can't set config #%d, error %d\n", c, result);
			/* This need not be fatal.  The user can try to
			 * set other configurations. */
		}
	}
	dev_info(&usb_dev->dev, "authorized to connect\n");

error_device_descriptor:
	usb_autosuspend_device(usb_dev);
error_autoresume:
out_authorized:
	usb_unlock_device(usb_dev);	/* complements locktree */
	return result;
}


/* Returns 1 if @hub is a WUSB root hub, 0 otherwise */
static unsigned hub_is_wusb(struct usb_hub *hub)
{
	struct usb_hcd *hcd;
	if (hub->hdev->parent != NULL)  /* not a root hub? */
		return 0;
	hcd = container_of(hub->hdev->bus, struct usb_hcd, self);
	return hcd->wireless;
}

/*
 * "New scheme" enumeration causes an extra state transition to be
 * exposed to an xhci host and causes USB3 devices to receive control
 * commands in the default state.  This has been seen to cause
 * enumeration failures, so disable this enumeration scheme for USB3
 * devices.
 */
static bool use_new_scheme(struct usb_device *udev, int retry)
{
	if (udev->speed == USB_SPEED_SUPER)
		return false;

	return USE_NEW_SCHEME(retry);
}

/* Is a USB 3.0 port in the Inactive or Compliance Mode state?
 * Port worm reset is required to recover
 */
static bool hub_port_warm_reset_required(struct usb_hub *hub, int port1,
		u16 portstatus)
{
	u16 link_state;

	if (!hub_is_superspeed(hub->hdev))
		return false;

	if (test_bit(port1, hub->warm_reset_bits))
		return true;

	link_state = portstatus & USB_PORT_STAT_LINK_STATE;
	return link_state == USB_SS_PORT_LS_SS_INACTIVE
		|| link_state == USB_SS_PORT_LS_COMP_MOD;
}

static int hub_port_wait_reset(struct usb_hub *hub, int port1,
			struct usb_device *udev, unsigned int delay, bool warm)
{
	int delay_time, ret;
	u16 portstatus;
	u16 portchange;

	for (delay_time = 0;
			delay_time < HUB_RESET_TIMEOUT;
			delay_time += delay) {
		/* wait to give the device a chance to reset */
		msleep(delay);

		/* read and decode port status */
		ret = hub_port_status(hub, port1, &portstatus, &portchange);
		if (ret < 0)
			return ret;

		/* The port state is unknown until the reset completes. */
		if (!(portstatus & USB_PORT_STAT_RESET))
			break;

		/* switch to the long delay after two short delay failures */
		if (delay_time >= 2 * HUB_SHORT_RESET_TIME)
			delay = HUB_LONG_RESET_TIME;

		dev_dbg(&hub->ports[port1 - 1]->dev,
				"not %sreset yet, waiting %dms\n",
				warm ? "warm " : "", delay);
	}

	if ((portstatus & USB_PORT_STAT_RESET))
		return -EBUSY;

	if (hub_port_warm_reset_required(hub, port1, portstatus))
		return -ENOTCONN;

	/* Device went away? */
	if (!(portstatus & USB_PORT_STAT_CONNECTION))
		return -ENOTCONN;

	/* bomb out completely if the connection bounced.  A USB 3.0
	 * connection may bounce if multiple warm resets were issued,
	 * but the device may have successfully re-connected. Ignore it.
	 */
	if (!hub_is_superspeed(hub->hdev) &&
			(portchange & USB_PORT_STAT_C_CONNECTION))
		return -ENOTCONN;

	if (!(portstatus & USB_PORT_STAT_ENABLE))
		return -EBUSY;

	if (!udev)
		return 0;

	if (hub_is_wusb(hub))
		udev->speed = USB_SPEED_WIRELESS;
	else if (hub_is_superspeed(hub->hdev))
		udev->speed = USB_SPEED_SUPER;
	else if (portstatus & USB_PORT_STAT_HIGH_SPEED)
		udev->speed = USB_SPEED_HIGH;
	else if (portstatus & USB_PORT_STAT_LOW_SPEED)
		udev->speed = USB_SPEED_LOW;
	else
		udev->speed = USB_SPEED_FULL;
	return 0;
}

/* Handle port reset and port warm(BH) reset (for USB3 protocol ports) */
static int hub_port_reset(struct usb_hub *hub, int port1,
			struct usb_device *udev, unsigned int delay, bool warm)
{
	int i, status;
	u16 portchange, portstatus;
	struct usb_port *port_dev = hub->ports[port1 - 1];

	if (!hub_is_superspeed(hub->hdev)) {
		if (warm) {
			dev_err(hub->intfdev, "only USB3 hub support "
						"warm reset\n");
			return -EINVAL;
		}
		/* Block EHCI CF initialization during the port reset.
		 * Some companion controllers don't like it when they mix.
		 */
		down_read(&ehci_cf_port_reset_rwsem);
	} else if (!warm) {
		/*
		 * If the caller hasn't explicitly requested a warm reset,
		 * double check and see if one is needed.
		 */
		if (hub_port_status(hub, port1, &portstatus, &portchange) == 0)
			if (hub_port_warm_reset_required(hub, port1,
							portstatus))
				warm = true;
	}
	clear_bit(port1, hub->warm_reset_bits);

	/* Reset the port */
	for (i = 0; i < PORT_RESET_TRIES; i++) {
		status = set_port_feature(hub->hdev, port1, (warm ?
					USB_PORT_FEAT_BH_PORT_RESET :
					USB_PORT_FEAT_RESET));
		if (status == -ENODEV) {
			;	/* The hub is gone */
		} else if (status) {
			dev_err(&port_dev->dev,
					"cannot %sreset (err = %d)\n",
					warm ? "warm " : "", status);
		} else {
			status = hub_port_wait_reset(hub, port1, udev, delay,
								warm);
			if (status && status != -ENOTCONN && status != -ENODEV)
				dev_dbg(hub->intfdev,
						"port_wait_reset: err = %d\n",
						status);
		}

		/* Check for disconnect or reset */
		if (status == 0 || status == -ENOTCONN || status == -ENODEV) {
			usb_clear_port_feature(hub->hdev, port1,
					USB_PORT_FEAT_C_RESET);

			if (!hub_is_superspeed(hub->hdev))
				goto done;

			usb_clear_port_feature(hub->hdev, port1,
					USB_PORT_FEAT_C_BH_PORT_RESET);
			usb_clear_port_feature(hub->hdev, port1,
					USB_PORT_FEAT_C_PORT_LINK_STATE);
			usb_clear_port_feature(hub->hdev, port1,
					USB_PORT_FEAT_C_CONNECTION);

			/*
			 * If a USB 3.0 device migrates from reset to an error
			 * state, re-issue the warm reset.
			 */
			if (hub_port_status(hub, port1,
					&portstatus, &portchange) < 0)
				goto done;

			if (!hub_port_warm_reset_required(hub, port1,
					portstatus))
				goto done;

			/*
			 * If the port is in SS.Inactive or Compliance Mode, the
			 * hot or warm reset failed.  Try another warm reset.
			 */
			if (!warm) {
				dev_dbg(&port_dev->dev,
						"hot reset failed, warm reset\n");
				warm = true;
			}
		}

		dev_dbg(&port_dev->dev,
				"not enabled, trying %sreset again...\n",
				warm ? "warm " : "");
		delay = HUB_LONG_RESET_TIME;
	}

	dev_err(&port_dev->dev, "Cannot enable. Maybe the USB cable is bad?\n");

done:
	if (status == 0) {
		/* TRSTRCY = 10 ms; plus some extra */
		msleep(10 + 40);
		if (udev) {
			struct usb_hcd *hcd = bus_to_hcd(udev->bus);

			update_devnum(udev, 0);
			/* The xHC may think the device is already reset,
			 * so ignore the status.
			 */
			if (hcd->driver->reset_device)
				hcd->driver->reset_device(hcd, udev);

			usb_set_device_state(udev, USB_STATE_DEFAULT);
		}
	} else {
		if (udev)
			usb_set_device_state(udev, USB_STATE_NOTATTACHED);
	}

	if (!hub_is_superspeed(hub->hdev))
		up_read(&ehci_cf_port_reset_rwsem);

	return status;
}

/* Check if a port is power on */
static int port_is_power_on(struct usb_hub *hub, unsigned portstatus)
{
	int ret = 0;

	if (hub_is_superspeed(hub->hdev)) {
		if (portstatus & USB_SS_PORT_STAT_POWER)
			ret = 1;
	} else {
		if (portstatus & USB_PORT_STAT_POWER)
			ret = 1;
	}

	return ret;
}

static void usb_lock_port(struct usb_port *port_dev)
		__acquires(&port_dev->status_lock)
{
	mutex_lock(&port_dev->status_lock);
	__acquire(&port_dev->status_lock);
}

static void usb_unlock_port(struct usb_port *port_dev)
		__releases(&port_dev->status_lock)
{
	mutex_unlock(&port_dev->status_lock);
	__release(&port_dev->status_lock);
}

#ifdef	CONFIG_PM

/* Check if a port is suspended(USB2.0 port) or in U3 state(USB3.0 port) */
static int port_is_suspended(struct usb_hub *hub, unsigned portstatus)
{
	int ret = 0;

	if (hub_is_superspeed(hub->hdev)) {
		if ((portstatus & USB_PORT_STAT_LINK_STATE)
				== USB_SS_PORT_LS_U3)
			ret = 1;
	} else {
		if (portstatus & USB_PORT_STAT_SUSPEND)
			ret = 1;
	}

	return ret;
}

/* Determine whether the device on a port is ready for a normal resume,
 * is ready for a reset-resume, or should be disconnected.
 */
static int check_port_resume_type(struct usb_device *udev,
		struct usb_hub *hub, int port1,
		int status, u16 portchange, u16 portstatus)
{
	struct usb_port *port_dev = hub->ports[port1 - 1];
	int retries = 3;

 retry:
	/* Is a warm reset needed to recover the connection? */
	if (status == 0 && udev->reset_resume
		&& hub_port_warm_reset_required(hub, port1, portstatus)) {
		/* pass */;
	}
	/* Is the device still present? */
	else if (status || port_is_suspended(hub, portstatus) ||
			!port_is_power_on(hub, portstatus)) {
		if (status >= 0)
			status = -ENODEV;
	} else if (!(portstatus & USB_PORT_STAT_CONNECTION)) {
		if (retries--) {
			usleep_range(200, 300);
			status = hub_port_status(hub, port1, &portstatus,
							     &portchange);
			goto retry;
		}
		status = -ENODEV;
	}

	/* Can't do a normal resume if the port isn't enabled,
	 * so try a reset-resume instead.
	 */
	else if (!(portstatus & USB_PORT_STAT_ENABLE) && !udev->reset_resume) {
		if (udev->persist_enabled)
			udev->reset_resume = 1;
		else
			status = -ENODEV;
	}

	if (status) {
		dev_dbg(&port_dev->dev, "status %04x.%04x after resume, %d\n",
				portchange, portstatus, status);
	} else if (udev->reset_resume) {

		/* Late port handoff can set status-change bits */
		if (portchange & USB_PORT_STAT_C_CONNECTION)
			usb_clear_port_feature(hub->hdev, port1,
					USB_PORT_FEAT_C_CONNECTION);
		if (portchange & USB_PORT_STAT_C_ENABLE)
			usb_clear_port_feature(hub->hdev, port1,
					USB_PORT_FEAT_C_ENABLE);
	}

	return status;
}

int usb_disable_ltm(struct usb_device *udev)
{
	struct usb_hcd *hcd = bus_to_hcd(udev->bus);

	/* Check if the roothub and device supports LTM. */
	if (!usb_device_supports_ltm(hcd->self.root_hub) ||
			!usb_device_supports_ltm(udev))
		return 0;

	/* Clear Feature LTM Enable can only be sent if the device is
	 * configured.
	 */
	if (!udev->actconfig)
		return 0;

	return usb_control_msg(udev, usb_sndctrlpipe(udev, 0),
			USB_REQ_CLEAR_FEATURE, USB_RECIP_DEVICE,
			USB_DEVICE_LTM_ENABLE, 0, NULL, 0,
			USB_CTRL_SET_TIMEOUT);
}
EXPORT_SYMBOL_GPL(usb_disable_ltm);

void usb_enable_ltm(struct usb_device *udev)
{
	struct usb_hcd *hcd = bus_to_hcd(udev->bus);

	/* Check if the roothub and device supports LTM. */
	if (!usb_device_supports_ltm(hcd->self.root_hub) ||
			!usb_device_supports_ltm(udev))
		return;

	/* Set Feature LTM Enable can only be sent if the device is
	 * configured.
	 */
	if (!udev->actconfig)
		return;

	usb_control_msg(udev, usb_sndctrlpipe(udev, 0),
			USB_REQ_SET_FEATURE, USB_RECIP_DEVICE,
			USB_DEVICE_LTM_ENABLE, 0, NULL, 0,
			USB_CTRL_SET_TIMEOUT);
}
EXPORT_SYMBOL_GPL(usb_enable_ltm);

/*
 * usb_enable_remote_wakeup - enable remote wakeup for a device
 * @udev: target device
 *
 * For USB-2 devices: Set the device's remote wakeup feature.
 *
 * For USB-3 devices: Assume there's only one function on the device and
 * enable remote wake for the first interface.  FIXME if the interface
 * association descriptor shows there's more than one function.
 */
static int usb_enable_remote_wakeup(struct usb_device *udev)
{
	if (udev->speed < USB_SPEED_SUPER)
		return usb_control_msg(udev, usb_sndctrlpipe(udev, 0),
				USB_REQ_SET_FEATURE, USB_RECIP_DEVICE,
				USB_DEVICE_REMOTE_WAKEUP, 0, NULL, 0,
				USB_CTRL_SET_TIMEOUT);
	else
		return usb_control_msg(udev, usb_sndctrlpipe(udev, 0),
				USB_REQ_SET_FEATURE, USB_RECIP_INTERFACE,
				USB_INTRF_FUNC_SUSPEND,
				USB_INTRF_FUNC_SUSPEND_RW |
					USB_INTRF_FUNC_SUSPEND_LP,
				NULL, 0, USB_CTRL_SET_TIMEOUT);
}

/*
 * usb_disable_remote_wakeup - disable remote wakeup for a device
 * @udev: target device
 *
 * For USB-2 devices: Clear the device's remote wakeup feature.
 *
 * For USB-3 devices: Assume there's only one function on the device and
 * disable remote wake for the first interface.  FIXME if the interface
 * association descriptor shows there's more than one function.
 */
static int usb_disable_remote_wakeup(struct usb_device *udev)
{
	if (udev->speed < USB_SPEED_SUPER)
		return usb_control_msg(udev, usb_sndctrlpipe(udev, 0),
				USB_REQ_CLEAR_FEATURE, USB_RECIP_DEVICE,
				USB_DEVICE_REMOTE_WAKEUP, 0, NULL, 0,
				USB_CTRL_SET_TIMEOUT);
	else
		return usb_control_msg(udev, usb_sndctrlpipe(udev, 0),
				USB_REQ_CLEAR_FEATURE, USB_RECIP_INTERFACE,
				USB_INTRF_FUNC_SUSPEND,	0, NULL, 0,
				USB_CTRL_SET_TIMEOUT);
}

/* Count of wakeup-enabled devices at or below udev */
static unsigned wakeup_enabled_descendants(struct usb_device *udev)
{
	struct usb_hub *hub = usb_hub_to_struct_hub(udev);

	return udev->do_remote_wakeup +
			(hub ? hub->wakeup_enabled_descendants : 0);
}

bool usb_port_may_wakeup(struct usb_device *hdev, int port1)
{
	struct usb_hub *hub = usb_hub_to_struct_hub(hdev);
	struct usb_device *udev;

	if (hub) {
		udev = hub->ports[port1 - 1]->child;
		if (udev)
			return wakeup_enabled_descendants(udev) > 0;
	}
	return false;
}
EXPORT_SYMBOL_GPL(usb_port_may_wakeup);

/*
 * usb_port_suspend - suspend a usb device's upstream port
 * @udev: device that's no longer in active use, not a root hub
 * Context: must be able to sleep; device not locked; pm locks held
 *
 * Suspends a USB device that isn't in active use, conserving power.
 * Devices may wake out of a suspend, if anything important happens,
 * using the remote wakeup mechanism.  They may also be taken out of
 * suspend by the host, using usb_port_resume().  It's also routine
 * to disconnect devices while they are suspended.
 *
 * This only affects the USB hardware for a device; its interfaces
 * (and, for hubs, child devices) must already have been suspended.
 *
 * Selective port suspend reduces power; most suspended devices draw
 * less than 500 uA.  It's also used in OTG, along with remote wakeup.
 * All devices below the suspended port are also suspended.
 *
 * Devices leave suspend state when the host wakes them up.  Some devices
 * also support "remote wakeup", where the device can activate the USB
 * tree above them to deliver data, such as a keypress or packet.  In
 * some cases, this wakes the USB host.
 *
 * Suspending OTG devices may trigger HNP, if that's been enabled
 * between a pair of dual-role devices.  That will change roles, such
 * as from A-Host to A-Peripheral or from B-Host back to B-Peripheral.
 *
 * Devices on USB hub ports have only one "suspend" state, corresponding
 * to ACPI D2, "may cause the device to lose some context".
 * State transitions include:
 *
 *   - suspend, resume ... when the VBUS power link stays live
 *   - suspend, disconnect ... VBUS lost
 *
 * Once VBUS drop breaks the circuit, the port it's using has to go through
 * normal re-enumeration procedures, starting with enabling VBUS power.
 * Other than re-initializing the hub (plug/unplug, except for root hubs),
 * Linux (2.6) currently has NO mechanisms to initiate that:  no hub_wq
 * timer, no SRP, no requests through sysfs.
 *
 * If Runtime PM isn't enabled or used, non-SuperSpeed devices may not get
 * suspended until their bus goes into global suspend (i.e., the root
 * hub is suspended).  Nevertheless, we change @udev->state to
 * USB_STATE_SUSPENDED as this is the device's "logical" state.  The actual
 * upstream port setting is stored in @udev->port_is_suspended.
 *
 * Returns 0 on success, else negative errno.
 */
int usb_port_suspend(struct usb_device *udev, pm_message_t msg)
{
	struct usb_hub	*hub = usb_hub_to_struct_hub(udev->parent);
	struct usb_port *port_dev = hub->ports[udev->portnum - 1];
	int		port1 = udev->portnum;
	int		status;
	bool		really_suspend = true;

	usb_lock_port(port_dev);

	/* enable remote wakeup when appropriate; this lets the device
	 * wake up the upstream hub (including maybe the root hub).
	 *
	 * NOTE:  OTG devices may issue remote wakeup (or SRP) even when
	 * we don't explicitly enable it here.
	 */
	if (udev->do_remote_wakeup) {
		status = usb_enable_remote_wakeup(udev);
		if (status) {
			dev_dbg(&udev->dev, "won't remote wakeup, status %d\n",
					status);
			/* bail if autosuspend is requested */
			if (PMSG_IS_AUTO(msg))
				goto err_wakeup;
		}
	}

	/* disable USB2 hardware LPM */
	if (udev->usb2_hw_lpm_enabled == 1)
		usb_set_usb2_hardware_lpm(udev, 0);

	if (usb_disable_ltm(udev)) {
		dev_err(&udev->dev, "Failed to disable LTM before suspend\n.");
		status = -ENOMEM;
		if (PMSG_IS_AUTO(msg))
			goto err_ltm;
	}
	if (usb_unlocked_disable_lpm(udev)) {
		dev_err(&udev->dev, "Failed to disable LPM before suspend\n.");
		status = -ENOMEM;
		if (PMSG_IS_AUTO(msg))
			goto err_lpm3;
	}

	/* see 7.1.7.6 */
	if (hub_is_superspeed(hub->hdev))
		status = hub_set_port_link_state(hub, port1, USB_SS_PORT_LS_U3);

	/*
	 * For system suspend, we do not need to enable the suspend feature
	 * on individual USB-2 ports.  The devices will automatically go
	 * into suspend a few ms after the root hub stops sending packets.
	 * The USB 2.0 spec calls this "global suspend".
	 *
	 * However, many USB hubs have a bug: They don't relay wakeup requests
	 * from a downstream port if the port's suspend feature isn't on.
	 * Therefore we will turn on the suspend feature if udev or any of its
	 * descendants is enabled for remote wakeup.
	 */
	else if (PMSG_IS_AUTO(msg) || wakeup_enabled_descendants(udev) > 0)
		status = set_port_feature(hub->hdev, port1,
				USB_PORT_FEAT_SUSPEND);
	else {
		really_suspend = false;
		status = 0;
	}
	if (status) {
		dev_dbg(&port_dev->dev, "can't suspend, status %d\n", status);

		/* Try to enable USB3 LPM and LTM again */
		usb_unlocked_enable_lpm(udev);
 err_lpm3:
		usb_enable_ltm(udev);
 err_ltm:
		/* Try to enable USB2 hardware LPM again */
		if (udev->usb2_hw_lpm_capable == 1)
			usb_set_usb2_hardware_lpm(udev, 1);

		if (udev->do_remote_wakeup)
			(void) usb_disable_remote_wakeup(udev);
 err_wakeup:

		/* System sleep transitions should never fail */
		if (!PMSG_IS_AUTO(msg))
			status = 0;
	} else {
		dev_dbg(&udev->dev, "usb %ssuspend, wakeup %d\n",
				(PMSG_IS_AUTO(msg) ? "auto-" : ""),
				udev->do_remote_wakeup);
		if (really_suspend) {
			udev->port_is_suspended = 1;

			/* device has up to 10 msec to fully suspend */
			msleep(10);
		}
		usb_set_device_state(udev, USB_STATE_SUSPENDED);
	}

	if (status == 0 && !udev->do_remote_wakeup && udev->persist_enabled
			&& test_and_clear_bit(port1, hub->child_usage_bits))
		pm_runtime_put_sync(&port_dev->dev);

	usb_mark_last_busy(hub->hdev);

	usb_unlock_port(port_dev);
	return status;
}

/*
 * If the USB "suspend" state is in use (rather than "global suspend"),
 * many devices will be individually taken out of suspend state using
 * special "resume" signaling.  This routine kicks in shortly after
 * hardware resume signaling is finished, either because of selective
 * resume (by host) or remote wakeup (by device) ... now see what changed
 * in the tree that's rooted at this device.
 *
 * If @udev->reset_resume is set then the device is reset before the
 * status check is done.
 */
static int finish_port_resume(struct usb_device *udev)
{
	int	status = 0;
	u16	devstatus = 0;

	/* caller owns the udev device lock */
	dev_dbg(&udev->dev, "%s\n",
		udev->reset_resume ? "finish reset-resume" : "finish resume");

	/* usb ch9 identifies four variants of SUSPENDED, based on what
	 * state the device resumes to.  Linux currently won't see the
	 * first two on the host side; they'd be inside hub_port_init()
	 * during many timeouts, but hub_wq can't suspend until later.
	 */
	usb_set_device_state(udev, udev->actconfig
			? USB_STATE_CONFIGURED
			: USB_STATE_ADDRESS);

	/* 10.5.4.5 says not to reset a suspended port if the attached
	 * device is enabled for remote wakeup.  Hence the reset
	 * operation is carried out here, after the port has been
	 * resumed.
	 */
	if (udev->reset_resume) {
		/*
		 * If the device morphs or switches modes when it is reset,
		 * we don't want to perform a reset-resume.  We'll fail the
		 * resume, which will cause a logical disconnect, and then
		 * the device will be rediscovered.
		 */
 retry_reset_resume:
		if (udev->quirks & USB_QUIRK_RESET)
			status = -ENODEV;
		else
			status = usb_reset_and_verify_device(udev);
	}

	/* 10.5.4.5 says be sure devices in the tree are still there.
	 * For now let's assume the device didn't go crazy on resume,
	 * and device drivers will know about any resume quirks.
	 */
	if (status == 0) {
		devstatus = 0;
		status = usb_get_status(udev, USB_RECIP_DEVICE, 0, &devstatus);

		/* If a normal resume failed, try doing a reset-resume */
		if (status && !udev->reset_resume && udev->persist_enabled) {
			dev_dbg(&udev->dev, "retry with reset-resume\n");
			udev->reset_resume = 1;
			goto retry_reset_resume;
		}
	}

	if (status) {
		dev_dbg(&udev->dev, "gone after usb resume? status %d\n",
				status);
	/*
	 * There are a few quirky devices which violate the standard
	 * by claiming to have remote wakeup enabled after a reset,
	 * which crash if the feature is cleared, hence check for
	 * udev->reset_resume
	 */
	} else if (udev->actconfig && !udev->reset_resume) {
		if (udev->speed < USB_SPEED_SUPER) {
			if (devstatus & (1 << USB_DEVICE_REMOTE_WAKEUP))
				status = usb_disable_remote_wakeup(udev);
		} else {
			status = usb_get_status(udev, USB_RECIP_INTERFACE, 0,
					&devstatus);
			if (!status && devstatus & (USB_INTRF_STAT_FUNC_RW_CAP
					| USB_INTRF_STAT_FUNC_RW))
				status = usb_disable_remote_wakeup(udev);
		}

		if (status)
			dev_dbg(&udev->dev,
				"disable remote wakeup, status %d\n",
				status);
		status = 0;
	}
	return status;
}

/*
 * There are some SS USB devices which take longer time for link training.
 * XHCI specs 4.19.4 says that when Link training is successful, port
 * sets CSC bit to 1. So if SW reads port status before successful link
 * training, then it will not find device to be present.
 * USB Analyzer log with such buggy devices show that in some cases
 * device switch on the RX termination after long delay of host enabling
 * the VBUS. In few other cases it has been seen that device fails to
 * negotiate link training in first attempt. It has been
 * reported till now that few devices take as long as 2000 ms to train
 * the link after host enabling its VBUS and termination. Following
 * routine implements a 2000 ms timeout for link training. If in a case
 * link trains before timeout, loop will exit earlier.
 *
 * FIXME: If a device was connected before suspend, but was removed
 * while system was asleep, then the loop in the following routine will
 * only exit at timeout.
 *
 * This routine should only be called when persist is enabled for a SS
 * device.
 */
static int wait_for_ss_port_enable(struct usb_device *udev,
		struct usb_hub *hub, int *port1,
		u16 *portchange, u16 *portstatus)
{
	int status = 0, delay_ms = 0;

	while (delay_ms < 2000) {
		if (status || *portstatus & USB_PORT_STAT_CONNECTION)
			break;
		msleep(20);
		delay_ms += 20;
		status = hub_port_status(hub, *port1, portstatus, portchange);
	}
	return status;
}

/*
 * usb_port_resume - re-activate a suspended usb device's upstream port
 * @udev: device to re-activate, not a root hub
 * Context: must be able to sleep; device not locked; pm locks held
 *
 * This will re-activate the suspended device, increasing power usage
 * while letting drivers communicate again with its endpoints.
 * USB resume explicitly guarantees that the power session between
 * the host and the device is the same as it was when the device
 * suspended.
 *
 * If @udev->reset_resume is set then this routine won't check that the
 * port is still enabled.  Furthermore, finish_port_resume() above will
 * reset @udev.  The end result is that a broken power session can be
 * recovered and @udev will appear to persist across a loss of VBUS power.
 *
 * For example, if a host controller doesn't maintain VBUS suspend current
 * during a system sleep or is reset when the system wakes up, all the USB
 * power sessions below it will be broken.  This is especially troublesome
 * for mass-storage devices containing mounted filesystems, since the
 * device will appear to have disconnected and all the memory mappings
 * to it will be lost.  Using the USB_PERSIST facility, the device can be
 * made to appear as if it had not disconnected.
 *
 * This facility can be dangerous.  Although usb_reset_and_verify_device() makes
 * every effort to insure that the same device is present after the
 * reset as before, it cannot provide a 100% guarantee.  Furthermore it's
 * quite possible for a device to remain unaltered but its media to be
 * changed.  If the user replaces a flash memory card while the system is
 * asleep, he will have only himself to blame when the filesystem on the
 * new card is corrupted and the system crashes.
 *
 * Returns 0 on success, else negative errno.
 */
int usb_port_resume(struct usb_device *udev, pm_message_t msg)
{
	struct usb_hub	*hub = usb_hub_to_struct_hub(udev->parent);
	struct usb_port *port_dev = hub->ports[udev->portnum  - 1];
	int		port1 = udev->portnum;
	int		status;
	u16		portchange, portstatus;

	if (dev_dark_resume_active(&udev->dev)) {
		dev_info(&udev->dev, "disabled for dark resume\n");
		return 0;
	}

	if (!test_and_set_bit(port1, hub->child_usage_bits)) {
		status = pm_runtime_get_sync(&port_dev->dev);
		if (status < 0) {
			dev_dbg(&udev->dev, "can't resume usb port, status %d\n",
					status);
			return status;
		}
	}

	usb_lock_port(port_dev);

	/* Skip the initial Clear-Suspend step for a remote wakeup */
	status = hub_port_status(hub, port1, &portstatus, &portchange);
	if (status == 0 && !port_is_suspended(hub, portstatus))
		goto SuspendCleared;

	/* see 7.1.7.7; affects power usage, but not budgeting */
	if (hub_is_superspeed(hub->hdev))
		status = hub_set_port_link_state(hub, port1, USB_SS_PORT_LS_U0);
	else
		status = usb_clear_port_feature(hub->hdev,
				port1, USB_PORT_FEAT_SUSPEND);
	if (status) {
		dev_dbg(&port_dev->dev, "can't resume, status %d\n", status);
	} else {
		/* drive resume for USB_RESUME_TIMEOUT msec */
		dev_dbg(&udev->dev, "usb %sresume\n",
				(PMSG_IS_AUTO(msg) ? "auto-" : ""));
		msleep(USB_RESUME_TIMEOUT);

		/* Virtual root hubs can trigger on GET_PORT_STATUS to
		 * stop resume signaling.  Then finish the resume
		 * sequence.
		 */
		status = hub_port_status(hub, port1, &portstatus, &portchange);

		/* TRSMRCY = 10 msec */
		msleep(10);
	}

 SuspendCleared:
	if (status == 0) {
		udev->port_is_suspended = 0;
		if (hub_is_superspeed(hub->hdev)) {
			if (portchange & USB_PORT_STAT_C_LINK_STATE)
				usb_clear_port_feature(hub->hdev, port1,
					USB_PORT_FEAT_C_PORT_LINK_STATE);
		} else {
			if (portchange & USB_PORT_STAT_C_SUSPEND)
				usb_clear_port_feature(hub->hdev, port1,
						USB_PORT_FEAT_C_SUSPEND);
		}
	}

	if (udev->persist_enabled && hub_is_superspeed(hub->hdev))
		status = wait_for_ss_port_enable(udev, hub, &port1, &portchange,
				&portstatus);

	status = check_port_resume_type(udev,
			hub, port1, status, portchange, portstatus);
	if (status == 0)
		status = finish_port_resume(udev);
	if (status < 0) {
		dev_dbg(&udev->dev, "can't resume, status %d\n", status);
		hub_port_logical_disconnect(hub, port1);
	} else  {
		/* Try to enable USB2 hardware LPM */
		if (udev->usb2_hw_lpm_capable == 1)
			usb_set_usb2_hardware_lpm(udev, 1);

		/* Try to enable USB3 LTM and LPM */
		usb_enable_ltm(udev);
		usb_unlocked_enable_lpm(udev);
	}

	usb_unlock_port(port_dev);

	return status;
}

#ifdef	CONFIG_PM_RUNTIME

int usb_remote_wakeup(struct usb_device *udev)
{
	int	status = 0;

	usb_lock_device(udev);
	if (udev->state == USB_STATE_SUSPENDED) {
		dev_dbg(&udev->dev, "usb %sresume\n", "wakeup-");
		status = usb_autoresume_device(udev);
		if (status == 0) {
			/* Let the drivers do their thing, then... */
			usb_autosuspend_device(udev);
		}
	}
	usb_unlock_device(udev);
	return status;
}

/* Returns 1 if there was a remote wakeup and a connect status change. */
static int hub_handle_remote_wakeup(struct usb_hub *hub, unsigned int port,
		u16 portstatus, u16 portchange)
		__must_hold(&port_dev->status_lock)
{
	struct usb_port *port_dev = hub->ports[port - 1];
	struct usb_device *hdev;
	struct usb_device *udev;
	int connect_change = 0;
	int ret;

	hdev = hub->hdev;
	udev = port_dev->child;
	if (!hub_is_superspeed(hdev)) {
		if (!(portchange & USB_PORT_STAT_C_SUSPEND))
			return 0;
		usb_clear_port_feature(hdev, port, USB_PORT_FEAT_C_SUSPEND);
	} else {
		if (!udev || udev->state != USB_STATE_SUSPENDED ||
				 (portstatus & USB_PORT_STAT_LINK_STATE) !=
				 USB_SS_PORT_LS_U0)
			return 0;
	}

	if (udev) {
		/* TRSMRCY = 10 msec */
		msleep(10);

		usb_unlock_port(port_dev);
		ret = usb_remote_wakeup(udev);
		usb_lock_port(port_dev);
		if (ret < 0)
			connect_change = 1;
	} else {
		ret = -ENODEV;
		hub_port_disable(hub, port, 1);
	}
	dev_dbg(&port_dev->dev, "resume, status %d\n", ret);
	return connect_change;
}

#else

static int hub_handle_remote_wakeup(struct usb_hub *hub, unsigned int port,
		u16 portstatus, u16 portchange)
{
	return 0;
}

#endif

static int check_ports_changed(struct usb_hub *hub)
{
	int port1;

	for (port1 = 1; port1 <= hub->hdev->maxchild; ++port1) {
		u16 portstatus, portchange;
		int status;

		status = hub_port_status(hub, port1, &portstatus, &portchange);
		if (!status && portchange)
			return 1;
	}
	return 0;
}

static int hub_suspend(struct usb_interface *intf, pm_message_t msg)
{
	struct usb_hub		*hub = usb_get_intfdata (intf);
	struct usb_device	*hdev = hub->hdev;
	unsigned		port1;
	int			status;

	/*
	 * Warn if children aren't already suspended.
	 * Also, add up the number of wakeup-enabled descendants.
	 */
	hub->wakeup_enabled_descendants = 0;
	for (port1 = 1; port1 <= hdev->maxchild; port1++) {
		struct usb_port *port_dev = hub->ports[port1 - 1];
		struct usb_device *udev = port_dev->child;

		if (udev && udev->can_submit) {
			dev_warn(&port_dev->dev, "device %s not suspended yet\n",
					dev_name(&udev->dev));
			if (PMSG_IS_AUTO(msg))
				return -EBUSY;
		}
		if (udev)
			hub->wakeup_enabled_descendants +=
					wakeup_enabled_descendants(udev);
	}

	if (hdev->do_remote_wakeup && hub->quirk_check_port_auto_suspend) {
		/* check if there are changes pending on hub ports */
		if (check_ports_changed(hub)) {
			if (PMSG_IS_AUTO(msg))
				return -EBUSY;
			pm_wakeup_event(&hdev->dev, 2000);
		}
	}

	if (hub_is_superspeed(hdev) && hdev->do_remote_wakeup) {
		/* Enable hub to send remote wakeup for all ports. */
		for (port1 = 1; port1 <= hdev->maxchild; port1++) {
			status = set_port_feature(hdev,
					port1 |
					USB_PORT_FEAT_REMOTE_WAKE_CONNECT |
					USB_PORT_FEAT_REMOTE_WAKE_DISCONNECT |
					USB_PORT_FEAT_REMOTE_WAKE_OVER_CURRENT,
					USB_PORT_FEAT_REMOTE_WAKE_MASK);
		}
	}

	dev_dbg(&intf->dev, "%s\n", __func__);

	/* stop hub_wq and related activity */
	hub_quiesce(hub, HUB_SUSPEND);
	return 0;
}

static int hub_resume(struct usb_interface *intf)
{
	struct usb_hub *hub = usb_get_intfdata(intf);

	dev_dbg(&intf->dev, "%s\n", __func__);
	hub_activate(hub, HUB_RESUME);
	return 0;
}

static int hub_reset_resume(struct usb_interface *intf)
{
	struct usb_hub *hub = usb_get_intfdata(intf);

	dev_dbg(&intf->dev, "%s\n", __func__);
	hub_activate(hub, HUB_RESET_RESUME);
	return 0;
}

/**
 * usb_root_hub_lost_power - called by HCD if the root hub lost Vbus power
 * @rhdev: struct usb_device for the root hub
 *
 * The USB host controller driver calls this function when its root hub
 * is resumed and Vbus power has been interrupted or the controller
 * has been reset.  The routine marks @rhdev as having lost power.
 * When the hub driver is resumed it will take notice and carry out
 * power-session recovery for all the "USB-PERSIST"-enabled child devices;
 * the others will be disconnected.
 */
void usb_root_hub_lost_power(struct usb_device *rhdev)
{
	dev_warn(&rhdev->dev, "root hub lost power or was reset\n");
	rhdev->reset_resume = 1;
}
EXPORT_SYMBOL_GPL(usb_root_hub_lost_power);

static const char * const usb3_lpm_names[]  = {
	"U0",
	"U1",
	"U2",
	"U3",
};

/*
 * Send a Set SEL control transfer to the device, prior to enabling
 * device-initiated U1 or U2.  This lets the device know the exit latencies from
 * the time the device initiates a U1 or U2 exit, to the time it will receive a
 * packet from the host.
 *
 * This function will fail if the SEL or PEL values for udev are greater than
 * the maximum allowed values for the link state to be enabled.
 */
static int usb_req_set_sel(struct usb_device *udev, enum usb3_link_state state)
{
	struct usb_set_sel_req *sel_values;
	unsigned long long u1_sel;
	unsigned long long u1_pel;
	unsigned long long u2_sel;
	unsigned long long u2_pel;
	int ret;

	if (udev->state != USB_STATE_CONFIGURED)
		return 0;

	/* Convert SEL and PEL stored in ns to us */
	u1_sel = DIV_ROUND_UP(udev->u1_params.sel, 1000);
	u1_pel = DIV_ROUND_UP(udev->u1_params.pel, 1000);
	u2_sel = DIV_ROUND_UP(udev->u2_params.sel, 1000);
	u2_pel = DIV_ROUND_UP(udev->u2_params.pel, 1000);

	/*
	 * Make sure that the calculated SEL and PEL values for the link
	 * state we're enabling aren't bigger than the max SEL/PEL
	 * value that will fit in the SET SEL control transfer.
	 * Otherwise the device would get an incorrect idea of the exit
	 * latency for the link state, and could start a device-initiated
	 * U1/U2 when the exit latencies are too high.
	 */
	if ((state == USB3_LPM_U1 &&
				(u1_sel > USB3_LPM_MAX_U1_SEL_PEL ||
				 u1_pel > USB3_LPM_MAX_U1_SEL_PEL)) ||
			(state == USB3_LPM_U2 &&
			 (u2_sel > USB3_LPM_MAX_U2_SEL_PEL ||
			  u2_pel > USB3_LPM_MAX_U2_SEL_PEL))) {
		dev_dbg(&udev->dev, "Device-initiated %s disabled due to long SEL %llu us or PEL %llu us\n",
				usb3_lpm_names[state], u1_sel, u1_pel);
		return -EINVAL;
	}

	/*
	 * If we're enabling device-initiated LPM for one link state,
	 * but the other link state has a too high SEL or PEL value,
	 * just set those values to the max in the Set SEL request.
	 */
	if (u1_sel > USB3_LPM_MAX_U1_SEL_PEL)
		u1_sel = USB3_LPM_MAX_U1_SEL_PEL;

	if (u1_pel > USB3_LPM_MAX_U1_SEL_PEL)
		u1_pel = USB3_LPM_MAX_U1_SEL_PEL;

	if (u2_sel > USB3_LPM_MAX_U2_SEL_PEL)
		u2_sel = USB3_LPM_MAX_U2_SEL_PEL;

	if (u2_pel > USB3_LPM_MAX_U2_SEL_PEL)
		u2_pel = USB3_LPM_MAX_U2_SEL_PEL;

	/*
	 * usb_enable_lpm() can be called as part of a failed device reset,
	 * which may be initiated by an error path of a mass storage driver.
	 * Therefore, use GFP_NOIO.
	 */
	sel_values = kmalloc(sizeof *(sel_values), GFP_NOIO);
	if (!sel_values)
		return -ENOMEM;

	sel_values->u1_sel = u1_sel;
	sel_values->u1_pel = u1_pel;
	sel_values->u2_sel = cpu_to_le16(u2_sel);
	sel_values->u2_pel = cpu_to_le16(u2_pel);

	ret = usb_control_msg(udev, usb_sndctrlpipe(udev, 0),
			USB_REQ_SET_SEL,
			USB_RECIP_DEVICE,
			0, 0,
			sel_values, sizeof *(sel_values),
			USB_CTRL_SET_TIMEOUT);
	kfree(sel_values);
	return ret;
}

/*
 * Enable or disable device-initiated U1 or U2 transitions.
 */
static int usb_set_device_initiated_lpm(struct usb_device *udev,
		enum usb3_link_state state, bool enable)
{
	int ret;
	int feature;

	switch (state) {
	case USB3_LPM_U1:
		feature = USB_DEVICE_U1_ENABLE;
		break;
	case USB3_LPM_U2:
		feature = USB_DEVICE_U2_ENABLE;
		break;
	default:
		dev_warn(&udev->dev, "%s: Can't %s non-U1 or U2 state.\n",
				__func__, enable ? "enable" : "disable");
		return -EINVAL;
	}

	if (udev->state != USB_STATE_CONFIGURED) {
		dev_dbg(&udev->dev, "%s: Can't %s %s state "
				"for unconfigured device.\n",
				__func__, enable ? "enable" : "disable",
				usb3_lpm_names[state]);
		return 0;
	}

	if (enable) {
		/*
		 * Now send the control transfer to enable device-initiated LPM
		 * for either U1 or U2.
		 */
		ret = usb_control_msg(udev, usb_sndctrlpipe(udev, 0),
				USB_REQ_SET_FEATURE,
				USB_RECIP_DEVICE,
				feature,
				0, NULL, 0,
				USB_CTRL_SET_TIMEOUT);
	} else {
		ret = usb_control_msg(udev, usb_sndctrlpipe(udev, 0),
				USB_REQ_CLEAR_FEATURE,
				USB_RECIP_DEVICE,
				feature,
				0, NULL, 0,
				USB_CTRL_SET_TIMEOUT);
	}
	if (ret < 0) {
		dev_warn(&udev->dev, "%s of device-initiated %s failed.\n",
				enable ? "Enable" : "Disable",
				usb3_lpm_names[state]);
		return -EBUSY;
	}
	return 0;
}

static int usb_set_lpm_timeout(struct usb_device *udev,
		enum usb3_link_state state, int timeout)
{
	int ret;
	int feature;

	switch (state) {
	case USB3_LPM_U1:
		feature = USB_PORT_FEAT_U1_TIMEOUT;
		break;
	case USB3_LPM_U2:
		feature = USB_PORT_FEAT_U2_TIMEOUT;
		break;
	default:
		dev_warn(&udev->dev, "%s: Can't set timeout for non-U1 or U2 state.\n",
				__func__);
		return -EINVAL;
	}

	if (state == USB3_LPM_U1 && timeout > USB3_LPM_U1_MAX_TIMEOUT &&
			timeout != USB3_LPM_DEVICE_INITIATED) {
		dev_warn(&udev->dev, "Failed to set %s timeout to 0x%x, "
				"which is a reserved value.\n",
				usb3_lpm_names[state], timeout);
		return -EINVAL;
	}

	ret = set_port_feature(udev->parent,
			USB_PORT_LPM_TIMEOUT(timeout) | udev->portnum,
			feature);
	if (ret < 0) {
		dev_warn(&udev->dev, "Failed to set %s timeout to 0x%x,"
				"error code %i\n", usb3_lpm_names[state],
				timeout, ret);
		return -EBUSY;
	}
	if (state == USB3_LPM_U1)
		udev->u1_params.timeout = timeout;
	else
		udev->u2_params.timeout = timeout;
	return 0;
}

/*
 * Enable the hub-initiated U1/U2 idle timeouts, and enable device-initiated
 * U1/U2 entry.
 *
 * We will attempt to enable U1 or U2, but there are no guarantees that the
 * control transfers to set the hub timeout or enable device-initiated U1/U2
 * will be successful.
 *
 * If we cannot set the parent hub U1/U2 timeout, we attempt to let the xHCI
 * driver know about it.  If that call fails, it should be harmless, and just
 * take up more slightly more bus bandwidth for unnecessary U1/U2 exit latency.
 */
static void usb_enable_link_state(struct usb_hcd *hcd, struct usb_device *udev,
		enum usb3_link_state state)
{
	int timeout, ret;
	__u8 u1_mel = udev->bos->ss_cap->bU1devExitLat;
	__le16 u2_mel = udev->bos->ss_cap->bU2DevExitLat;

	/* If the device says it doesn't have *any* exit latency to come out of
	 * U1 or U2, it's probably lying.  Assume it doesn't implement that link
	 * state.
	 */
	if ((state == USB3_LPM_U1 && u1_mel == 0) ||
			(state == USB3_LPM_U2 && u2_mel == 0))
		return;

	/*
	 * First, let the device know about the exit latencies
	 * associated with the link state we're about to enable.
	 */
	ret = usb_req_set_sel(udev, state);
	if (ret < 0) {
		dev_warn(&udev->dev, "Set SEL for device-initiated %s failed.\n",
				usb3_lpm_names[state]);
		return;
	}

	/* We allow the host controller to set the U1/U2 timeout internally
	 * first, so that it can change its schedule to account for the
	 * additional latency to send data to a device in a lower power
	 * link state.
	 */
	timeout = hcd->driver->enable_usb3_lpm_timeout(hcd, udev, state);

	/* xHCI host controller doesn't want to enable this LPM state. */
	if (timeout == 0)
		return;

	if (timeout < 0) {
		dev_warn(&udev->dev, "Could not enable %s link state, "
				"xHCI error %i.\n", usb3_lpm_names[state],
				timeout);
		return;
	}

	if (usb_set_lpm_timeout(udev, state, timeout))
		/* If we can't set the parent hub U1/U2 timeout,
		 * device-initiated LPM won't be allowed either, so let the xHCI
		 * host know that this link state won't be enabled.
		 */
		hcd->driver->disable_usb3_lpm_timeout(hcd, udev, state);

	/* Only a configured device will accept the Set Feature U1/U2_ENABLE */
	else if (udev->actconfig)
		usb_set_device_initiated_lpm(udev, state, true);

}

/*
 * Disable the hub-initiated U1/U2 idle timeouts, and disable device-initiated
 * U1/U2 entry.
 *
 * If this function returns -EBUSY, the parent hub will still allow U1/U2 entry.
 * If zero is returned, the parent will not allow the link to go into U1/U2.
 *
 * If zero is returned, device-initiated U1/U2 entry may still be enabled, but
 * it won't have an effect on the bus link state because the parent hub will
 * still disallow device-initiated U1/U2 entry.
 *
 * If zero is returned, the xHCI host controller may still think U1/U2 entry is
 * possible.  The result will be slightly more bus bandwidth will be taken up
 * (to account for U1/U2 exit latency), but it should be harmless.
 */
static int usb_disable_link_state(struct usb_hcd *hcd, struct usb_device *udev,
		enum usb3_link_state state)
{
	int feature;

	switch (state) {
	case USB3_LPM_U1:
		feature = USB_PORT_FEAT_U1_TIMEOUT;
		break;
	case USB3_LPM_U2:
		feature = USB_PORT_FEAT_U2_TIMEOUT;
		break;
	default:
		dev_warn(&udev->dev, "%s: Can't disable non-U1 or U2 state.\n",
				__func__);
		return -EINVAL;
	}

	if (usb_set_lpm_timeout(udev, state, 0))
		return -EBUSY;

	usb_set_device_initiated_lpm(udev, state, false);

	if (hcd->driver->disable_usb3_lpm_timeout(hcd, udev, state))
		dev_warn(&udev->dev, "Could not disable xHCI %s timeout, "
				"bus schedule bandwidth may be impacted.\n",
				usb3_lpm_names[state]);
	return 0;
}

/*
 * Disable hub-initiated and device-initiated U1 and U2 entry.
 * Caller must own the bandwidth_mutex.
 *
 * This will call usb_enable_lpm() on failure, which will decrement
 * lpm_disable_count, and will re-enable LPM if lpm_disable_count reaches zero.
 */
int usb_disable_lpm(struct usb_device *udev)
{
	struct usb_hcd *hcd;

	if (!udev || !udev->parent ||
			udev->speed != USB_SPEED_SUPER ||
			!udev->lpm_capable ||
			udev->state < USB_STATE_DEFAULT)
		return 0;

	hcd = bus_to_hcd(udev->bus);
	if (!hcd || !hcd->driver->disable_usb3_lpm_timeout)
		return 0;

	udev->lpm_disable_count++;
	if ((udev->u1_params.timeout == 0 && udev->u2_params.timeout == 0))
		return 0;

	/* If LPM is enabled, attempt to disable it. */
	if (usb_disable_link_state(hcd, udev, USB3_LPM_U1))
		goto enable_lpm;
	if (usb_disable_link_state(hcd, udev, USB3_LPM_U2))
		goto enable_lpm;

	return 0;

enable_lpm:
	usb_enable_lpm(udev);
	return -EBUSY;
}
EXPORT_SYMBOL_GPL(usb_disable_lpm);

/* Grab the bandwidth_mutex before calling usb_disable_lpm() */
int usb_unlocked_disable_lpm(struct usb_device *udev)
{
	struct usb_hcd *hcd = bus_to_hcd(udev->bus);
	int ret;

	if (!hcd)
		return -EINVAL;

	mutex_lock(hcd->bandwidth_mutex);
	ret = usb_disable_lpm(udev);
	mutex_unlock(hcd->bandwidth_mutex);

	return ret;
}
EXPORT_SYMBOL_GPL(usb_unlocked_disable_lpm);

/*
 * Attempt to enable device-initiated and hub-initiated U1 and U2 entry.  The
 * xHCI host policy may prevent U1 or U2 from being enabled.
 *
 * Other callers may have disabled link PM, so U1 and U2 entry will be disabled
 * until the lpm_disable_count drops to zero.  Caller must own the
 * bandwidth_mutex.
 */
void usb_enable_lpm(struct usb_device *udev)
{
	struct usb_hcd *hcd;

	if (!udev || !udev->parent ||
			udev->speed != USB_SPEED_SUPER ||
			!udev->lpm_capable ||
			udev->state < USB_STATE_DEFAULT)
		return;

	udev->lpm_disable_count--;
	hcd = bus_to_hcd(udev->bus);
	/* Double check that we can both enable and disable LPM.
	 * Device must be configured to accept set feature U1/U2 timeout.
	 */
	if (!hcd || !hcd->driver->enable_usb3_lpm_timeout ||
			!hcd->driver->disable_usb3_lpm_timeout)
		return;

	if (udev->lpm_disable_count > 0)
		return;

	usb_enable_link_state(hcd, udev, USB3_LPM_U1);
	usb_enable_link_state(hcd, udev, USB3_LPM_U2);
}
EXPORT_SYMBOL_GPL(usb_enable_lpm);

/* Grab the bandwidth_mutex before calling usb_enable_lpm() */
void usb_unlocked_enable_lpm(struct usb_device *udev)
{
	struct usb_hcd *hcd = bus_to_hcd(udev->bus);

	if (!hcd)
		return;

	mutex_lock(hcd->bandwidth_mutex);
	usb_enable_lpm(udev);
	mutex_unlock(hcd->bandwidth_mutex);
}
EXPORT_SYMBOL_GPL(usb_unlocked_enable_lpm);

/* usb3 devices use U3 for disabled, make sure remote wakeup is disabled */
static void hub_usb3_port_prepare_disable(struct usb_hub *hub,
					  struct usb_port *port_dev)
{
	struct usb_device *udev = port_dev->child;
	int ret;

	if (udev && udev->port_is_suspended && udev->do_remote_wakeup) {
		ret = hub_set_port_link_state(hub, port_dev->portnum,
					      USB_SS_PORT_LS_U0);
		if (!ret) {
			msleep(USB_RESUME_TIMEOUT);
			ret = usb_disable_remote_wakeup(udev);
		}
		if (ret)
			dev_warn(&udev->dev,
				 "Port disable: can't disable remote wake\n");
		udev->do_remote_wakeup = 0;
	}
}

#else	/* CONFIG_PM */

#define hub_suspend		NULL
#define hub_resume		NULL
#define hub_reset_resume	NULL

static inline void hub_usb3_port_prepare_disable(struct usb_hub *hub,
						 struct usb_port *port_dev) { }

int usb_disable_lpm(struct usb_device *udev)
{
	return 0;
}
EXPORT_SYMBOL_GPL(usb_disable_lpm);

void usb_enable_lpm(struct usb_device *udev) { }
EXPORT_SYMBOL_GPL(usb_enable_lpm);

int usb_unlocked_disable_lpm(struct usb_device *udev)
{
	return 0;
}
EXPORT_SYMBOL_GPL(usb_unlocked_disable_lpm);

void usb_unlocked_enable_lpm(struct usb_device *udev) { }
EXPORT_SYMBOL_GPL(usb_unlocked_enable_lpm);

int usb_disable_ltm(struct usb_device *udev)
{
	return 0;
}
EXPORT_SYMBOL_GPL(usb_disable_ltm);

void usb_enable_ltm(struct usb_device *udev) { }
EXPORT_SYMBOL_GPL(usb_enable_ltm);

static int hub_handle_remote_wakeup(struct usb_hub *hub, unsigned int port,
		u16 portstatus, u16 portchange)
{
	return 0;
}

#endif	/* CONFIG_PM */


/* USB 2.0 spec, 7.1.7.3 / fig 7-29:
 *
 * Between connect detection and reset signaling there must be a delay
 * of 100ms at least for debounce and power-settling.  The corresponding
 * timer shall restart whenever the downstream port detects a disconnect.
 *
 * Apparently there are some bluetooth and irda-dongles and a number of
 * low-speed devices for which this debounce period may last over a second.
 * Not covered by the spec - but easy to deal with.
 *
 * This implementation uses a 1500ms total debounce timeout; if the
 * connection isn't stable by then it returns -ETIMEDOUT.  It checks
 * every 25ms for transient disconnects.  When the port status has been
 * unchanged for 100ms it returns the port status.
 */
int hub_port_debounce(struct usb_hub *hub, int port1, bool must_be_connected)
{
	int ret;
	u16 portchange, portstatus;
	unsigned connection = 0xffff;
	int total_time, stable_time = 0;
	struct usb_port *port_dev = hub->ports[port1 - 1];

	for (total_time = 0; ; total_time += HUB_DEBOUNCE_STEP) {
		ret = hub_port_status(hub, port1, &portstatus, &portchange);
		if (ret < 0)
			return ret;

		if (!(portchange & USB_PORT_STAT_C_CONNECTION) &&
		     (portstatus & USB_PORT_STAT_CONNECTION) == connection) {
			if (!must_be_connected ||
			     (connection == USB_PORT_STAT_CONNECTION))
				stable_time += HUB_DEBOUNCE_STEP;
			if (stable_time >= HUB_DEBOUNCE_STABLE)
				break;
		} else {
			stable_time = 0;
			connection = portstatus & USB_PORT_STAT_CONNECTION;
		}

		if (portchange & USB_PORT_STAT_C_CONNECTION) {
			usb_clear_port_feature(hub->hdev, port1,
					USB_PORT_FEAT_C_CONNECTION);
		}

		if (total_time >= HUB_DEBOUNCE_TIMEOUT)
			break;
		msleep(HUB_DEBOUNCE_STEP);
	}

	dev_dbg(&port_dev->dev, "debounce total %dms stable %dms status 0x%x\n",
			total_time, stable_time, portstatus);

	if (stable_time < HUB_DEBOUNCE_STABLE)
		return -ETIMEDOUT;
	return portstatus;
}

void usb_ep0_reinit(struct usb_device *udev)
{
	usb_disable_endpoint(udev, 0 + USB_DIR_IN, true);
	usb_disable_endpoint(udev, 0 + USB_DIR_OUT, true);
	usb_enable_endpoint(udev, &udev->ep0, true);
}
EXPORT_SYMBOL_GPL(usb_ep0_reinit);

#define usb_sndaddr0pipe()	(PIPE_CONTROL << 30)
#define usb_rcvaddr0pipe()	((PIPE_CONTROL << 30) | USB_DIR_IN)

static int hub_set_address(struct usb_device *udev, int devnum)
{
	int retval;
	struct usb_hcd *hcd = bus_to_hcd(udev->bus);

	/*
	 * The host controller will choose the device address,
	 * instead of the core having chosen it earlier
	 */
	if (!hcd->driver->address_device && devnum <= 1)
		return -EINVAL;
	if (udev->state == USB_STATE_ADDRESS)
		return 0;
	if (udev->state != USB_STATE_DEFAULT)
		return -EINVAL;
	if (hcd->driver->address_device)
		retval = hcd->driver->address_device(hcd, udev);
	else
		retval = usb_control_msg(udev, usb_sndaddr0pipe(),
				USB_REQ_SET_ADDRESS, 0, devnum, 0,
				NULL, 0, USB_CTRL_SET_TIMEOUT);
	if (retval == 0) {
		update_devnum(udev, devnum);
		/* Device now using proper address. */
		usb_set_device_state(udev, USB_STATE_ADDRESS);
		usb_ep0_reinit(udev);
	}
	return retval;
}

/*
 * There are reports of USB 3.0 devices that say they support USB 2.0 Link PM
 * when they're plugged into a USB 2.0 port, but they don't work when LPM is
 * enabled.
 *
 * Only enable USB 2.0 Link PM if the port is internal (hardwired), or the
 * device says it supports the new USB 2.0 Link PM errata by setting the BESL
 * support bit in the BOS descriptor.
 */
static void hub_set_initial_usb2_lpm_policy(struct usb_device *udev)
{
	struct usb_hub *hub = usb_hub_to_struct_hub(udev->parent);
	int connect_type = USB_PORT_CONNECT_TYPE_UNKNOWN;

	if (!udev->usb2_hw_lpm_capable)
		return;

	if (hub)
		connect_type = hub->ports[udev->portnum - 1]->connect_type;

	if ((udev->bos->ext_cap->bmAttributes & cpu_to_le32(USB_BESL_SUPPORT)) ||
			connect_type == USB_PORT_CONNECT_TYPE_HARD_WIRED) {
		udev->usb2_hw_lpm_allowed = 1;
		usb_set_usb2_hardware_lpm(udev, 1);
	}
}

static int hub_enable_device(struct usb_device *udev)
{
	struct usb_hcd *hcd = bus_to_hcd(udev->bus);

	if (!hcd->driver->enable_device)
		return 0;
	if (udev->state == USB_STATE_ADDRESS)
		return 0;
	if (udev->state != USB_STATE_DEFAULT)
		return -EINVAL;

	return hcd->driver->enable_device(hcd, udev);
}

/* Reset device, (re)assign address, get device descriptor.
 * Device connection must be stable, no more debouncing needed.
 * Returns device in USB_STATE_ADDRESS, except on error.
 *
 * If this is called for an already-existing device (as part of
 * usb_reset_and_verify_device), the caller must own the device lock and
 * the port lock.  For a newly detected device that is not accessible
 * through any global pointers, it's not necessary to lock the device,
 * but it is still necessary to lock the port.
 */
static int
hub_port_init (struct usb_hub *hub, struct usb_device *udev, int port1,
		int retry_counter)
{
	struct usb_device	*hdev = hub->hdev;
	struct usb_hcd		*hcd = bus_to_hcd(hdev->bus);
	int			retries, operations, retval, i;
	unsigned		delay = HUB_SHORT_RESET_TIME;
	enum usb_device_speed	oldspeed = udev->speed;
	const char		*speed;
	int			devnum = udev->devnum;

	/* root hub ports have a slightly longer reset period
	 * (from USB 2.0 spec, section 7.1.7.5)
	 */
	if (!hdev->parent) {
		delay = HUB_ROOT_RESET_TIME;
		if (port1 == hdev->bus->otg_port)
			hdev->bus->b_hnp_enable = 0;
	}

	/* Some low speed devices have problems with the quick delay, so */
	/*  be a bit pessimistic with those devices. RHbug #23670 */
	if (oldspeed == USB_SPEED_LOW)
		delay = HUB_LONG_RESET_TIME;

	mutex_lock(hcd->address0_mutex);

	/* Reset the device; full speed may morph to high speed */
	/* FIXME a USB 2.0 device may morph into SuperSpeed on reset. */
	retval = hub_port_reset(hub, port1, udev, delay, false);
	if (retval < 0)		/* error or disconnect */
		goto fail;
	/* success, speed is known */

	retval = -ENODEV;

	if (oldspeed != USB_SPEED_UNKNOWN && oldspeed != udev->speed) {
		dev_dbg(&udev->dev, "device reset changed speed!\n");
		goto fail;
	}
	oldspeed = udev->speed;

	/* USB 2.0 section 5.5.3 talks about ep0 maxpacket ...
	 * it's fixed size except for full speed devices.
	 * For Wireless USB devices, ep0 max packet is always 512 (tho
	 * reported as 0xff in the device descriptor). WUSB1.0[4.8.1].
	 */
	switch (udev->speed) {
	case USB_SPEED_SUPER:
	case USB_SPEED_WIRELESS:	/* fixed at 512 */
		udev->ep0.desc.wMaxPacketSize = cpu_to_le16(512);
		break;
	case USB_SPEED_HIGH:		/* fixed at 64 */
		udev->ep0.desc.wMaxPacketSize = cpu_to_le16(64);
		break;
	case USB_SPEED_FULL:		/* 8, 16, 32, or 64 */
		/* to determine the ep0 maxpacket size, try to read
		 * the device descriptor to get bMaxPacketSize0 and
		 * then correct our initial guess.
		 */
		udev->ep0.desc.wMaxPacketSize = cpu_to_le16(64);
		break;
	case USB_SPEED_LOW:		/* fixed at 8 */
		udev->ep0.desc.wMaxPacketSize = cpu_to_le16(8);
		break;
	default:
		goto fail;
	}

	if (udev->speed == USB_SPEED_WIRELESS)
		speed = "variable speed Wireless";
	else
		speed = usb_speed_string(udev->speed);

	if (udev->speed != USB_SPEED_SUPER)
		dev_info(&udev->dev,
				"%s %s USB device number %d using %s\n",
				(udev->config) ? "reset" : "new", speed,
				devnum, udev->bus->controller->driver->name);

	/* Set up TT records, if needed  */
	if (hdev->tt) {
		udev->tt = hdev->tt;
		udev->ttport = hdev->ttport;
	} else if (udev->speed != USB_SPEED_HIGH
			&& hdev->speed == USB_SPEED_HIGH) {
		if (!hub->tt.hub) {
			dev_err(&udev->dev, "parent hub has no TT\n");
			retval = -EINVAL;
			goto fail;
		}
		udev->tt = &hub->tt;
		udev->ttport = port1;
	}

	/* Why interleave GET_DESCRIPTOR and SET_ADDRESS this way?
	 * Because device hardware and firmware is sometimes buggy in
	 * this area, and this is how Linux has done it for ages.
	 * Change it cautiously.
	 *
	 * NOTE:  If use_new_scheme() is true we will start by issuing
	 * a 64-byte GET_DESCRIPTOR request.  This is what Windows does,
	 * so it may help with some non-standards-compliant devices.
	 * Otherwise we start with SET_ADDRESS and then try to read the
	 * first 8 bytes of the device descriptor to get the ep0 maxpacket
	 * value.
	 */
	for (retries = 0; retries < GET_DESCRIPTOR_TRIES; (++retries, msleep(100))) {
		bool did_new_scheme = false;

		if (use_new_scheme(udev, retry_counter)) {
			struct usb_device_descriptor *buf;
			int r = 0;

			did_new_scheme = true;
			retval = hub_enable_device(udev);
			if (retval < 0) {
				dev_err(&udev->dev,
					"hub failed to enable device, error %d\n",
					retval);
				goto fail;
			}

#define GET_DESCRIPTOR_BUFSIZE	64
			buf = kmalloc(GET_DESCRIPTOR_BUFSIZE, GFP_NOIO);
			if (!buf) {
				retval = -ENOMEM;
				continue;
			}

			/* Retry on all errors; some devices are flakey.
			 * 255 is for WUSB devices, we actually need to use
			 * 512 (WUSB1.0[4.8.1]).
			 */
			for (operations = 0; operations < 3; ++operations) {
				buf->bMaxPacketSize0 = 0;
				r = usb_control_msg(udev, usb_rcvaddr0pipe(),
					USB_REQ_GET_DESCRIPTOR, USB_DIR_IN,
					USB_DT_DEVICE << 8, 0,
					buf, GET_DESCRIPTOR_BUFSIZE,
					initial_descriptor_timeout);
				switch (buf->bMaxPacketSize0) {
				case 8: case 16: case 32: case 64: case 255:
					if (buf->bDescriptorType ==
							USB_DT_DEVICE) {
						r = 0;
						break;
					}
					/* FALL THROUGH */
				default:
					if (r == 0)
						r = -EPROTO;
					break;
				}
				/*
				 * Some devices time out if they are powered on
				 * when already connected. They need a second
				 * reset. But only on the first attempt,
				 * lest we get into a time out/reset loop
				 */
				if (r == 0  || (r == -ETIMEDOUT && retries == 0))
					break;
			}
			udev->descriptor.bMaxPacketSize0 =
					buf->bMaxPacketSize0;
			kfree(buf);

			retval = hub_port_reset(hub, port1, udev, delay, false);
			if (retval < 0)		/* error or disconnect */
				goto fail;
			if (oldspeed != udev->speed) {
				dev_dbg(&udev->dev,
					"device reset changed speed!\n");
				retval = -ENODEV;
				goto fail;
			}
			if (r) {
				if (r != -ENODEV)
					dev_err(&udev->dev, "device descriptor read/64, error %d\n",
							r);
				retval = -EMSGSIZE;
				continue;
			}
#undef GET_DESCRIPTOR_BUFSIZE
		}

		/*
		 * If device is WUSB, we already assigned an
		 * unauthorized address in the Connect Ack sequence;
		 * authorization will assign the final address.
		 */
		if (udev->wusb == 0) {
			for (operations = 0; operations < SET_ADDRESS_TRIES; ++operations) {
				retval = hub_set_address(udev, devnum);
				if (retval >= 0)
					break;
				msleep(200);
			}
			if (retval < 0) {
				if (retval != -ENODEV)
					dev_err(&udev->dev, "device not accepting address %d, error %d\n",
							devnum, retval);
				goto fail;
			}
			if (udev->speed == USB_SPEED_SUPER) {
				devnum = udev->devnum;
				dev_info(&udev->dev,
						"%s SuperSpeed USB device number %d using %s\n",
						(udev->config) ? "reset" : "new",
						devnum, udev->bus->controller->driver->name);
			}

			/* cope with hardware quirkiness:
			 *  - let SET_ADDRESS settle, some device hardware wants it
			 *  - read ep0 maxpacket even for high and low speed,
			 */
			msleep(10);
			/* use_new_scheme() checks the speed which may have
			 * changed since the initial look so we cache the result
			 * in did_new_scheme
			 */
			if (did_new_scheme)
				break;
		}

		retval = usb_get_device_descriptor(udev, 8);
		if (retval < 8) {
			if (retval != -ENODEV)
				dev_err(&udev->dev,
					"device descriptor read/8, error %d\n",
					retval);
			if (retval >= 0)
				retval = -EMSGSIZE;
		} else {
			retval = 0;
			break;
		}
	}
	if (retval)
		goto fail;

	/*
	 * Some superspeed devices have finished the link training process
	 * and attached to a superspeed hub port, but the device descriptor
	 * got from those devices show they aren't superspeed devices. Warm
	 * reset the port attached by the devices can fix them.
	 */
	if ((udev->speed == USB_SPEED_SUPER) &&
			(le16_to_cpu(udev->descriptor.bcdUSB) < 0x0300)) {
		dev_err(&udev->dev, "got a wrong device descriptor, "
				"warm reset device\n");
		hub_port_reset(hub, port1, udev,
				HUB_BH_RESET_TIME, true);
		retval = -EINVAL;
		goto fail;
	}

	if (udev->descriptor.bMaxPacketSize0 == 0xff ||
			udev->speed == USB_SPEED_SUPER)
		i = 512;
	else
		i = udev->descriptor.bMaxPacketSize0;
	if (usb_endpoint_maxp(&udev->ep0.desc) != i) {
		if (udev->speed == USB_SPEED_LOW ||
				!(i == 8 || i == 16 || i == 32 || i == 64)) {
			dev_err(&udev->dev, "Invalid ep0 maxpacket: %d\n", i);
			retval = -EMSGSIZE;
			goto fail;
		}
		if (udev->speed == USB_SPEED_FULL)
			dev_dbg(&udev->dev, "ep0 maxpacket = %d\n", i);
		else
			dev_warn(&udev->dev, "Using ep0 maxpacket: %d\n", i);
		udev->ep0.desc.wMaxPacketSize = cpu_to_le16(i);
		usb_ep0_reinit(udev);
	}

	retval = usb_get_device_descriptor(udev, USB_DT_DEVICE_SIZE);
	if (retval < (signed)sizeof(udev->descriptor)) {
		if (retval != -ENODEV)
			dev_err(&udev->dev, "device descriptor read/all, error %d\n",
					retval);
		if (retval >= 0)
			retval = -ENOMSG;
		goto fail;
	}

	usb_detect_quirks(udev);

	if (udev->wusb == 0 && le16_to_cpu(udev->descriptor.bcdUSB) >= 0x0201) {
		retval = usb_get_bos_descriptor(udev);
		if (!retval) {
			udev->lpm_capable = usb_device_supports_lpm(udev);
			usb_set_lpm_parameters(udev);
		}
	}

	retval = 0;
	/* notify HCD that we have a device connected and addressed */
	if (hcd->driver->update_device)
		hcd->driver->update_device(hcd, udev);
	hub_set_initial_usb2_lpm_policy(udev);
fail:
	if (retval) {
		hub_port_disable(hub, port1, 0);
		update_devnum(udev, devnum);	/* for disconnect processing */
	}
	mutex_unlock(hcd->address0_mutex);
	return retval;
}

static void
check_highspeed (struct usb_hub *hub, struct usb_device *udev, int port1)
{
	struct usb_qualifier_descriptor	*qual;
	int				status;

	if (udev->quirks & USB_QUIRK_DEVICE_QUALIFIER)
		return;

	qual = kmalloc (sizeof *qual, GFP_KERNEL);
	if (qual == NULL)
		return;

	status = usb_get_descriptor (udev, USB_DT_DEVICE_QUALIFIER, 0,
			qual, sizeof *qual);
	if (status == sizeof *qual) {
		dev_info(&udev->dev, "not running at top speed; "
			"connect to a high speed hub\n");
		/* hub LEDs are probably harder to miss than syslog */
		if (hub->has_indicators) {
			hub->indicator[port1-1] = INDICATOR_GREEN_BLINK;
			queue_delayed_work(system_power_efficient_wq,
					&hub->leds, 0);
		}
	}
	kfree(qual);
}

static unsigned
hub_power_remaining (struct usb_hub *hub)
{
	struct usb_device *hdev = hub->hdev;
	int remaining;
	int port1;

	if (!hub->limited_power)
		return 0;

	remaining = hdev->bus_mA - hub->descriptor->bHubContrCurrent;
	for (port1 = 1; port1 <= hdev->maxchild; ++port1) {
		struct usb_port *port_dev = hub->ports[port1 - 1];
		struct usb_device *udev = port_dev->child;
		unsigned unit_load;
		int delta;

		if (!udev)
			continue;
		if (hub_is_superspeed(udev))
			unit_load = 150;
		else
			unit_load = 100;

		/*
		 * Unconfigured devices may not use more than one unit load,
		 * or 8mA for OTG ports
		 */
		if (udev->actconfig)
			delta = usb_get_max_power(udev, udev->actconfig);
		else if (port1 != udev->bus->otg_port || hdev->parent)
			delta = unit_load;
		else
			delta = 8;
		if (delta > hub->mA_per_port)
			dev_warn(&port_dev->dev, "%dmA is over %umA budget!\n",
					delta, hub->mA_per_port);
		remaining -= delta;
	}
	if (remaining < 0) {
		dev_warn(hub->intfdev, "%dmA over power budget!\n",
			-remaining);
		remaining = 0;
	}
	return remaining;
}

static void hub_port_connect(struct usb_hub *hub, int port1, u16 portstatus,
		u16 portchange)
{
	int status, i;
	unsigned unit_load;
	struct usb_device *hdev = hub->hdev;
	struct usb_hcd *hcd = bus_to_hcd(hdev->bus);
	struct usb_port *port_dev = hub->ports[port1 - 1];
	struct usb_device *udev = port_dev->child;
	static int unreliable_port = -1;

	/* Disconnect any existing devices under this port */
	if (udev) {
		if (hcd->usb_phy && !hdev->parent)
			usb_phy_notify_disconnect(hcd->usb_phy, udev->speed);
		usb_disconnect(&port_dev->child);
	}

	/* We can forget about a "removed" device when there's a physical
	 * disconnect or the connect status changes.
	 */
	if (!(portstatus & USB_PORT_STAT_CONNECTION) ||
			(portchange & USB_PORT_STAT_C_CONNECTION))
		clear_bit(port1, hub->removed_bits);

	if (portchange & (USB_PORT_STAT_C_CONNECTION |
				USB_PORT_STAT_C_ENABLE)) {
		status = hub_port_debounce_be_stable(hub, port1);
		if (status < 0) {
			if (status != -ENODEV &&
				port1 != unreliable_port &&
				printk_ratelimit())
				dev_err(&port_dev->dev, "connect-debounce failed\n");
			portstatus &= ~USB_PORT_STAT_CONNECTION;
			unreliable_port = port1;
		} else {
			portstatus = status;
		}
	}

	/* Return now if debouncing failed or nothing is connected or
	 * the device was "removed".
	 */
	if (!(portstatus & USB_PORT_STAT_CONNECTION) ||
			test_bit(port1, hub->removed_bits)) {

		/* maybe switch power back on (e.g. root hub was reset) */
		if (hub_is_port_power_switchable(hub)
				&& !port_is_power_on(hub, portstatus))
			set_port_feature(hdev, port1, USB_PORT_FEAT_POWER);

		if (portstatus & USB_PORT_STAT_ENABLE)
			goto done;
		return;
	}
	if (hub_is_superspeed(hub->hdev))
		unit_load = 150;
	else
		unit_load = 100;

	status = 0;
	for (i = 0; i < SET_CONFIG_TRIES; i++) {

		/* reallocate for each attempt, since references
		 * to the previous one can escape in various ways
		 */
		udev = usb_alloc_dev(hdev, hdev->bus, port1);
		if (!udev) {
			dev_err(&port_dev->dev,
					"couldn't allocate usb_device\n");
			goto done;
		}

		usb_set_device_state(udev, USB_STATE_POWERED);
		udev->bus_mA = hub->mA_per_port;
		udev->level = hdev->level + 1;
		udev->wusb = hub_is_wusb(hub);

		/* Only USB 3.0 devices are connected to SuperSpeed hubs. */
		if (hub_is_superspeed(hub->hdev))
			udev->speed = USB_SPEED_SUPER;
		else
			udev->speed = USB_SPEED_UNKNOWN;

		choose_devnum(udev);
		if (udev->devnum <= 0) {
			status = -ENOTCONN;	/* Don't retry */
			goto loop;
		}

		/* reset (non-USB 3.0 devices) and get descriptor */
		usb_lock_port(port_dev);
		status = hub_port_init(hub, udev, port1, i);
		usb_unlock_port(port_dev);
		if (status < 0)
			goto loop;

		if (udev->quirks & USB_QUIRK_DELAY_INIT)
			msleep(1000);

		/* consecutive bus-powered hubs aren't reliable; they can
		 * violate the voltage drop budget.  if the new child has
		 * a "powered" LED, users should notice we didn't enable it
		 * (without reading syslog), even without per-port LEDs
		 * on the parent.
		 */
		if (udev->descriptor.bDeviceClass == USB_CLASS_HUB
				&& udev->bus_mA <= unit_load) {
			u16	devstat;

			status = usb_get_status(udev, USB_RECIP_DEVICE, 0,
					&devstat);
			if (status) {
				dev_dbg(&udev->dev, "get status %d ?\n", status);
				goto loop_disable;
			}
			if ((devstat & (1 << USB_DEVICE_SELF_POWERED)) == 0) {
				dev_err(&udev->dev,
					"can't connect bus-powered hub "
					"to this port\n");
				if (hub->has_indicators) {
					hub->indicator[port1-1] =
						INDICATOR_AMBER_BLINK;
					queue_delayed_work(
						system_power_efficient_wq,
						&hub->leds, 0);
				}
				status = -ENOTCONN;	/* Don't retry */
				goto loop_disable;
			}
		}

		/* check for devices running slower than they could */
		if (le16_to_cpu(udev->descriptor.bcdUSB) >= 0x0200
				&& udev->speed == USB_SPEED_FULL
				&& highspeed_hubs != 0)
			check_highspeed (hub, udev, port1);

		/* Store the parent's children[] pointer.  At this point
		 * udev becomes globally accessible, although presumably
		 * no one will look at it until hdev is unlocked.
		 */
		status = 0;

		mutex_lock(&usb_port_peer_mutex);

		/* We mustn't add new devices if the parent hub has
		 * been disconnected; we would race with the
		 * recursively_mark_NOTATTACHED() routine.
		 */
		spin_lock_irq(&device_state_lock);
		if (hdev->state == USB_STATE_NOTATTACHED)
			status = -ENOTCONN;
		else
			port_dev->child = udev;
		spin_unlock_irq(&device_state_lock);
		mutex_unlock(&usb_port_peer_mutex);

		/* Run it through the hoops (find a driver, etc) */
		if (!status) {
			status = usb_new_device(udev);
			if (status) {
				mutex_lock(&usb_port_peer_mutex);
				spin_lock_irq(&device_state_lock);
				port_dev->child = NULL;
				spin_unlock_irq(&device_state_lock);
				mutex_unlock(&usb_port_peer_mutex);
			} else {
				if (hcd->usb_phy && !hdev->parent)
					usb_phy_notify_connect(hcd->usb_phy,
							udev->speed);
			}
		}

		if (status)
			goto loop_disable;

		status = hub_power_remaining(hub);
		if (status)
			dev_dbg(hub->intfdev, "%dmA power budget left\n", status);

		return;

loop_disable:
		hub_port_disable(hub, port1, 1);
loop:
		usb_ep0_reinit(udev);
		release_devnum(udev);
		hub_free_dev(udev);
		usb_put_dev(udev);
		if ((status == -ENOTCONN) || (status == -ENOTSUPP))
			break;
	}
	if (hub->hdev->parent ||
			!hcd->driver->port_handed_over ||
			!(hcd->driver->port_handed_over)(hcd, port1)) {
		if (status != -ENOTCONN && status != -ENODEV)
			dev_err(&port_dev->dev,
					"unable to enumerate USB device\n");
	}

done:
	hub_port_disable(hub, port1, 1);
	if (hcd->driver->relinquish_port && !hub->hdev->parent)
		hcd->driver->relinquish_port(hcd, port1);

}

/* Handle physical or logical connection change events.
 * This routine is called when:
 *	a port connection-change occurs;
 *	a port enable-change occurs (often caused by EMI);
 *	usb_reset_and_verify_device() encounters changed descriptors (as from
 *		a firmware download)
 * caller already locked the hub
 */
static void hub_port_connect_change(struct usb_hub *hub, int port1,
					u16 portstatus, u16 portchange)
		__must_hold(&port_dev->status_lock)
{
	struct usb_port *port_dev = hub->ports[port1 - 1];
	struct usb_device *udev = port_dev->child;
	int status = -ENODEV;

	dev_dbg(&port_dev->dev, "status %04x, change %04x, %s\n", portstatus,
			portchange, portspeed(hub, portstatus));

	if (hub->has_indicators) {
		set_port_led(hub, port1, HUB_LED_AUTO);
		hub->indicator[port1-1] = INDICATOR_AUTO;
	}

#ifdef	CONFIG_USB_OTG
	/* during HNP, don't repeat the debounce */
	if (hub->hdev->bus->is_b_host)
		portchange &= ~(USB_PORT_STAT_C_CONNECTION |
				USB_PORT_STAT_C_ENABLE);
#endif

	/* Try to resuscitate an existing device */
	if ((portstatus & USB_PORT_STAT_CONNECTION) && udev &&
			udev->state != USB_STATE_NOTATTACHED) {
		if (portstatus & USB_PORT_STAT_ENABLE) {
			status = 0;		/* Nothing to do */
#ifdef CONFIG_PM_RUNTIME
		} else if (udev->state == USB_STATE_SUSPENDED &&
				udev->persist_enabled) {
			/* For a suspended device, treat this as a
			 * remote wakeup event.
			 */
			usb_unlock_port(port_dev);
			status = usb_remote_wakeup(udev);
			usb_lock_port(port_dev);
#endif
		} else {
			/* Don't resuscitate */;
		}
	}
	clear_bit(port1, hub->change_bits);

	/* successfully revalidated the connection */
	if (status == 0)
		return;

	usb_unlock_port(port_dev);
	hub_port_connect(hub, port1, portstatus, portchange);
	usb_lock_port(port_dev);
}

static void port_event(struct usb_hub *hub, int port1)
		__must_hold(&port_dev->status_lock)
{
	int connect_change, reset_device = 0;
	struct usb_port *port_dev = hub->ports[port1 - 1];
	struct usb_device *udev = port_dev->child;
	struct usb_device *hdev = hub->hdev;
	u16 portstatus, portchange;

	connect_change = test_bit(port1, hub->change_bits);
	clear_bit(port1, hub->event_bits);
	clear_bit(port1, hub->wakeup_bits);

	if (hub_port_status(hub, port1, &portstatus, &portchange) < 0)
		return;

	if (portchange & USB_PORT_STAT_C_CONNECTION) {
		usb_clear_port_feature(hdev, port1, USB_PORT_FEAT_C_CONNECTION);
		connect_change = 1;
	}

	if (portchange & USB_PORT_STAT_C_ENABLE) {
		if (!connect_change)
			dev_dbg(&port_dev->dev, "enable change, status %08x\n",
					portstatus);
		usb_clear_port_feature(hdev, port1, USB_PORT_FEAT_C_ENABLE);

		/*
		 * EM interference sometimes causes badly shielded USB devices
		 * to be shutdown by the hub, this hack enables them again.
		 * Works at least with mouse driver.
		 */
		if (!(portstatus & USB_PORT_STAT_ENABLE)
		    && !connect_change && udev) {
			dev_err(&port_dev->dev, "disabled by hub (EMI?), re-enabling...\n");
			connect_change = 1;
		}
	}

	if (portchange & USB_PORT_STAT_C_OVERCURRENT) {
		u16 status = 0, unused;

		dev_dbg(&port_dev->dev, "over-current change\n");
		usb_clear_port_feature(hdev, port1,
				USB_PORT_FEAT_C_OVER_CURRENT);
		msleep(100);	/* Cool down */
		hub_power_on(hub, true);
		hub_port_status(hub, port1, &status, &unused);
		if (status & USB_PORT_STAT_OVERCURRENT)
			dev_err(&port_dev->dev, "over-current condition\n");
	}

	if (portchange & USB_PORT_STAT_C_RESET) {
		dev_dbg(&port_dev->dev, "reset change\n");
		usb_clear_port_feature(hdev, port1, USB_PORT_FEAT_C_RESET);
	}
	if ((portchange & USB_PORT_STAT_C_BH_RESET)
	    && hub_is_superspeed(hdev)) {
		dev_dbg(&port_dev->dev, "warm reset change\n");
		usb_clear_port_feature(hdev, port1,
				USB_PORT_FEAT_C_BH_PORT_RESET);
	}
	if (portchange & USB_PORT_STAT_C_LINK_STATE) {
		dev_dbg(&port_dev->dev, "link state change\n");
		usb_clear_port_feature(hdev, port1,
				USB_PORT_FEAT_C_PORT_LINK_STATE);
	}
	if (portchange & USB_PORT_STAT_C_CONFIG_ERROR) {
		dev_warn(&port_dev->dev, "config error\n");
		usb_clear_port_feature(hdev, port1,
				USB_PORT_FEAT_C_PORT_CONFIG_ERROR);
	}

	/* skip port actions that require the port to be powered on */
	if (!pm_runtime_active(&port_dev->dev))
		return;

	if (hub_handle_remote_wakeup(hub, port1, portstatus, portchange))
		connect_change = 1;

	/*
	 * Warm reset a USB3 protocol port if it's in
	 * SS.Inactive state.
	 */
	if (hub_port_warm_reset_required(hub, port1, portstatus)) {
		dev_dbg(&port_dev->dev, "do warm reset\n");
		if (!udev || !(portstatus & USB_PORT_STAT_CONNECTION)
				|| udev->state == USB_STATE_NOTATTACHED) {
			if (hub_port_reset(hub, port1, NULL,
					HUB_BH_RESET_TIME, true) < 0)
				hub_port_disable(hub, port1, 1);
		} else
			reset_device = 1;
	}

	/*
	 * On disconnect USB3 protocol ports transit from U0 to
	 * SS.Inactive to Rx.Detect. If this happens a warm-
	 * reset is not needed, but a (re)connect may happen
	 * before hub_wq runs and sees the disconnect, and the
	 * device may be an unknown state.
	 *
	 * If the port went through SS.Inactive without hub_wq
	 * seeing it the C_LINK_STATE change flag will be set,
	 * and we reset the dev to put it in a known state.
	 */
	if (reset_device || (udev && hub_is_superspeed(hub->hdev)
				&& (portchange & USB_PORT_STAT_C_LINK_STATE)
				&& (portstatus & USB_PORT_STAT_CONNECTION))) {
		usb_unlock_port(port_dev);
		usb_lock_device(udev);
		usb_reset_device(udev);
		usb_unlock_device(udev);
		usb_lock_port(port_dev);
		connect_change = 0;
	}

	if (connect_change)
		hub_port_connect_change(hub, port1, portstatus, portchange);
}

static void hub_event(struct work_struct *work)
{
	struct usb_device *hdev;
	struct usb_interface *intf;
	struct usb_hub *hub;
	struct device *hub_dev;
	u16 hubstatus;
	u16 hubchange;
	int i, ret;

	hub = container_of(work, struct usb_hub, events);
	hdev = hub->hdev;
	hub_dev = hub->intfdev;
	intf = to_usb_interface(hub_dev);

	dev_dbg(hub_dev, "state %d ports %d chg %04x evt %04x\n",
			hdev->state, hdev->maxchild,
			/* NOTE: expects max 15 ports... */
			(u16) hub->change_bits[0],
			(u16) hub->event_bits[0]);

	/* Lock the device, then check to see if we were
	 * disconnected while waiting for the lock to succeed. */
	usb_lock_device(hdev);
	if (unlikely(hub->disconnected))
		goto out_hdev_lock;

	/* If the hub has died, clean up after it */
	if (hdev->state == USB_STATE_NOTATTACHED) {
		hub->error = -ENODEV;
		hub_quiesce(hub, HUB_DISCONNECT);
		goto out_hdev_lock;
	}

	/* Autoresume */
	ret = usb_autopm_get_interface(intf);
	if (ret) {
		dev_dbg(hub_dev, "Can't autoresume: %d\n", ret);
		goto out_hdev_lock;
	}

	/* If this is an inactive hub, do nothing */
	if (hub->quiescing)
		goto out_autopm;

	if (hub->error) {
		dev_dbg(hub_dev, "resetting for error %d\n", hub->error);

		ret = usb_reset_device(hdev);
		if (ret) {
			dev_dbg(hub_dev, "error resetting hub: %d\n", ret);
			goto out_autopm;
		}

		hub->nerrors = 0;
		hub->error = 0;
	}

	/* deal with port status changes */
	for (i = 1; i <= hdev->maxchild; i++) {
		struct usb_port *port_dev = hub->ports[i - 1];

		if (test_bit(i, hub->event_bits)
				|| test_bit(i, hub->change_bits)
				|| test_bit(i, hub->wakeup_bits)) {
			/*
			 * The get_noresume and barrier ensure that if
			 * the port was in the process of resuming, we
			 * flush that work and keep the port active for
			 * the duration of the port_event().  However,
			 * if the port is runtime pm suspended
			 * (powered-off), we leave it in that state, run
			 * an abbreviated port_event(), and move on.
			 */
			pm_runtime_get_noresume(&port_dev->dev);
			pm_runtime_barrier(&port_dev->dev);
			usb_lock_port(port_dev);
			port_event(hub, i);
			usb_unlock_port(port_dev);
			pm_runtime_put_sync(&port_dev->dev);
		}
	}

	/* deal with hub status changes */
	if (test_and_clear_bit(0, hub->event_bits) == 0)
		;	/* do nothing */
	else if (hub_hub_status(hub, &hubstatus, &hubchange) < 0)
		dev_err(hub_dev, "get_hub_status failed\n");
	else {
		if (hubchange & HUB_CHANGE_LOCAL_POWER) {
			dev_dbg(hub_dev, "power change\n");
			clear_hub_feature(hdev, C_HUB_LOCAL_POWER);
			if (hubstatus & HUB_STATUS_LOCAL_POWER)
				/* FIXME: Is this always true? */
				hub->limited_power = 1;
			else
				hub->limited_power = 0;
		}
		if (hubchange & HUB_CHANGE_OVERCURRENT) {
			u16 status = 0;
			u16 unused;

			dev_dbg(hub_dev, "over-current change\n");
			clear_hub_feature(hdev, C_HUB_OVER_CURRENT);
			msleep(500);	/* Cool down */
			hub_power_on(hub, true);
			hub_hub_status(hub, &status, &unused);
			if (status & HUB_STATUS_OVERCURRENT)
				dev_err(hub_dev, "over-current condition\n");
		}
	}

out_autopm:
	/* Balance the usb_autopm_get_interface() above */
	usb_autopm_put_interface_no_suspend(intf);
out_hdev_lock:
	usb_unlock_device(hdev);

	/* Balance the stuff in kick_hub_wq() and allow autosuspend */
	usb_autopm_put_interface(intf);
	kref_put(&hub->kref, hub_release);
}

static const struct usb_device_id hub_id_table[] = {
    { .match_flags = USB_DEVICE_ID_MATCH_VENDOR
			| USB_DEVICE_ID_MATCH_INT_CLASS,
      .idVendor = USB_VENDOR_GENESYS_LOGIC,
      .bInterfaceClass = USB_CLASS_HUB,
      .driver_info = HUB_QUIRK_CHECK_PORT_AUTOSUSPEND},
    { .match_flags = USB_DEVICE_ID_MATCH_DEV_CLASS,
      .bDeviceClass = USB_CLASS_HUB},
    { .match_flags = USB_DEVICE_ID_MATCH_INT_CLASS,
      .bInterfaceClass = USB_CLASS_HUB},
    { }						/* Terminating entry */
};

MODULE_DEVICE_TABLE (usb, hub_id_table);

static struct usb_driver hub_driver = {
	.name =		"hub",
	.probe =	hub_probe,
	.disconnect =	hub_disconnect,
	.suspend =	hub_suspend,
	.resume =	hub_resume,
	.reset_resume =	hub_reset_resume,
	.pre_reset =	hub_pre_reset,
	.post_reset =	hub_post_reset,
	.unlocked_ioctl = hub_ioctl,
	.id_table =	hub_id_table,
	.supports_autosuspend =	1,
};

int usb_hub_init(void)
{
	if (usb_register(&hub_driver) < 0) {
		printk(KERN_ERR "%s: can't register hub driver\n",
			usbcore_name);
		return -1;
	}

	/*
	 * The workqueue needs to be freezable to avoid interfering with
	 * USB-PERSIST port handover. Otherwise it might see that a full-speed
	 * device was gone before the EHCI controller had handed its port
	 * over to the companion full-speed controller.
	 */
	hub_wq = alloc_workqueue("usb_hub_wq", WQ_FREEZABLE, 0);
	if (hub_wq)
		return 0;

	/* Fall through if kernel_thread failed */
	usb_deregister(&hub_driver);
	pr_err("%s: can't allocate workqueue for usb hub\n", usbcore_name);

	return -1;
}

void usb_hub_cleanup(void)
{
	destroy_workqueue(hub_wq);

	/*
	 * Hub resources are freed for us by usb_deregister. It calls
	 * usb_driver_purge on every device which in turn calls that
	 * devices disconnect function if it is using this driver.
	 * The hub_disconnect function takes care of releasing the
	 * individual hub resources. -greg
	 */
	usb_deregister(&hub_driver);
} /* usb_hub_cleanup() */

static int descriptors_changed(struct usb_device *udev,
		struct usb_device_descriptor *old_device_descriptor,
		struct usb_host_bos *old_bos)
{
	int		changed = 0;
	unsigned	index;
	unsigned	serial_len = 0;
	unsigned	len;
	unsigned	old_length;
	int		length;
	char		*buf;

	if (memcmp(&udev->descriptor, old_device_descriptor,
			sizeof(*old_device_descriptor)) != 0)
		return 1;

	if ((old_bos && !udev->bos) || (!old_bos && udev->bos))
		return 1;
	if (udev->bos) {
		len = le16_to_cpu(udev->bos->desc->wTotalLength);
		if (len != le16_to_cpu(old_bos->desc->wTotalLength))
			return 1;
		if (memcmp(udev->bos->desc, old_bos->desc, len))
			return 1;
	}

	/* Since the idVendor, idProduct, and bcdDevice values in the
	 * device descriptor haven't changed, we will assume the
	 * Manufacturer and Product strings haven't changed either.
	 * But the SerialNumber string could be different (e.g., a
	 * different flash card of the same brand).
	 */
	if (udev->serial)
		serial_len = strlen(udev->serial) + 1;

	len = serial_len;
	for (index = 0; index < udev->descriptor.bNumConfigurations; index++) {
		old_length = le16_to_cpu(udev->config[index].desc.wTotalLength);
		len = max(len, old_length);
	}

	buf = kmalloc(len, GFP_NOIO);
	if (buf == NULL) {
		dev_err(&udev->dev, "no mem to re-read configs after reset\n");
		/* assume the worst */
		return 1;
	}
	for (index = 0; index < udev->descriptor.bNumConfigurations; index++) {
		old_length = le16_to_cpu(udev->config[index].desc.wTotalLength);
		length = usb_get_descriptor(udev, USB_DT_CONFIG, index, buf,
				old_length);
		if (length != old_length) {
			dev_dbg(&udev->dev, "config index %d, error %d\n",
					index, length);
			changed = 1;
			break;
		}
		if (memcmp (buf, udev->rawdescriptors[index], old_length)
				!= 0) {
			dev_dbg(&udev->dev, "config index %d changed (#%d)\n",
				index,
				((struct usb_config_descriptor *) buf)->
					bConfigurationValue);
			changed = 1;
			break;
		}
	}

	if (!changed && serial_len) {
		length = usb_string(udev, udev->descriptor.iSerialNumber,
				buf, serial_len);
		if (length + 1 != serial_len) {
			dev_dbg(&udev->dev, "serial string error %d\n",
					length);
			changed = 1;
		} else if (memcmp(buf, udev->serial, length) != 0) {
			dev_dbg(&udev->dev, "serial string changed\n");
			changed = 1;
		}
	}

	kfree(buf);
	return changed;
}

/**
 * usb_reset_and_verify_device - perform a USB port reset to reinitialize a device
 * @udev: device to reset (not in SUSPENDED or NOTATTACHED state)
 *
 * WARNING - don't use this routine to reset a composite device
 * (one with multiple interfaces owned by separate drivers)!
 * Use usb_reset_device() instead.
 *
 * Do a port reset, reassign the device's address, and establish its
 * former operating configuration.  If the reset fails, or the device's
 * descriptors change from their values before the reset, or the original
 * configuration and altsettings cannot be restored, a flag will be set
 * telling hub_wq to pretend the device has been disconnected and then
 * re-connected.  All drivers will be unbound, and the device will be
 * re-enumerated and probed all over again.
 *
 * Return: 0 if the reset succeeded, -ENODEV if the device has been
 * flagged for logical disconnection, or some other negative error code
 * if the reset wasn't even attempted.
 *
 * Note:
 * The caller must own the device lock and the port lock, the latter is
 * taken by usb_reset_device().  For example, it's safe to use
 * usb_reset_device() from a driver probe() routine after downloading
 * new firmware.  For calls that might not occur during probe(), drivers
 * should lock the device using usb_lock_device_for_reset().
 *
 * Locking exception: This routine may also be called from within an
 * autoresume handler.  Such usage won't conflict with other tasks
 * holding the device lock because these tasks should always call
 * usb_autopm_resume_device(), thereby preventing any unwanted
 * autoresume.  The autoresume handler is expected to have already
 * acquired the port lock before calling this routine.
 */
static int usb_reset_and_verify_device(struct usb_device *udev)
{
	struct usb_device		*parent_hdev = udev->parent;
	struct usb_hub			*parent_hub;
	struct usb_hcd			*hcd = bus_to_hcd(udev->bus);
	struct usb_device_descriptor	descriptor = udev->descriptor;
	struct usb_host_bos		*bos;
	int				i, j, ret = 0;
	int				port1 = udev->portnum;

	if (udev->state == USB_STATE_NOTATTACHED ||
			udev->state == USB_STATE_SUSPENDED) {
		dev_dbg(&udev->dev, "device reset not allowed in state %d\n",
				udev->state);
		return -EINVAL;
	}

	if (!parent_hdev)
		return -EISDIR;

	parent_hub = usb_hub_to_struct_hub(parent_hdev);

	/* Disable USB2 hardware LPM.
	 * It will be re-enabled by the enumeration process.
	 */
	if (udev->usb2_hw_lpm_enabled == 1)
		usb_set_usb2_hardware_lpm(udev, 0);

	/* Disable LPM and LTM while we reset the device and reinstall the alt
	 * settings.  Device-initiated LPM settings, and system exit latency
	 * settings are cleared when the device is reset, so we have to set
	 * them up again.
	 */
	ret = usb_unlocked_disable_lpm(udev);
	if (ret) {
		dev_err(&udev->dev, "%s Failed to disable LPM\n.", __func__);
		goto re_enumerate_no_bos;
	}
	ret = usb_disable_ltm(udev);
	if (ret) {
		dev_err(&udev->dev, "%s Failed to disable LTM\n.",
				__func__);
		goto re_enumerate_no_bos;
	}

	bos = udev->bos;
	udev->bos = NULL;

	for (i = 0; i < SET_CONFIG_TRIES; ++i) {

		/* ep0 maxpacket size may change; let the HCD know about it.
		 * Other endpoints will be handled by re-enumeration. */
		usb_ep0_reinit(udev);
		ret = hub_port_init(parent_hub, udev, port1, i);
		if (ret >= 0 || ret == -ENOTCONN || ret == -ENODEV)
			break;
	}

	if (ret < 0)
		goto re_enumerate;

	/* Device might have changed firmware (DFU or similar) */
	if (descriptors_changed(udev, &descriptor, bos)) {
		dev_info(&udev->dev, "device firmware changed\n");
		udev->descriptor = descriptor;	/* for disconnect() calls */
		goto re_enumerate;
	}

	/* Restore the device's previous configuration */
	if (!udev->actconfig)
		goto done;

	mutex_lock(hcd->bandwidth_mutex);
	ret = usb_hcd_alloc_bandwidth(udev, udev->actconfig, NULL, NULL);
	if (ret < 0) {
		dev_warn(&udev->dev,
				"Busted HC?  Not enough HCD resources for "
				"old configuration.\n");
		mutex_unlock(hcd->bandwidth_mutex);
		goto re_enumerate;
	}
	ret = usb_control_msg(udev, usb_sndctrlpipe(udev, 0),
			USB_REQ_SET_CONFIGURATION, 0,
			udev->actconfig->desc.bConfigurationValue, 0,
			NULL, 0, USB_CTRL_SET_TIMEOUT);
	if (ret < 0) {
		dev_err(&udev->dev,
			"can't restore configuration #%d (error=%d)\n",
			udev->actconfig->desc.bConfigurationValue, ret);
		mutex_unlock(hcd->bandwidth_mutex);
		goto re_enumerate;
	}
	mutex_unlock(hcd->bandwidth_mutex);
	usb_set_device_state(udev, USB_STATE_CONFIGURED);

	/* Put interfaces back into the same altsettings as before.
	 * Don't bother to send the Set-Interface request for interfaces
	 * that were already in altsetting 0; besides being unnecessary,
	 * many devices can't handle it.  Instead just reset the host-side
	 * endpoint state.
	 */
	for (i = 0; i < udev->actconfig->desc.bNumInterfaces; i++) {
		struct usb_host_config *config = udev->actconfig;
		struct usb_interface *intf = config->interface[i];
		struct usb_interface_descriptor *desc;

		desc = &intf->cur_altsetting->desc;
		if (desc->bAlternateSetting == 0) {
			usb_disable_interface(udev, intf, true);
			usb_enable_interface(udev, intf, true);
			ret = 0;
		} else {
			/* Let the bandwidth allocation function know that this
			 * device has been reset, and it will have to use
			 * alternate setting 0 as the current alternate setting.
			 */
			intf->resetting_device = 1;
			ret = usb_set_interface(udev, desc->bInterfaceNumber,
					desc->bAlternateSetting);
			intf->resetting_device = 0;
		}
		if (ret < 0) {
			dev_err(&udev->dev, "failed to restore interface %d "
				"altsetting %d (error=%d)\n",
				desc->bInterfaceNumber,
				desc->bAlternateSetting,
				ret);
			goto re_enumerate;
		}
		/* Resetting also frees any allocated streams */
		for (j = 0; j < intf->cur_altsetting->desc.bNumEndpoints; j++)
			intf->cur_altsetting->endpoint[j].streams = 0;
	}

done:
	/* Now that the alt settings are re-installed, enable LTM and LPM. */
	usb_set_usb2_hardware_lpm(udev, 1);
	usb_unlocked_enable_lpm(udev);
	usb_enable_ltm(udev);
	usb_release_bos_descriptor(udev);
	udev->bos = bos;
	return 0;

re_enumerate:
	usb_release_bos_descriptor(udev);
	udev->bos = bos;
re_enumerate_no_bos:
	/* LPM state doesn't matter when we're about to destroy the device. */
	hub_port_logical_disconnect(parent_hub, port1);
	return -ENODEV;
}

/**
 * usb_reset_device - warn interface drivers and perform a USB port reset
 * @udev: device to reset (not in SUSPENDED or NOTATTACHED state)
 *
 * Warns all drivers bound to registered interfaces (using their pre_reset
 * method), performs the port reset, and then lets the drivers know that
 * the reset is over (using their post_reset method).
 *
 * Return: The same as for usb_reset_and_verify_device().
 *
 * Note:
 * The caller must own the device lock.  For example, it's safe to use
 * this from a driver probe() routine after downloading new firmware.
 * For calls that might not occur during probe(), drivers should lock
 * the device using usb_lock_device_for_reset().
 *
 * If an interface is currently being probed or disconnected, we assume
 * its driver knows how to handle resets.  For all other interfaces,
 * if the driver doesn't have pre_reset and post_reset methods then
 * we attempt to unbind it and rebind afterward.
 */
int usb_reset_device(struct usb_device *udev)
{
	int ret;
	int i;
	unsigned int noio_flag;
	struct usb_port *port_dev;
	struct usb_host_config *config = udev->actconfig;
	struct usb_hub *hub = usb_hub_to_struct_hub(udev->parent);

	if (udev->state == USB_STATE_NOTATTACHED ||
			udev->state == USB_STATE_SUSPENDED) {
		dev_dbg(&udev->dev, "device reset not allowed in state %d\n",
				udev->state);
		return -EINVAL;
	}

	if (!udev->parent) {
		/* this requires hcd-specific logic; see ohci_restart() */
		dev_dbg(&udev->dev, "%s for root hub!\n", __func__);
		return -EISDIR;
	}

	port_dev = hub->ports[udev->portnum - 1];

	/*
	 * Don't allocate memory with GFP_KERNEL in current
	 * context to avoid possible deadlock if usb mass
	 * storage interface or usbnet interface(iSCSI case)
	 * is included in current configuration. The easist
	 * approach is to do it for every device reset,
	 * because the device 'memalloc_noio' flag may have
	 * not been set before reseting the usb device.
	 */
	noio_flag = memalloc_noio_save();

	/* Prevent autosuspend during the reset */
	usb_autoresume_device(udev);

	if (config) {
		for (i = 0; i < config->desc.bNumInterfaces; ++i) {
			struct usb_interface *cintf = config->interface[i];
			struct usb_driver *drv;
			int unbind = 0;

			if (cintf->dev.driver) {
				drv = to_usb_driver(cintf->dev.driver);
				if (drv->pre_reset && drv->post_reset)
					unbind = (drv->pre_reset)(cintf);
				else if (cintf->condition ==
						USB_INTERFACE_BOUND)
					unbind = 1;
				if (unbind)
					usb_forced_unbind_intf(cintf);
			}
		}
	}

	usb_lock_port(port_dev);
	ret = usb_reset_and_verify_device(udev);
	usb_unlock_port(port_dev);

	if (config) {
		for (i = config->desc.bNumInterfaces - 1; i >= 0; --i) {
			struct usb_interface *cintf = config->interface[i];
			struct usb_driver *drv;
			int rebind = cintf->needs_binding;

			if (!rebind && cintf->dev.driver) {
				drv = to_usb_driver(cintf->dev.driver);
				if (drv->post_reset)
					rebind = (drv->post_reset)(cintf);
				else if (cintf->condition ==
						USB_INTERFACE_BOUND)
					rebind = 1;
				if (rebind)
					cintf->needs_binding = 1;
			}
		}
		usb_unbind_and_rebind_marked_interfaces(udev);
	}

	usb_autosuspend_device(udev);
	memalloc_noio_restore(noio_flag);
	return ret;
}
EXPORT_SYMBOL_GPL(usb_reset_device);


/**
 * usb_queue_reset_device - Reset a USB device from an atomic context
 * @iface: USB interface belonging to the device to reset
 *
 * This function can be used to reset a USB device from an atomic
 * context, where usb_reset_device() won't work (as it blocks).
 *
 * Doing a reset via this method is functionally equivalent to calling
 * usb_reset_device(), except for the fact that it is delayed to a
 * workqueue. This means that any drivers bound to other interfaces
 * might be unbound, as well as users from usbfs in user space.
 *
 * Corner cases:
 *
 * - Scheduling two resets at the same time from two different drivers
 *   attached to two different interfaces of the same device is
 *   possible; depending on how the driver attached to each interface
 *   handles ->pre_reset(), the second reset might happen or not.
 *
 * - If the reset is delayed so long that the interface is unbound from
 *   its driver, the reset will be skipped.
 *
 * - This function can be called during .probe().  It can also be called
 *   during .disconnect(), but doing so is pointless because the reset
 *   will not occur.  If you really want to reset the device during
 *   .disconnect(), call usb_reset_device() directly -- but watch out
 *   for nested unbinding issues!
 */
void usb_queue_reset_device(struct usb_interface *iface)
{
	if (schedule_work(&iface->reset_ws))
		usb_get_intf(iface);
}
EXPORT_SYMBOL_GPL(usb_queue_reset_device);

/**
 * usb_hub_find_child - Get the pointer of child device
 * attached to the port which is specified by @port1.
 * @hdev: USB device belonging to the usb hub
 * @port1: port num to indicate which port the child device
 *	is attached to.
 *
 * USB drivers call this function to get hub's child device
 * pointer.
 *
 * Return: %NULL if input param is invalid and
 * child's usb_device pointer if non-NULL.
 */
struct usb_device *usb_hub_find_child(struct usb_device *hdev,
		int port1)
{
	struct usb_hub *hub = usb_hub_to_struct_hub(hdev);

	if (port1 < 1 || port1 > hdev->maxchild)
		return NULL;
	return hub->ports[port1 - 1]->child;
}
EXPORT_SYMBOL_GPL(usb_hub_find_child);

void usb_hub_adjust_deviceremovable(struct usb_device *hdev,
		struct usb_hub_descriptor *desc)
{
	struct usb_hub *hub = usb_hub_to_struct_hub(hdev);
	enum usb_port_connect_type connect_type;
	int i;

	if (!hub)
		return;

	if (!hub_is_superspeed(hdev)) {
		for (i = 1; i <= hdev->maxchild; i++) {
			struct usb_port *port_dev = hub->ports[i - 1];

			connect_type = port_dev->connect_type;
			if (connect_type == USB_PORT_CONNECT_TYPE_HARD_WIRED) {
				u8 mask = 1 << (i%8);

				if (!(desc->u.hs.DeviceRemovable[i/8] & mask)) {
					dev_dbg(&port_dev->dev, "DeviceRemovable is changed to 1 according to platform information.\n");
					desc->u.hs.DeviceRemovable[i/8]	|= mask;
				}
			}
		}
	} else {
		u16 port_removable = le16_to_cpu(desc->u.ss.DeviceRemovable);

		for (i = 1; i <= hdev->maxchild; i++) {
			struct usb_port *port_dev = hub->ports[i - 1];

			connect_type = port_dev->connect_type;
			if (connect_type == USB_PORT_CONNECT_TYPE_HARD_WIRED) {
				u16 mask = 1 << i;

				if (!(port_removable & mask)) {
					dev_dbg(&port_dev->dev, "DeviceRemovable is changed to 1 according to platform information.\n");
					port_removable |= mask;
				}
			}
		}

		desc->u.ss.DeviceRemovable = cpu_to_le16(port_removable);
	}
}

#ifdef CONFIG_ACPI
/**
 * usb_get_hub_port_acpi_handle - Get the usb port's acpi handle
 * @hdev: USB device belonging to the usb hub
 * @port1: port num of the port
 *
 * Return: Port's acpi handle if successful, %NULL if params are
 * invalid.
 */
acpi_handle usb_get_hub_port_acpi_handle(struct usb_device *hdev,
	int port1)
{
	struct usb_hub *hub = usb_hub_to_struct_hub(hdev);

	if (!hub)
		return NULL;

	return ACPI_HANDLE(&hub->ports[port1 - 1]->dev);
}
#endif<|MERGE_RESOLUTION|>--- conflicted
+++ resolved
@@ -104,21 +104,6 @@
 static int usb_reset_and_verify_device(struct usb_device *udev);
 static void hub_usb3_port_prepare_disable(struct usb_hub *hub,
 					  struct usb_port *port_dev);
-
-#define PORT_RESET_TRIES	5
-#define SET_ADDRESS_TRIES	2
-#define GET_DESCRIPTOR_TRIES	2
-#define SET_CONFIG_TRIES	(2 * (use_both_schemes + 1))
-#define USE_NEW_SCHEME(i)	((i) / 2 == (int)old_scheme_first)
-
-#define HUB_ROOT_RESET_TIME	50	/* times are in msec */
-#define HUB_SHORT_RESET_TIME	10
-#define HUB_BH_RESET_TIME	50
-#define HUB_LONG_RESET_TIME	200
-#define HUB_RESET_TIMEOUT	800
-
-static int hub_port_reset(struct usb_hub *hub, int port1,
-			struct usb_device *udev, unsigned int delay, bool warm);
 
 static inline char *portspeed(struct usb_hub *hub, int portstatus)
 {
@@ -900,107 +885,10 @@
 }
 
 /*
-<<<<<<< HEAD
- * If USB 3.0 ports are placed into the Disabled state, they will no longer
- * detect any device connects or disconnects.  This is generally not what the
- * USB core wants, since it expects a disabled port to produce a port status
- * change event when a new device connects.
- *
- * Instead, set the link state to Disabled, wait for the link to settle into
- * that state, clear any change bits, and then put the port into the RxDetect
- * state.  If the device fails to enter RxDetect state and is instead stuck
- * in the Polling state then issue a warm reset to recover it.
- */
-static int hub_usb3_port_disable(struct usb_hub *hub, int port1)
-{
-	int ret;
-	int total_time;
-	u16 portchange, portstatus;
-
-	if (!hub_is_superspeed(hub->hdev))
-		return -EINVAL;
-
-	ret = hub_port_status(hub, port1, &portstatus, &portchange);
-	if (ret < 0)
-		return ret;
-
-	/*
-	 * USB controller Advanced Micro Devices, Inc. [AMD] FCH USB XHCI
-	 * Controller [1022:7814] will have spurious result making the following
-	 * usb 3.0 device hotplugging route to the 2.0 root hub and recognized
-	 * as high-speed device if we set the usb 3.0 port link state to
-	 * Disabled. Since it's already in USB_SS_PORT_LS_RX_DETECT state, we
-	 * check the state here to avoid the bug.
-	 */
-	if ((portstatus & USB_PORT_STAT_LINK_STATE) ==
-				USB_SS_PORT_LS_RX_DETECT) {
-		dev_dbg(&hub->ports[port1 - 1]->dev,
-			 "Not disabling port; link state is RxDetect\n");
-		return ret;
-	}
-
-	ret = hub_set_port_link_state(hub, port1, USB_SS_PORT_LS_SS_DISABLED);
-	if (ret)
-		return ret;
-
-	/* Wait for the link to enter the disabled state. */
-	for (total_time = 0; ; total_time += HUB_DEBOUNCE_STEP) {
-		ret = hub_port_status(hub, port1, &portstatus, &portchange);
-		if (ret < 0)
-			return ret;
-
-		if ((portstatus & USB_PORT_STAT_LINK_STATE) ==
-				USB_SS_PORT_LS_SS_DISABLED)
-			break;
-		if (total_time >= HUB_DEBOUNCE_TIMEOUT)
-			break;
-		msleep(HUB_DEBOUNCE_STEP);
-	}
-	if (total_time >= HUB_DEBOUNCE_TIMEOUT)
-		dev_warn(&hub->ports[port1 - 1]->dev,
-				"Could not disable after %d ms\n", total_time);
-
-	ret = hub_set_port_link_state(hub, port1, USB_SS_PORT_LS_RX_DETECT);
-	if (ret) {
-		dev_err(hub->intfdev, "cannot enable port %d (err = %d)\n",
-				port1, ret);
-		return ret;
-	}
-
-	/* Wait for the link to enter the rxdetect state. */
-	for (total_time = 0; ; total_time += HUB_DEBOUNCE_STEP) {
-		ret = hub_port_status(hub, port1, &portstatus, &portchange);
-		if (ret < 0)
-			return ret;
-
-		portstatus &= USB_PORT_STAT_LINK_STATE;
-		if (portstatus == USB_SS_PORT_LS_RX_DETECT ||
-		    portstatus == USB_SS_PORT_LS_U0 ||
-		    portstatus == USB_SS_PORT_LS_U1 ||
-		    portstatus == USB_SS_PORT_LS_U2)
-			break;
-		if (total_time >= HUB_DEBOUNCE_TIMEOUT)
-			break;
-		msleep(HUB_DEBOUNCE_STEP);
-	}
-	if (total_time >= HUB_DEBOUNCE_TIMEOUT) {
-		dev_warn(hub->intfdev, "Could not enable port %d after %d ms\n",
-				port1, total_time);
-
-		/* Issue warm reset if the port is stuck polling. */
-		if (portstatus == USB_SS_PORT_LS_POLLING)
-			return hub_port_reset(hub, port1, NULL,
-					      HUB_BH_RESET_TIME, true);
-	}
-	return 0;
-}
-
-=======
  * USB-3 does not have a similar link state as USB-2 that will avoid negotiating
  * a connection with a plugged-in cable but will signal the host when the cable
  * is unplugged. Disable remote wake and set link state to U3 for USB-3 devices
  */
->>>>>>> 8433e5c9
 static int hub_port_disable(struct usb_hub *hub, int port1, int set_state)
 {
 	struct usb_port *port_dev = hub->ports[port1 - 1];
@@ -2666,6 +2554,19 @@
 	return hcd->wireless;
 }
 
+
+#define PORT_RESET_TRIES	5
+#define SET_ADDRESS_TRIES	2
+#define GET_DESCRIPTOR_TRIES	2
+#define SET_CONFIG_TRIES	(2 * (use_both_schemes + 1))
+#define USE_NEW_SCHEME(i)	((i) / 2 == (int)old_scheme_first)
+
+#define HUB_ROOT_RESET_TIME	50	/* times are in msec */
+#define HUB_SHORT_RESET_TIME	10
+#define HUB_BH_RESET_TIME	50
+#define HUB_LONG_RESET_TIME	200
+#define HUB_RESET_TIMEOUT	800
+
 /*
  * "New scheme" enumeration causes an extra state transition to be
  * exposed to an xhci host and causes USB3 devices to receive control
@@ -2680,6 +2581,9 @@
 
 	return USE_NEW_SCHEME(retry);
 }
+
+static int hub_port_reset(struct usb_hub *hub, int port1,
+			struct usb_device *udev, unsigned int delay, bool warm);
 
 /* Is a USB 3.0 port in the Inactive or Compliance Mode state?
  * Port worm reset is required to recover
