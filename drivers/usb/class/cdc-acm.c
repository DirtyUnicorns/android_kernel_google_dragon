--- conflicted
+++ resolved
@@ -1134,19 +1134,11 @@
 
 	while (buflen > 0) {
 		elength = buffer[0];
-<<<<<<< HEAD
-		if ((buflen < elength) || (elength < 3)) {
-			dev_err(&intf->dev, "invalid descriptor buffer length\n");
-			break;
-		}
-
-=======
 		if (!elength) {
 			dev_err(&intf->dev, "skipping garbage byte\n");
 			elength = 1;
 			goto next_desc;
 		}
->>>>>>> 51af8176
 		if (buffer[1] != USB_DT_CS_INTERFACE) {
 			dev_err(&intf->dev, "skipping garbage\n");
 			goto next_desc;
