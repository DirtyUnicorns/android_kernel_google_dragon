--- conflicted
+++ resolved
@@ -909,7 +909,7 @@
 		}
 	} while (!rv);
 
-	
+
 
 	return rv;
 }
@@ -1139,7 +1139,6 @@
 		}
 	}
 
-<<<<<<< HEAD
 	while (buflen >= 3) { /* minimum length making sense */
 		elength = buffer[0];
 		if (!elength) {
@@ -1147,15 +1146,6 @@
 			elength = 1;
 			goto next_desc;
 		}
-=======
-	while (buflen > 0) {
-		elength = buffer[0];
-		if ((buflen < elength) || (elength < 3)) {
-			dev_err(&intf->dev, "invalid descriptor buffer length\n");
-			break;
-		}
-
->>>>>>> 3cfa901e
 		if (buffer[1] != USB_DT_CS_INTERFACE) {
 			dev_err(&intf->dev, "skipping garbage\n");
 			goto next_desc;
