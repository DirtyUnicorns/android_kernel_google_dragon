/*
 * xHCI host controller driver
 *
 * Copyright (C) 2008 Intel Corp.
 *
 * Author: Sarah Sharp
 * Some code borrowed from the Linux EHCI driver.
 *
 * This program is free software; you can redistribute it and/or modify
 * it under the terms of the GNU General Public License version 2 as
 * published by the Free Software Foundation.
 *
 * This program is distributed in the hope that it will be useful, but
 * WITHOUT ANY WARRANTY; without even the implied warranty of MERCHANTABILITY
 * or FITNESS FOR A PARTICULAR PURPOSE.  See the GNU General Public License
 * for more details.
 *
 * You should have received a copy of the GNU General Public License
 * along with this program; if not, write to the Free Software Foundation,
 * Inc., 675 Mass Ave, Cambridge, MA 02139, USA.
 */

/*
 * Ring initialization rules:
 * 1. Each segment is initialized to zero, except for link TRBs.
 * 2. Ring cycle state = 0.  This represents Producer Cycle State (PCS) or
 *    Consumer Cycle State (CCS), depending on ring function.
 * 3. Enqueue pointer = dequeue pointer = address of first TRB in the segment.
 *
 * Ring behavior rules:
 * 1. A ring is empty if enqueue == dequeue.  This means there will always be at
 *    least one free TRB in the ring.  This is useful if you want to turn that
 *    into a link TRB and expand the ring.
 * 2. When incrementing an enqueue or dequeue pointer, if the next TRB is a
 *    link TRB, then load the pointer with the address in the link TRB.  If the
 *    link TRB had its toggle bit set, you may need to update the ring cycle
 *    state (see cycle bit rules).  You may have to do this multiple times
 *    until you reach a non-link TRB.
 * 3. A ring is full if enqueue++ (for the definition of increment above)
 *    equals the dequeue pointer.
 *
 * Cycle bit rules:
 * 1. When a consumer increments a dequeue pointer and encounters a toggle bit
 *    in a link TRB, it must toggle the ring cycle state.
 * 2. When a producer increments an enqueue pointer and encounters a toggle bit
 *    in a link TRB, it must toggle the ring cycle state.
 *
 * Producer rules:
 * 1. Check if ring is full before you enqueue.
 * 2. Write the ring cycle state to the cycle bit in the TRB you're enqueuing.
 *    Update enqueue pointer between each write (which may update the ring
 *    cycle state).
 * 3. Notify consumer.  If SW is producer, it rings the doorbell for command
 *    and endpoint rings.  If HC is the producer for the event ring,
 *    and it generates an interrupt according to interrupt modulation rules.
 *
 * Consumer rules:
 * 1. Check if TRB belongs to you.  If the cycle bit == your ring cycle state,
 *    the TRB is owned by the consumer.
 * 2. Update dequeue pointer (which may update the ring cycle state) and
 *    continue processing TRBs until you reach a TRB which is not owned by you.
 * 3. Notify the producer.  SW is the consumer for the event ring, and it
 *   updates event ring dequeue pointer.  HC is the consumer for the command and
 *   endpoint rings; it generates events on the event ring for these.
 */

#include <linux/scatterlist.h>
#include <linux/slab.h>
#include "xhci.h"
#include "xhci-trace.h"
#include "xhci-mtk.h"

/*
 * Returns zero if the TRB isn't in this segment, otherwise it returns the DMA
 * address of the TRB.
 */
dma_addr_t xhci_trb_virt_to_dma(struct xhci_segment *seg,
		union xhci_trb *trb)
{
	unsigned long segment_offset;

	if (!seg || !trb || trb < seg->trbs)
		return 0;
	/* offset in TRBs */
	segment_offset = trb - seg->trbs;
	if (segment_offset >= TRBS_PER_SEGMENT)
		return 0;
	return seg->dma + (segment_offset * sizeof(*trb));
}

/* Does this link TRB point to the first segment in a ring,
 * or was the previous TRB the last TRB on the last segment in the ERST?
 */
static bool last_trb_on_last_seg(struct xhci_hcd *xhci, struct xhci_ring *ring,
		struct xhci_segment *seg, union xhci_trb *trb)
{
	if (ring == xhci->event_ring)
		return (trb == &seg->trbs[TRBS_PER_SEGMENT]) &&
			(seg->next == xhci->event_ring->first_seg);
	else
		return le32_to_cpu(trb->link.control) & LINK_TOGGLE;
}

/* Is this TRB a link TRB or was the last TRB the last TRB in this event ring
 * segment?  I.e. would the updated event TRB pointer step off the end of the
 * event seg?
 */
static int last_trb(struct xhci_hcd *xhci, struct xhci_ring *ring,
		struct xhci_segment *seg, union xhci_trb *trb)
{
	if (ring == xhci->event_ring)
		return trb == &seg->trbs[TRBS_PER_SEGMENT];
	else
		return TRB_TYPE_LINK_LE32(trb->link.control);
}

static int enqueue_is_link_trb(struct xhci_ring *ring)
{
	struct xhci_link_trb *link = &ring->enqueue->link;
	return TRB_TYPE_LINK_LE32(link->control);
}

/* Updates trb to point to the next TRB in the ring, and updates seg if the next
 * TRB is in a new segment.  This does not skip over link TRBs, and it does not
 * effect the ring dequeue or enqueue pointers.
 */
static void next_trb(struct xhci_hcd *xhci,
		struct xhci_ring *ring,
		struct xhci_segment **seg,
		union xhci_trb **trb)
{
	if (last_trb(xhci, ring, *seg, *trb)) {
		*seg = (*seg)->next;
		*trb = ((*seg)->trbs);
	} else {
		(*trb)++;
	}
}

/*
 * See Cycle bit rules. SW is the consumer for the event ring only.
 * Don't make a ring full of link TRBs.  That would be dumb and this would loop.
 */
static void inc_deq(struct xhci_hcd *xhci, struct xhci_ring *ring)
{
	ring->deq_updates++;

	/*
	 * If this is not event ring, and the dequeue pointer
	 * is not on a link TRB, there is one more usable TRB
	 */
	if (ring->type != TYPE_EVENT &&
			!last_trb(xhci, ring, ring->deq_seg, ring->dequeue))
		ring->num_trbs_free++;

	do {
		/*
		 * Update the dequeue pointer further if that was a link TRB or
		 * we're at the end of an event ring segment (which doesn't have
		 * link TRBS)
		 */
		if (last_trb(xhci, ring, ring->deq_seg, ring->dequeue)) {
			if (ring->type == TYPE_EVENT &&
					last_trb_on_last_seg(xhci, ring,
						ring->deq_seg, ring->dequeue)) {
				ring->cycle_state ^= 1;
			}
			ring->deq_seg = ring->deq_seg->next;
			ring->dequeue = ring->deq_seg->trbs;
		} else {
			ring->dequeue++;
		}
	} while (last_trb(xhci, ring, ring->deq_seg, ring->dequeue));
}

/*
 * See Cycle bit rules. SW is the consumer for the event ring only.
 * Don't make a ring full of link TRBs.  That would be dumb and this would loop.
 *
 * If we've just enqueued a TRB that is in the middle of a TD (meaning the
 * chain bit is set), then set the chain bit in all the following link TRBs.
 * If we've enqueued the last TRB in a TD, make sure the following link TRBs
 * have their chain bit cleared (so that each Link TRB is a separate TD).
 *
 * Section 6.4.4.1 of the 0.95 spec says link TRBs cannot have the chain bit
 * set, but other sections talk about dealing with the chain bit set.  This was
 * fixed in the 0.96 specification errata, but we have to assume that all 0.95
 * xHCI hardware can't handle the chain bit being cleared on a link TRB.
 *
 * @more_trbs_coming:	Will you enqueue more TRBs before calling
 *			prepare_transfer()?
 */
static void inc_enq(struct xhci_hcd *xhci, struct xhci_ring *ring,
			bool more_trbs_coming)
{
	u32 chain;
	union xhci_trb *next;

	chain = le32_to_cpu(ring->enqueue->generic.field[3]) & TRB_CHAIN;
	/* If this is not event ring, there is one less usable TRB */
	if (ring->type != TYPE_EVENT &&
			!last_trb(xhci, ring, ring->enq_seg, ring->enqueue))
		ring->num_trbs_free--;
	next = ++(ring->enqueue);

	ring->enq_updates++;
	/* Update the dequeue pointer further if that was a link TRB or we're at
	 * the end of an event ring segment (which doesn't have link TRBS)
	 */
	while (last_trb(xhci, ring, ring->enq_seg, next)) {
		if (ring->type != TYPE_EVENT) {
			/*
			 * If the caller doesn't plan on enqueueing more
			 * TDs before ringing the doorbell, then we
			 * don't want to give the link TRB to the
			 * hardware just yet.  We'll give the link TRB
			 * back in prepare_ring() just before we enqueue
			 * the TD at the top of the ring.
			 */
			if (!chain && !more_trbs_coming)
				break;

			/* If we're not dealing with 0.95 hardware or
			 * isoc rings on AMD 0.96 host,
			 * carry over the chain bit of the previous TRB
			 * (which may mean the chain bit is cleared).
			 */
			if (!(ring->type == TYPE_ISOC &&
					(xhci->quirks & XHCI_AMD_0x96_HOST))
						&& !xhci_link_trb_quirk(xhci)) {
				next->link.control &=
					cpu_to_le32(~TRB_CHAIN);
				next->link.control |=
					cpu_to_le32(chain);
			}
			/* Give this link TRB to the hardware */
			wmb();
			next->link.control ^= cpu_to_le32(TRB_CYCLE);

			/* Toggle the cycle bit after the last ring segment. */
			if (last_trb_on_last_seg(xhci, ring, ring->enq_seg, next)) {
				ring->cycle_state = (ring->cycle_state ? 0 : 1);
			}
		}
		ring->enq_seg = ring->enq_seg->next;
		ring->enqueue = ring->enq_seg->trbs;
		next = ring->enqueue;
	}
}

/*
 * Check to see if there's room to enqueue num_trbs on the ring and make sure
 * enqueue pointer will not advance into dequeue segment. See rules above.
 */
static inline int room_on_ring(struct xhci_hcd *xhci, struct xhci_ring *ring,
		unsigned int num_trbs)
{
	int num_trbs_in_deq_seg;

	if (ring->num_trbs_free < num_trbs)
		return 0;

	if (ring->type != TYPE_COMMAND && ring->type != TYPE_EVENT) {
		num_trbs_in_deq_seg = ring->dequeue - ring->deq_seg->trbs;
		if (ring->num_trbs_free < num_trbs + num_trbs_in_deq_seg)
			return 0;
	}

	return 1;
}

/* Ring the host controller doorbell after placing a command on the ring */
void xhci_ring_cmd_db(struct xhci_hcd *xhci)
{
	if (!(xhci->cmd_ring_state & CMD_RING_STATE_RUNNING))
		return;

	xhci_dbg(xhci, "// Ding dong!\n");
	writel(DB_VALUE_HOST, &xhci->dba->doorbell[0]);
	/* Flush PCI posted writes */
	readl(&xhci->dba->doorbell[0]);
}

static int xhci_abort_cmd_ring(struct xhci_hcd *xhci)
{
	u64 temp_64;
	int ret;

	xhci_dbg(xhci, "Abort command ring\n");

	temp_64 = xhci_read_64(xhci, &xhci->op_regs->cmd_ring);
	xhci->cmd_ring_state = CMD_RING_STATE_ABORTED;
	xhci_write_64(xhci, temp_64 | CMD_RING_ABORT,
			&xhci->op_regs->cmd_ring);

	/* Section 4.6.1.2 of xHCI 1.0 spec says software should
	 * time the completion od all xHCI commands, including
	 * the Command Abort operation. If software doesn't see
	 * CRR negated in a timely manner (e.g. longer than 5
	 * seconds), then it should assume that the there are
	 * larger problems with the xHC and assert HCRST.
	 */
	ret = xhci_handshake(xhci, &xhci->op_regs->cmd_ring,
			CMD_RING_RUNNING, 0, 5 * 1000 * 1000);
	if (ret < 0) {
		/* we are about to kill xhci, give it one more chance */
		xhci_write_64(xhci, temp_64 | CMD_RING_ABORT,
			      &xhci->op_regs->cmd_ring);
		udelay(1000);
		ret = xhci_handshake(xhci, &xhci->op_regs->cmd_ring,
				     CMD_RING_RUNNING, 0, 3 * 1000 * 1000);
		if (ret == 0)
			return 0;

		xhci_err(xhci, "Stopped the command ring failed, "
				"maybe the host is dead\n");
		xhci->xhc_state |= XHCI_STATE_DYING;
		xhci_quiesce(xhci);
		xhci_halt(xhci);
		return -ESHUTDOWN;
	}

	return 0;
}

void xhci_ring_ep_doorbell(struct xhci_hcd *xhci,
		unsigned int slot_id,
		unsigned int ep_index,
		unsigned int stream_id)
{
	__le32 __iomem *db_addr = &xhci->dba->doorbell[slot_id];
	struct xhci_virt_ep *ep = &xhci->devs[slot_id]->eps[ep_index];
	unsigned int ep_state = ep->ep_state;

	/* Don't ring the doorbell for this endpoint if there are pending
	 * cancellations because we don't want to interrupt processing.
	 * We don't want to restart any stream rings if there's a set dequeue
	 * pointer command pending because the device can choose to start any
	 * stream once the endpoint is on the HW schedule.
	 */
	if ((ep_state & EP_HALT_PENDING) || (ep_state & SET_DEQ_PENDING) ||
	    (ep_state & EP_HALTED))
		return;
	writel(DB_VALUE(ep_index, stream_id), db_addr);
	/* The CPU has better things to do at this point than wait for a
	 * write-posting flush.  It'll get there soon enough.
	 */
}

/* Ring the doorbell for any rings with pending URBs */
static void ring_doorbell_for_active_rings(struct xhci_hcd *xhci,
		unsigned int slot_id,
		unsigned int ep_index)
{
	unsigned int stream_id;
	struct xhci_virt_ep *ep;

	ep = &xhci->devs[slot_id]->eps[ep_index];

	/* A ring has pending URBs if its TD list is not empty */
	if (!(ep->ep_state & EP_HAS_STREAMS)) {
		if (ep->ring && !(list_empty(&ep->ring->td_list)))
			xhci_ring_ep_doorbell(xhci, slot_id, ep_index, 0);
		return;
	}

	for (stream_id = 1; stream_id < ep->stream_info->num_streams;
			stream_id++) {
		struct xhci_stream_info *stream_info = ep->stream_info;
		if (!list_empty(&stream_info->stream_rings[stream_id]->td_list))
			xhci_ring_ep_doorbell(xhci, slot_id, ep_index,
						stream_id);
	}
}

static struct xhci_ring *xhci_triad_to_transfer_ring(struct xhci_hcd *xhci,
		unsigned int slot_id, unsigned int ep_index,
		unsigned int stream_id)
{
	struct xhci_virt_ep *ep;

	ep = &xhci->devs[slot_id]->eps[ep_index];
	/* Common case: no streams */
	if (!(ep->ep_state & EP_HAS_STREAMS))
		return ep->ring;

	if (stream_id == 0) {
		xhci_warn(xhci,
				"WARN: Slot ID %u, ep index %u has streams, "
				"but URB has no stream ID.\n",
				slot_id, ep_index);
		return NULL;
	}

	if (stream_id < ep->stream_info->num_streams)
		return ep->stream_info->stream_rings[stream_id];

	xhci_warn(xhci,
			"WARN: Slot ID %u, ep index %u has "
			"stream IDs 1 to %u allocated, "
			"but stream ID %u is requested.\n",
			slot_id, ep_index,
			ep->stream_info->num_streams - 1,
			stream_id);
	return NULL;
}

/* Get the right ring for the given URB.
 * If the endpoint supports streams, boundary check the URB's stream ID.
 * If the endpoint doesn't support streams, return the singular endpoint ring.
 */
static struct xhci_ring *xhci_urb_to_transfer_ring(struct xhci_hcd *xhci,
		struct urb *urb)
{
	return xhci_triad_to_transfer_ring(xhci, urb->dev->slot_id,
		xhci_get_endpoint_index(&urb->ep->desc), urb->stream_id);
}

/*
 * Move the xHC's endpoint ring dequeue pointer past cur_td.
 * Record the new state of the xHC's endpoint ring dequeue segment,
 * dequeue pointer, and new consumer cycle state in state.
 * Update our internal representation of the ring's dequeue pointer.
 *
 * We do this in three jumps:
 *  - First we update our new ring state to be the same as when the xHC stopped.
 *  - Then we traverse the ring to find the segment that contains
 *    the last TRB in the TD.  We toggle the xHC's new cycle state when we pass
 *    any link TRBs with the toggle cycle bit set.
 *  - Finally we move the dequeue state one TRB further, toggling the cycle bit
 *    if we've moved it past a link TRB with the toggle cycle bit set.
 *
 * Some of the uses of xhci_generic_trb are grotty, but if they're done
 * with correct __le32 accesses they should work fine.  Only users of this are
 * in here.
 */
void xhci_find_new_dequeue_state(struct xhci_hcd *xhci,
		unsigned int slot_id, unsigned int ep_index,
		unsigned int stream_id, struct xhci_td *cur_td,
		struct xhci_dequeue_state *state)
{
	struct xhci_virt_device *dev = xhci->devs[slot_id];
	struct xhci_virt_ep *ep = &dev->eps[ep_index];
	struct xhci_ring *ep_ring;
	struct xhci_segment *new_seg;
	union xhci_trb *new_deq;
	dma_addr_t addr;
	u64 hw_dequeue;
	bool cycle_found = false;
	bool td_last_trb_found = false;

	ep_ring = xhci_triad_to_transfer_ring(xhci, slot_id,
			ep_index, stream_id);
	if (!ep_ring) {
		xhci_warn(xhci, "WARN can't find new dequeue state "
				"for invalid stream ID %u.\n",
				stream_id);
		return;
	}

	/* Dig out the cycle state saved by the xHC during the stop ep cmd */
	xhci_dbg_trace(xhci, trace_xhci_dbg_cancel_urb,
			"Finding endpoint context");
	/* 4.6.9 the css flag is written to the stream context for streams */
	if (ep->ep_state & EP_HAS_STREAMS) {
		struct xhci_stream_ctx *ctx =
			&ep->stream_info->stream_ctx_array[stream_id];
		hw_dequeue = le64_to_cpu(ctx->stream_ring);
	} else {
		struct xhci_ep_ctx *ep_ctx
			= xhci_get_ep_ctx(xhci, dev->out_ctx, ep_index);
		hw_dequeue = le64_to_cpu(ep_ctx->deq);
	}

	new_seg = ep_ring->deq_seg;
	new_deq = ep_ring->dequeue;
	state->new_cycle_state = hw_dequeue & 0x1;

	/*
	 * We want to find the pointer, segment and cycle state of the new trb
	 * (the one after current TD's last_trb). We know the cycle state at
	 * hw_dequeue, so walk the ring until both hw_dequeue and last_trb are
	 * found.
	 */
	do {
		if (!cycle_found && xhci_trb_virt_to_dma(new_seg, new_deq)
		    == (dma_addr_t)(hw_dequeue & ~0xf)) {
			cycle_found = true;
			if (td_last_trb_found)
				break;
		}
		if (new_deq == cur_td->last_trb)
			td_last_trb_found = true;

		if (cycle_found &&
		    TRB_TYPE_LINK_LE32(new_deq->generic.field[3]) &&
		    new_deq->generic.field[3] & cpu_to_le32(LINK_TOGGLE))
			state->new_cycle_state ^= 0x1;

		next_trb(xhci, ep_ring, &new_seg, &new_deq);

		/* Search wrapped around, bail out */
		if (new_deq == ep->ring->dequeue) {
			xhci_err(xhci, "Error: Failed finding new dequeue state\n");
			state->new_deq_seg = NULL;
			state->new_deq_ptr = NULL;
			return;
		}

	} while (!cycle_found || !td_last_trb_found);

	state->new_deq_seg = new_seg;
	state->new_deq_ptr = new_deq;

	/* Don't update the ring cycle state for the producer (us). */
	xhci_dbg_trace(xhci, trace_xhci_dbg_cancel_urb,
			"Cycle state = 0x%x", state->new_cycle_state);

	xhci_dbg_trace(xhci, trace_xhci_dbg_cancel_urb,
			"New dequeue segment = %p (virtual)",
			state->new_deq_seg);
	addr = xhci_trb_virt_to_dma(state->new_deq_seg, state->new_deq_ptr);
	xhci_dbg_trace(xhci, trace_xhci_dbg_cancel_urb,
			"New dequeue pointer = 0x%llx (DMA)",
			(unsigned long long) addr);
}

/* flip_cycle means flip the cycle bit of all but the first and last TRB.
 * (The last TRB actually points to the ring enqueue pointer, which is not part
 * of this TD.)  This is used to remove partially enqueued isoc TDs from a ring.
 */
static void td_to_noop(struct xhci_hcd *xhci, struct xhci_ring *ep_ring,
		struct xhci_td *cur_td, bool flip_cycle)
{
	struct xhci_segment *cur_seg;
	union xhci_trb *cur_trb;

	for (cur_seg = cur_td->start_seg, cur_trb = cur_td->first_trb;
			true;
			next_trb(xhci, ep_ring, &cur_seg, &cur_trb)) {
		if (TRB_TYPE_LINK_LE32(cur_trb->generic.field[3])) {
			/* Unchain any chained Link TRBs, but
			 * leave the pointers intact.
			 */
			cur_trb->generic.field[3] &= cpu_to_le32(~TRB_CHAIN);
			/* Flip the cycle bit (link TRBs can't be the first
			 * or last TRB).
			 */
			if (flip_cycle)
				cur_trb->generic.field[3] ^=
					cpu_to_le32(TRB_CYCLE);
			xhci_dbg_trace(xhci, trace_xhci_dbg_cancel_urb,
					"Cancel (unchain) link TRB");
			xhci_dbg_trace(xhci, trace_xhci_dbg_cancel_urb,
					"Address = %p (0x%llx dma); "
					"in seg %p (0x%llx dma)",
					cur_trb,
					(unsigned long long)xhci_trb_virt_to_dma(cur_seg, cur_trb),
					cur_seg,
					(unsigned long long)cur_seg->dma);
		} else {
			cur_trb->generic.field[0] = 0;
			cur_trb->generic.field[1] = 0;
			cur_trb->generic.field[2] = 0;
			/* Preserve only the cycle bit of this TRB */
			cur_trb->generic.field[3] &= cpu_to_le32(TRB_CYCLE);
			/* Flip the cycle bit except on the first or last TRB */
			if (flip_cycle && cur_trb != cur_td->first_trb &&
					cur_trb != cur_td->last_trb)
				cur_trb->generic.field[3] ^=
					cpu_to_le32(TRB_CYCLE);
			cur_trb->generic.field[3] |= cpu_to_le32(
				TRB_TYPE(TRB_TR_NOOP));
			xhci_dbg_trace(xhci, trace_xhci_dbg_cancel_urb,
					"TRB to noop at offset 0x%llx",
					(unsigned long long)
					xhci_trb_virt_to_dma(cur_seg, cur_trb));
		}
		if (cur_trb == cur_td->last_trb)
			break;
	}
}

static void xhci_stop_watchdog_timer_in_irq(struct xhci_hcd *xhci,
		struct xhci_virt_ep *ep)
{
	ep->ep_state &= ~EP_HALT_PENDING;
	/* Can't del_timer_sync in interrupt, so we attempt to cancel.  If the
	 * timer is running on another CPU, we don't decrement stop_cmds_pending
	 * (since we didn't successfully stop the watchdog timer).
	 */
	if (del_timer(&ep->stop_cmd_timer))
		ep->stop_cmds_pending--;
}

/* Must be called with xhci->lock held in interrupt context */
static void xhci_giveback_urb_in_irq(struct xhci_hcd *xhci,
		struct xhci_td *cur_td, int status)
{
	struct usb_hcd *hcd;
	struct urb	*urb;
	struct urb_priv	*urb_priv;

	urb = cur_td->urb;
	urb_priv = urb->hcpriv;
	urb_priv->td_cnt++;
	hcd = bus_to_hcd(urb->dev->bus);

	/* Only giveback urb when this is the last td in urb */
	if (urb_priv->td_cnt == urb_priv->length) {
		if (usb_pipetype(urb->pipe) == PIPE_ISOCHRONOUS) {
			xhci_to_hcd(xhci)->self.bandwidth_isoc_reqs--;
			if (xhci_to_hcd(xhci)->self.bandwidth_isoc_reqs	== 0) {
				if (xhci->quirks & XHCI_AMD_PLL_FIX)
					usb_amd_quirk_pll_enable();
			}
		}
		usb_hcd_unlink_urb_from_ep(hcd, urb);

		spin_unlock(&xhci->lock);
		usb_hcd_giveback_urb(hcd, urb, status);
		xhci_urb_free_priv(xhci, urb_priv);
		spin_lock(&xhci->lock);
	}
}

/*
 * When we get a command completion for a Stop Endpoint Command, we need to
 * unlink any cancelled TDs from the ring.  There are two ways to do that:
 *
 *  1. If the HW was in the middle of processing the TD that needs to be
 *     cancelled, then we must move the ring's dequeue pointer past the last TRB
 *     in the TD with a Set Dequeue Pointer Command.
 *  2. Otherwise, we turn all the TRBs in the TD into No-op TRBs (with the chain
 *     bit cleared) so that the HW will skip over them.
 */
static void xhci_handle_cmd_stop_ep(struct xhci_hcd *xhci, int slot_id,
		union xhci_trb *trb, struct xhci_event_cmd *event)
{
	unsigned int ep_index;
	struct xhci_ring *ep_ring;
	struct xhci_virt_ep *ep;
	struct list_head *entry;
	struct xhci_td *cur_td = NULL;
	struct xhci_td *last_unlinked_td;

	struct xhci_dequeue_state deq_state;

	if (unlikely(TRB_TO_SUSPEND_PORT(le32_to_cpu(trb->generic.field[3])))) {
		if (!xhci->devs[slot_id])
			xhci_warn(xhci, "Stop endpoint command "
				"completion for disabled slot %u\n",
				slot_id);
		return;
	}

	memset(&deq_state, 0, sizeof(deq_state));
	ep_index = TRB_TO_EP_INDEX(le32_to_cpu(trb->generic.field[3]));
	ep = &xhci->devs[slot_id]->eps[ep_index];

	if (list_empty(&ep->cancelled_td_list)) {
		xhci_stop_watchdog_timer_in_irq(xhci, ep);
		ep->stopped_td = NULL;
		ring_doorbell_for_active_rings(xhci, slot_id, ep_index);
		return;
	}

	/* Fix up the ep ring first, so HW stops executing cancelled TDs.
	 * We have the xHCI lock, so nothing can modify this list until we drop
	 * it.  We're also in the event handler, so we can't get re-interrupted
	 * if another Stop Endpoint command completes
	 */
	list_for_each(entry, &ep->cancelled_td_list) {
		cur_td = list_entry(entry, struct xhci_td, cancelled_td_list);
		xhci_dbg_trace(xhci, trace_xhci_dbg_cancel_urb,
				"Removing canceled TD starting at 0x%llx (dma).",
				(unsigned long long)xhci_trb_virt_to_dma(
					cur_td->start_seg, cur_td->first_trb));
		ep_ring = xhci_urb_to_transfer_ring(xhci, cur_td->urb);
		if (!ep_ring) {
			/* This shouldn't happen unless a driver is mucking
			 * with the stream ID after submission.  This will
			 * leave the TD on the hardware ring, and the hardware
			 * will try to execute it, and may access a buffer
			 * that has already been freed.  In the best case, the
			 * hardware will execute it, and the event handler will
			 * ignore the completion event for that TD, since it was
			 * removed from the td_list for that endpoint.  In
			 * short, don't muck with the stream ID after
			 * submission.
			 */
			xhci_warn(xhci, "WARN Cancelled URB %p "
					"has invalid stream ID %u.\n",
					cur_td->urb,
					cur_td->urb->stream_id);
			goto remove_finished_td;
		}
		/*
		 * If we stopped on the TD we need to cancel, then we have to
		 * move the xHC endpoint ring dequeue pointer past this TD.
		 */
		if (cur_td == ep->stopped_td)
			xhci_find_new_dequeue_state(xhci, slot_id, ep_index,
					cur_td->urb->stream_id,
					cur_td, &deq_state);
		else
			td_to_noop(xhci, ep_ring, cur_td, false);
remove_finished_td:
		/*
		 * The event handler won't see a completion for this TD anymore,
		 * so remove it from the endpoint ring's TD list.  Keep it in
		 * the cancelled TD list for URB completion later.
		 */
		list_del_init(&cur_td->td_list);
	}
	last_unlinked_td = cur_td;
	xhci_stop_watchdog_timer_in_irq(xhci, ep);

	/* If necessary, queue a Set Transfer Ring Dequeue Pointer command */
	if (deq_state.new_deq_ptr && deq_state.new_deq_seg) {
		xhci_queue_new_dequeue_state(xhci, slot_id, ep_index,
				ep->stopped_td->urb->stream_id, &deq_state);
		xhci_ring_cmd_db(xhci);
	} else {
		/* Otherwise ring the doorbell(s) to restart queued transfers */
		ring_doorbell_for_active_rings(xhci, slot_id, ep_index);
	}

	ep->stopped_td = NULL;

	/*
	 * Drop the lock and complete the URBs in the cancelled TD list.
	 * New TDs to be cancelled might be added to the end of the list before
	 * we can complete all the URBs for the TDs we already unlinked.
	 * So stop when we've completed the URB for the last TD we unlinked.
	 */
	do {
		cur_td = list_entry(ep->cancelled_td_list.next,
				struct xhci_td, cancelled_td_list);
		list_del_init(&cur_td->cancelled_td_list);

		/* Clean up the cancelled URB */
		/* Doesn't matter what we pass for status, since the core will
		 * just overwrite it (because the URB has been unlinked).
		 */
		xhci_giveback_urb_in_irq(xhci, cur_td, 0);

		/* Stop processing the cancelled list if the watchdog timer is
		 * running.
		 */
		if (xhci->xhc_state & XHCI_STATE_DYING)
			return;
	} while (cur_td != last_unlinked_td);

	/* Return to the event handler with xhci->lock re-acquired */
}

static void xhci_kill_ring_urbs(struct xhci_hcd *xhci, struct xhci_ring *ring)
{
	struct xhci_td *cur_td;

	while (!list_empty(&ring->td_list)) {
		cur_td = list_first_entry(&ring->td_list,
				struct xhci_td, td_list);
		list_del_init(&cur_td->td_list);
		if (!list_empty(&cur_td->cancelled_td_list))
			list_del_init(&cur_td->cancelled_td_list);
		xhci_giveback_urb_in_irq(xhci, cur_td, -ESHUTDOWN);
	}
}

static void xhci_kill_endpoint_urbs(struct xhci_hcd *xhci,
		int slot_id, int ep_index)
{
	struct xhci_td *cur_td;
	struct xhci_virt_ep *ep;
	struct xhci_ring *ring;

	ep = &xhci->devs[slot_id]->eps[ep_index];
	if ((ep->ep_state & EP_HAS_STREAMS) ||
			(ep->ep_state & EP_GETTING_NO_STREAMS)) {
		int stream_id;

		for (stream_id = 0; stream_id < ep->stream_info->num_streams;
				stream_id++) {
			xhci_dbg_trace(xhci, trace_xhci_dbg_cancel_urb,
					"Killing URBs for slot ID %u, ep index %u, stream %u",
					slot_id, ep_index, stream_id + 1);
			xhci_kill_ring_urbs(xhci,
					ep->stream_info->stream_rings[stream_id]);
		}
	} else {
		ring = ep->ring;
		if (!ring)
			return;
		xhci_dbg_trace(xhci, trace_xhci_dbg_cancel_urb,
				"Killing URBs for slot ID %u, ep index %u",
				slot_id, ep_index);
		xhci_kill_ring_urbs(xhci, ring);
	}
	while (!list_empty(&ep->cancelled_td_list)) {
		cur_td = list_first_entry(&ep->cancelled_td_list,
				struct xhci_td, cancelled_td_list);
		list_del_init(&cur_td->cancelled_td_list);
		xhci_giveback_urb_in_irq(xhci, cur_td, -ESHUTDOWN);
	}
}

/* Watchdog timer function for when a stop endpoint command fails to complete.
 * In this case, we assume the host controller is broken or dying or dead.  The
 * host may still be completing some other events, so we have to be careful to
 * let the event ring handler and the URB dequeueing/enqueueing functions know
 * through xhci->state.
 *
 * The timer may also fire if the host takes a very long time to respond to the
 * command, and the stop endpoint command completion handler cannot delete the
 * timer before the timer function is called.  Another endpoint cancellation may
 * sneak in before the timer function can grab the lock, and that may queue
 * another stop endpoint command and add the timer back.  So we cannot use a
 * simple flag to say whether there is a pending stop endpoint command for a
 * particular endpoint.
 *
 * Instead we use a combination of that flag and a counter for the number of
 * pending stop endpoint commands.  If the timer is the tail end of the last
 * stop endpoint command, and the endpoint's command is still pending, we assume
 * the host is dying.
 */
void xhci_stop_endpoint_command_watchdog(unsigned long arg)
{
	struct xhci_hcd *xhci;
	struct xhci_virt_ep *ep;
	int ret, i, j;
	unsigned long flags;

	ep = (struct xhci_virt_ep *) arg;
	xhci = ep->xhci;

	spin_lock_irqsave(&xhci->lock, flags);

	ep->stop_cmds_pending--;
	if (xhci->xhc_state & XHCI_STATE_DYING) {
		xhci_dbg_trace(xhci, trace_xhci_dbg_cancel_urb,
				"Stop EP timer ran, but another timer marked "
				"xHCI as DYING, exiting.");
		spin_unlock_irqrestore(&xhci->lock, flags);
		return;
	}
	if (!(ep->stop_cmds_pending == 0 && (ep->ep_state & EP_HALT_PENDING))) {
		xhci_dbg_trace(xhci, trace_xhci_dbg_cancel_urb,
				"Stop EP timer ran, but no command pending, "
				"exiting.");
		spin_unlock_irqrestore(&xhci->lock, flags);
		return;
	}

	xhci_warn(xhci, "xHCI host not responding to stop endpoint command.\n");
	xhci_warn(xhci, "Assuming host is dying, halting host.\n");
	/* Oops, HC is dead or dying or at least not responding to the stop
	 * endpoint command.
	 */
	xhci->xhc_state |= XHCI_STATE_DYING;
	/* Disable interrupts from the host controller and start halting it */
	xhci_quiesce(xhci);
	spin_unlock_irqrestore(&xhci->lock, flags);

	ret = xhci_halt(xhci);

	spin_lock_irqsave(&xhci->lock, flags);
	if (ret < 0) {
		/* This is bad; the host is not responding to commands and it's
		 * not allowing itself to be halted.  At least interrupts are
		 * disabled. If we call usb_hc_died(), it will attempt to
		 * disconnect all device drivers under this host.  Those
		 * disconnect() methods will wait for all URBs to be unlinked,
		 * so we must complete them.
		 */
		xhci_warn(xhci, "Non-responsive xHCI host is not halting.\n");
		xhci_warn(xhci, "Completing active URBs anyway.\n");
		/* We could turn all TDs on the rings to no-ops.  This won't
		 * help if the host has cached part of the ring, and is slow if
		 * we want to preserve the cycle bit.  Skip it and hope the host
		 * doesn't touch the memory.
		 */
	}
	for (i = 0; i < MAX_HC_SLOTS; i++) {
		if (!xhci->devs[i])
			continue;
		for (j = 0; j < 31; j++)
			xhci_kill_endpoint_urbs(xhci, i, j);
	}
	spin_unlock_irqrestore(&xhci->lock, flags);
	xhci_dbg_trace(xhci, trace_xhci_dbg_cancel_urb,
			"Calling usb_hc_died()");
	usb_hc_died(xhci_to_hcd(xhci)->primary_hcd);
	xhci_dbg_trace(xhci, trace_xhci_dbg_cancel_urb,
			"xHCI host controller is dead.");
}


static void update_ring_for_set_deq_completion(struct xhci_hcd *xhci,
		struct xhci_virt_device *dev,
		struct xhci_ring *ep_ring,
		unsigned int ep_index)
{
	union xhci_trb *dequeue_temp;
	int num_trbs_free_temp;
	bool revert = false;

	num_trbs_free_temp = ep_ring->num_trbs_free;
	dequeue_temp = ep_ring->dequeue;

	/* If we get two back-to-back stalls, and the first stalled transfer
	 * ends just before a link TRB, the dequeue pointer will be left on
	 * the link TRB by the code in the while loop.  So we have to update
	 * the dequeue pointer one segment further, or we'll jump off
	 * the segment into la-la-land.
	 */
	if (last_trb(xhci, ep_ring, ep_ring->deq_seg, ep_ring->dequeue)) {
		ep_ring->deq_seg = ep_ring->deq_seg->next;
		ep_ring->dequeue = ep_ring->deq_seg->trbs;
	}

	while (ep_ring->dequeue != dev->eps[ep_index].queued_deq_ptr) {
		/* We have more usable TRBs */
		ep_ring->num_trbs_free++;
		ep_ring->dequeue++;
		if (last_trb(xhci, ep_ring, ep_ring->deq_seg,
				ep_ring->dequeue)) {
			if (ep_ring->dequeue ==
					dev->eps[ep_index].queued_deq_ptr)
				break;
			ep_ring->deq_seg = ep_ring->deq_seg->next;
			ep_ring->dequeue = ep_ring->deq_seg->trbs;
		}
		if (ep_ring->dequeue == dequeue_temp) {
			revert = true;
			break;
		}
	}

	if (revert) {
		xhci_dbg(xhci, "Unable to find new dequeue pointer\n");
		ep_ring->num_trbs_free = num_trbs_free_temp;
	}
}

/*
 * When we get a completion for a Set Transfer Ring Dequeue Pointer command,
 * we need to clear the set deq pending flag in the endpoint ring state, so that
 * the TD queueing code can ring the doorbell again.  We also need to ring the
 * endpoint doorbell to restart the ring, but only if there aren't more
 * cancellations pending.
 */
static void xhci_handle_cmd_set_deq(struct xhci_hcd *xhci, int slot_id,
		union xhci_trb *trb, u32 cmd_comp_code)
{
	unsigned int ep_index;
	unsigned int stream_id;
	struct xhci_ring *ep_ring;
	struct xhci_virt_device *dev;
	struct xhci_virt_ep *ep;
	struct xhci_ep_ctx *ep_ctx;
	struct xhci_slot_ctx *slot_ctx;

	ep_index = TRB_TO_EP_INDEX(le32_to_cpu(trb->generic.field[3]));
	stream_id = TRB_TO_STREAM_ID(le32_to_cpu(trb->generic.field[2]));
	dev = xhci->devs[slot_id];
	ep = &dev->eps[ep_index];

	ep_ring = xhci_stream_id_to_ring(dev, ep_index, stream_id);
	if (!ep_ring) {
		xhci_warn(xhci, "WARN Set TR deq ptr command for freed stream ID %u\n",
				stream_id);
		/* XXX: Harmless??? */
		goto cleanup;
	}

	ep_ctx = xhci_get_ep_ctx(xhci, dev->out_ctx, ep_index);
	slot_ctx = xhci_get_slot_ctx(xhci, dev->out_ctx);

	if (cmd_comp_code != COMP_SUCCESS) {
		unsigned int ep_state;
		unsigned int slot_state;

		switch (cmd_comp_code) {
		case COMP_TRB_ERR:
			xhci_warn(xhci, "WARN Set TR Deq Ptr cmd invalid because of stream ID configuration\n");
			break;
		case COMP_CTX_STATE:
			xhci_warn(xhci, "WARN Set TR Deq Ptr cmd failed due to incorrect slot or ep state.\n");
			ep_state = le32_to_cpu(ep_ctx->ep_info);
			ep_state &= EP_STATE_MASK;
			slot_state = le32_to_cpu(slot_ctx->dev_state);
			slot_state = GET_SLOT_STATE(slot_state);
			xhci_dbg_trace(xhci, trace_xhci_dbg_cancel_urb,
					"Slot state = %u, EP state = %u",
					slot_state, ep_state);
			break;
		case COMP_EBADSLT:
			xhci_warn(xhci, "WARN Set TR Deq Ptr cmd failed because slot %u was not enabled.\n",
					slot_id);
			break;
		default:
			xhci_warn(xhci, "WARN Set TR Deq Ptr cmd with unknown completion code of %u.\n",
					cmd_comp_code);
			break;
		}
		/* OK what do we do now?  The endpoint state is hosed, and we
		 * should never get to this point if the synchronization between
		 * queueing, and endpoint state are correct.  This might happen
		 * if the device gets disconnected after we've finished
		 * cancelling URBs, which might not be an error...
		 */
	} else {
		u64 deq;
		/* 4.6.10 deq ptr is written to the stream ctx for streams */
		if (ep->ep_state & EP_HAS_STREAMS) {
			struct xhci_stream_ctx *ctx =
				&ep->stream_info->stream_ctx_array[stream_id];
			deq = le64_to_cpu(ctx->stream_ring) & SCTX_DEQ_MASK;
		} else {
			deq = le64_to_cpu(ep_ctx->deq) & ~EP_CTX_CYCLE_MASK;
		}
		xhci_dbg_trace(xhci, trace_xhci_dbg_cancel_urb,
			"Successful Set TR Deq Ptr cmd, deq = @%08llx", deq);
		if (xhci_trb_virt_to_dma(ep->queued_deq_seg,
					 ep->queued_deq_ptr) == deq) {
			/* Update the ring's dequeue segment and dequeue pointer
			 * to reflect the new position.
			 */
			update_ring_for_set_deq_completion(xhci, dev,
				ep_ring, ep_index);
		} else {
			xhci_warn(xhci, "Mismatch between completed Set TR Deq Ptr command & xHCI internal state.\n");
			xhci_warn(xhci, "ep deq seg = %p, deq ptr = %p\n",
				  ep->queued_deq_seg, ep->queued_deq_ptr);
		}
	}

cleanup:
	dev->eps[ep_index].ep_state &= ~SET_DEQ_PENDING;
	dev->eps[ep_index].queued_deq_seg = NULL;
	dev->eps[ep_index].queued_deq_ptr = NULL;
	/* Restart any rings with pending URBs */
	ring_doorbell_for_active_rings(xhci, slot_id, ep_index);
}

static void xhci_handle_cmd_reset_ep(struct xhci_hcd *xhci, int slot_id,
		union xhci_trb *trb, u32 cmd_comp_code)
{
	unsigned int ep_index;

	ep_index = TRB_TO_EP_INDEX(le32_to_cpu(trb->generic.field[3]));
	/* This command will only fail if the endpoint wasn't halted,
	 * but we don't care.
	 */
	xhci_dbg_trace(xhci, trace_xhci_dbg_reset_ep,
		"Ignoring reset ep completion code of %u", cmd_comp_code);

	/* HW with the reset endpoint quirk needs to have a configure endpoint
	 * command complete before the endpoint can be used.  Queue that here
	 * because the HW can't handle two commands being queued in a row.
	 */
	if (xhci->quirks & XHCI_RESET_EP_QUIRK) {
		struct xhci_command *command;
		command = xhci_alloc_command(xhci, false, false, GFP_ATOMIC);
		if (!command) {
			xhci_warn(xhci, "WARN Cannot submit cfg ep: ENOMEM\n");
			return;
		}
		xhci_dbg_trace(xhci, trace_xhci_dbg_quirks,
				"Queueing configure endpoint command");
		xhci_queue_configure_endpoint(xhci, command,
				xhci->devs[slot_id]->in_ctx->dma, slot_id,
				false);
		xhci_ring_cmd_db(xhci);
	} else {
		/* Clear our internal halted state */
		xhci->devs[slot_id]->eps[ep_index].ep_state &= ~EP_HALTED;
	}
}

static void xhci_handle_cmd_enable_slot(struct xhci_hcd *xhci, int slot_id,
		u32 cmd_comp_code)
{
	if (cmd_comp_code == COMP_SUCCESS)
		xhci->slot_id = slot_id;
	else
		xhci->slot_id = 0;
}

static void xhci_handle_cmd_disable_slot(struct xhci_hcd *xhci, int slot_id)
{
	struct xhci_virt_device *virt_dev;

	virt_dev = xhci->devs[slot_id];
	if (!virt_dev)
		return;
	if (xhci->quirks & XHCI_EP_LIMIT_QUIRK)
		/* Delete default control endpoint resources */
		xhci_free_device_endpoint_resources(xhci, virt_dev, true);
	xhci_free_virt_device(xhci, slot_id);
}

static void xhci_handle_cmd_config_ep(struct xhci_hcd *xhci, int slot_id,
		struct xhci_event_cmd *event, u32 cmd_comp_code)
{
	struct xhci_virt_device *virt_dev;
	struct xhci_input_control_ctx *ctrl_ctx;
	unsigned int ep_index;
	unsigned int ep_state;
	u32 add_flags, drop_flags;

	/*
	 * Configure endpoint commands can come from the USB core
	 * configuration or alt setting changes, or because the HW
	 * needed an extra configure endpoint command after a reset
	 * endpoint command or streams were being configured.
	 * If the command was for a halted endpoint, the xHCI driver
	 * is not waiting on the configure endpoint command.
	 */
	virt_dev = xhci->devs[slot_id];
	ctrl_ctx = xhci_get_input_control_ctx(xhci, virt_dev->in_ctx);
	if (!ctrl_ctx) {
		xhci_warn(xhci, "Could not get input context, bad type.\n");
		return;
	}

	add_flags = le32_to_cpu(ctrl_ctx->add_flags);
	drop_flags = le32_to_cpu(ctrl_ctx->drop_flags);
	/* Input ctx add_flags are the endpoint index plus one */
	ep_index = xhci_last_valid_endpoint(add_flags) - 1;

	/* A usb_set_interface() call directly after clearing a halted
	 * condition may race on this quirky hardware.  Not worth
	 * worrying about, since this is prototype hardware.  Not sure
	 * if this will work for streams, but streams support was
	 * untested on this prototype.
	 */
	if (xhci->quirks & XHCI_RESET_EP_QUIRK &&
			ep_index != (unsigned int) -1 &&
			add_flags - SLOT_FLAG == drop_flags) {
		ep_state = virt_dev->eps[ep_index].ep_state;
		if (!(ep_state & EP_HALTED))
			return;
		xhci_dbg_trace(xhci, trace_xhci_dbg_quirks,
				"Completed config ep cmd - "
				"last ep index = %d, state = %d",
				ep_index, ep_state);
		/* Clear internal halted state and restart ring(s) */
		virt_dev->eps[ep_index].ep_state &= ~EP_HALTED;
		ring_doorbell_for_active_rings(xhci, slot_id, ep_index);
		return;
	}
	return;
}

static void xhci_handle_cmd_reset_dev(struct xhci_hcd *xhci, int slot_id,
		struct xhci_event_cmd *event)
{
	xhci_dbg(xhci, "Completed reset device command.\n");
	if (!xhci->devs[slot_id])
		xhci_warn(xhci, "Reset device command completion "
				"for disabled slot %u\n", slot_id);
}

static void xhci_handle_cmd_nec_get_fw(struct xhci_hcd *xhci,
		struct xhci_event_cmd *event)
{
	if (!(xhci->quirks & XHCI_NEC_HOST)) {
		xhci->error_bitmask |= 1 << 6;
		return;
	}
	xhci_dbg_trace(xhci, trace_xhci_dbg_quirks,
			"NEC firmware version %2x.%02x",
			NEC_FW_MAJOR(le32_to_cpu(event->status)),
			NEC_FW_MINOR(le32_to_cpu(event->status)));
}

static void xhci_complete_del_and_free_cmd(struct xhci_command *cmd, u32 status)
{
	list_del(&cmd->cmd_list);

	if (cmd->completion) {
		cmd->status = status;
		complete(cmd->completion);
	} else {
		kfree(cmd);
	}
}

void xhci_cleanup_command_queue(struct xhci_hcd *xhci)
{
	struct xhci_command *cur_cmd, *tmp_cmd;
	list_for_each_entry_safe(cur_cmd, tmp_cmd, &xhci->cmd_list, cmd_list)
		xhci_complete_del_and_free_cmd(cur_cmd, COMP_CMD_ABORT);
}

/*
 * Turn all commands on command ring with status set to "aborted" to no-op trbs.
 * If there are other commands waiting then restart the ring and kick the timer.
 * This must be called with command ring stopped and xhci->lock held.
 */
static void xhci_handle_stopped_cmd_ring(struct xhci_hcd *xhci,
					 struct xhci_command *cur_cmd)
{
	struct xhci_command *i_cmd, *tmp_cmd;
	u32 cycle_state;

	/* Turn all aborted commands in list to no-ops, then restart */
	list_for_each_entry_safe(i_cmd, tmp_cmd, &xhci->cmd_list,
				 cmd_list) {

		if (i_cmd->status != COMP_CMD_ABORT)
			continue;

		i_cmd->status = COMP_CMD_STOP;

		xhci_dbg(xhci, "Turn aborted command %p to no-op\n",
			 i_cmd->command_trb);
		/* get cycle state from the original cmd trb */
		cycle_state = le32_to_cpu(
			i_cmd->command_trb->generic.field[3]) &	TRB_CYCLE;
		/* modify the command trb to no-op command */
		i_cmd->command_trb->generic.field[0] = 0;
		i_cmd->command_trb->generic.field[1] = 0;
		i_cmd->command_trb->generic.field[2] = 0;
		i_cmd->command_trb->generic.field[3] = cpu_to_le32(
			TRB_TYPE(TRB_CMD_NOOP) | cycle_state);

		/*
		 * caller waiting for completion is called when command
		 *  completion event is received for these no-op commands
		 */
	}

	xhci->cmd_ring_state = CMD_RING_STATE_RUNNING;

	/* ring command ring doorbell to restart the command ring */
	if ((xhci->cmd_ring->dequeue != xhci->cmd_ring->enqueue) &&
	    !(xhci->xhc_state & XHCI_STATE_DYING)) {
		xhci->current_cmd = cur_cmd;
		mod_timer(&xhci->cmd_timer, jiffies + XHCI_CMD_DEFAULT_TIMEOUT);
		xhci_ring_cmd_db(xhci);
	}
	return;
}


void xhci_handle_command_timeout(unsigned long data)
{
	struct xhci_hcd *xhci;
	int ret;
	unsigned long flags;
	u64 hw_ring_state;
	struct xhci_command *cur_cmd = NULL;
	xhci = (struct xhci_hcd *) data;

	/* mark this command to be cancelled */
	spin_lock_irqsave(&xhci->lock, flags);
	if (xhci->current_cmd) {
		cur_cmd = xhci->current_cmd;
		cur_cmd->status = COMP_CMD_ABORT;
	}


	/* Make sure command ring is running before aborting it */
	hw_ring_state = xhci_read_64(xhci, &xhci->op_regs->cmd_ring);
	if ((xhci->cmd_ring_state & CMD_RING_STATE_RUNNING) &&
	    (hw_ring_state & CMD_RING_RUNNING))  {

		spin_unlock_irqrestore(&xhci->lock, flags);
		xhci_dbg(xhci, "Command timeout\n");
		ret = xhci_abort_cmd_ring(xhci);
		if (unlikely(ret == -ESHUTDOWN)) {
			xhci_err(xhci, "Abort command ring failed\n");
			xhci_cleanup_command_queue(xhci);
			usb_hc_died(xhci_to_hcd(xhci)->primary_hcd);
			xhci_dbg(xhci, "xHCI host controller is dead.\n");
		}
		return;
	}
	/* command timeout on stopped ring, ring can't be aborted */
	xhci_dbg(xhci, "Command timeout on stopped ring\n");
	xhci_handle_stopped_cmd_ring(xhci, xhci->current_cmd);
	spin_unlock_irqrestore(&xhci->lock, flags);
	return;
}

static void handle_cmd_completion(struct xhci_hcd *xhci,
		struct xhci_event_cmd *event)
{
	int slot_id = TRB_TO_SLOT_ID(le32_to_cpu(event->flags));
	u64 cmd_dma;
	dma_addr_t cmd_dequeue_dma;
	u32 cmd_comp_code;
	union xhci_trb *cmd_trb;
	struct xhci_command *cmd;
	u32 cmd_type;

	cmd_dma = le64_to_cpu(event->cmd_trb);
	cmd_trb = xhci->cmd_ring->dequeue;
	cmd_dequeue_dma = xhci_trb_virt_to_dma(xhci->cmd_ring->deq_seg,
			cmd_trb);
	/* Is the command ring deq ptr out of sync with the deq seg ptr? */
	if (cmd_dequeue_dma == 0) {
		xhci->error_bitmask |= 1 << 4;
		return;
	}
	/* Does the DMA address match our internal dequeue pointer address? */
	if (cmd_dma != (u64) cmd_dequeue_dma) {
		xhci->error_bitmask |= 1 << 5;
		return;
	}

	cmd = list_entry(xhci->cmd_list.next, struct xhci_command, cmd_list);

	if (cmd->command_trb != xhci->cmd_ring->dequeue) {
		xhci_err(xhci,
			 "Command completion event does not match command\n");
		return;
	}

	del_timer(&xhci->cmd_timer);

	trace_xhci_cmd_completion(cmd_trb, (struct xhci_generic_trb *) event);

	cmd_comp_code = GET_COMP_CODE(le32_to_cpu(event->status));

	/* If CMD ring stopped we own the trbs between enqueue and dequeue */
	if (cmd_comp_code == COMP_CMD_STOP) {
		xhci_handle_stopped_cmd_ring(xhci, cmd);
		return;
	}
	/*
	 * Host aborted the command ring, check if the current command was
	 * supposed to be aborted, otherwise continue normally.
	 * The command ring is stopped now, but the xHC will issue a Command
	 * Ring Stopped event which will cause us to restart it.
	 */
	if (cmd_comp_code == COMP_CMD_ABORT) {
		xhci->cmd_ring_state = CMD_RING_STATE_STOPPED;
		if (cmd->status == COMP_CMD_ABORT)
			goto event_handled;
	}

	cmd_type = TRB_FIELD_TO_TYPE(le32_to_cpu(cmd_trb->generic.field[3]));
	switch (cmd_type) {
	case TRB_ENABLE_SLOT:
		xhci_handle_cmd_enable_slot(xhci, slot_id, cmd_comp_code);
		break;
	case TRB_DISABLE_SLOT:
		xhci_handle_cmd_disable_slot(xhci, slot_id);
		break;
	case TRB_CONFIG_EP:
		if (!cmd->completion)
			xhci_handle_cmd_config_ep(xhci, slot_id, event,
						  cmd_comp_code);
		break;
	case TRB_EVAL_CONTEXT:
		break;
	case TRB_ADDR_DEV:
		break;
	case TRB_STOP_RING:
		WARN_ON(slot_id != TRB_TO_SLOT_ID(
				le32_to_cpu(cmd_trb->generic.field[3])));
		xhci_handle_cmd_stop_ep(xhci, slot_id, cmd_trb, event);
		break;
	case TRB_SET_DEQ:
		WARN_ON(slot_id != TRB_TO_SLOT_ID(
				le32_to_cpu(cmd_trb->generic.field[3])));
		xhci_handle_cmd_set_deq(xhci, slot_id, cmd_trb, cmd_comp_code);
		break;
	case TRB_CMD_NOOP:
		/* Is this an aborted command turned to NO-OP? */
		if (cmd->status == COMP_CMD_STOP)
			cmd_comp_code = COMP_CMD_STOP;
		break;
	case TRB_RESET_EP:
		WARN_ON(slot_id != TRB_TO_SLOT_ID(
				le32_to_cpu(cmd_trb->generic.field[3])));
		xhci_handle_cmd_reset_ep(xhci, slot_id, cmd_trb, cmd_comp_code);
		break;
	case TRB_RESET_DEV:
		/* SLOT_ID field in reset device cmd completion event TRB is 0.
		 * Use the SLOT_ID from the command TRB instead (xhci 4.6.11)
		 */
		slot_id = TRB_TO_SLOT_ID(
				le32_to_cpu(cmd_trb->generic.field[3]));
		xhci_handle_cmd_reset_dev(xhci, slot_id, event);
		break;
	case TRB_NEC_GET_FW:
		xhci_handle_cmd_nec_get_fw(xhci, event);
		break;
	default:
		/* Skip over unknown commands on the event ring */
		xhci->error_bitmask |= 1 << 6;
		break;
	}

	/* restart timer if this wasn't the last command */
	if (cmd->cmd_list.next != &xhci->cmd_list) {
		xhci->current_cmd = list_entry(cmd->cmd_list.next,
					       struct xhci_command, cmd_list);
		mod_timer(&xhci->cmd_timer, jiffies + XHCI_CMD_DEFAULT_TIMEOUT);
	}

event_handled:
	xhci_complete_del_and_free_cmd(cmd, cmd_comp_code);

	inc_deq(xhci, xhci->cmd_ring);
}

static void handle_vendor_event(struct xhci_hcd *xhci,
		union xhci_trb *event)
{
	u32 trb_type;

	trb_type = TRB_FIELD_TO_TYPE(le32_to_cpu(event->generic.field[3]));
	xhci_dbg(xhci, "Vendor specific event TRB type = %u\n", trb_type);
	if (trb_type == TRB_NEC_CMD_COMP && (xhci->quirks & XHCI_NEC_HOST))
		handle_cmd_completion(xhci, &event->event_cmd);
}

/* @port_id: the one-based port ID from the hardware (indexed from array of all
 * port registers -- USB 3.0 and USB 2.0).
 *
 * Returns a zero-based port number, which is suitable for indexing into each of
 * the split roothubs' port arrays and bus state arrays.
 * Add one to it in order to call xhci_find_slot_id_by_port.
 */
static unsigned int find_faked_portnum_from_hw_portnum(struct usb_hcd *hcd,
		struct xhci_hcd *xhci, u32 port_id)
{
	unsigned int i;
	unsigned int num_similar_speed_ports = 0;

	/* port_id from the hardware is 1-based, but port_array[], usb3_ports[],
	 * and usb2_ports are 0-based indexes.  Count the number of similar
	 * speed ports, up to 1 port before this port.
	 */
	for (i = 0; i < (port_id - 1); i++) {
		u8 port_speed = xhci->port_array[i];

		/*
		 * Skip ports that don't have known speeds, or have duplicate
		 * Extended Capabilities port speed entries.
		 */
		if (port_speed == 0 || port_speed == DUPLICATE_ENTRY)
			continue;

		/*
		 * USB 3.0 ports are always under a USB 3.0 hub.  USB 2.0 and
		 * 1.1 ports are under the USB 2.0 hub.  If the port speed
		 * matches the device speed, it's a similar speed port.
		 */
		if ((port_speed == 0x03) == (hcd->speed == HCD_USB3))
			num_similar_speed_ports++;
	}
	return num_similar_speed_ports;
}

static void handle_device_notification(struct xhci_hcd *xhci,
		union xhci_trb *event)
{
	u32 slot_id;
	struct usb_device *udev;

	slot_id = TRB_TO_SLOT_ID(le32_to_cpu(event->generic.field[3]));
	if (!xhci->devs[slot_id]) {
		xhci_warn(xhci, "Device Notification event for "
				"unused slot %u\n", slot_id);
		return;
	}

	xhci_dbg(xhci, "Device Wake Notification event for slot ID %u\n",
			slot_id);
	udev = xhci->devs[slot_id]->udev;
	if (udev && udev->parent)
		usb_wakeup_notification(udev->parent, udev->portnum);
}

static void handle_port_status(struct xhci_hcd *xhci,
		union xhci_trb *event)
{
	struct usb_hcd *hcd;
	u32 port_id;
	u32 temp, temp1;
	int max_ports;
	int slot_id;
	unsigned int faked_port_index;
	u8 major_revision;
	struct xhci_bus_state *bus_state;
	__le32 __iomem **port_array;
	bool bogus_port_status = false;

	/* Port status change events always have a successful completion code */
	if (GET_COMP_CODE(le32_to_cpu(event->generic.field[2])) != COMP_SUCCESS) {
		xhci_warn(xhci, "WARN: xHC returned failed port status event\n");
		xhci->error_bitmask |= 1 << 8;
	}
	port_id = GET_PORT_ID(le32_to_cpu(event->generic.field[0]));
	xhci_dbg(xhci, "Port Status Change Event for port %d\n", port_id);

	max_ports = HCS_MAX_PORTS(xhci->hcs_params1);
	if ((port_id <= 0) || (port_id > max_ports)) {
		xhci_warn(xhci, "Invalid port id %d\n", port_id);
		inc_deq(xhci, xhci->event_ring);
		return;
	}

	/* Figure out which usb_hcd this port is attached to:
	 * is it a USB 3.0 port or a USB 2.0/1.1 port?
	 */
	major_revision = xhci->port_array[port_id - 1];

	/* Find the right roothub. */
	hcd = xhci_to_hcd(xhci);
	if ((major_revision == 0x03) != (hcd->speed == HCD_USB3))
		hcd = xhci->shared_hcd;

	if (major_revision == 0) {
		xhci_warn(xhci, "Event for port %u not in "
				"Extended Capabilities, ignoring.\n",
				port_id);
		bogus_port_status = true;
		goto cleanup;
	}
	if (major_revision == DUPLICATE_ENTRY) {
		xhci_warn(xhci, "Event for port %u duplicated in"
				"Extended Capabilities, ignoring.\n",
				port_id);
		bogus_port_status = true;
		goto cleanup;
	}

	/*
	 * Hardware port IDs reported by a Port Status Change Event include USB
	 * 3.0 and USB 2.0 ports.  We want to check if the port has reported a
	 * resume event, but we first need to translate the hardware port ID
	 * into the index into the ports on the correct split roothub, and the
	 * correct bus_state structure.
	 */
	bus_state = &xhci->bus_state[hcd_index(hcd)];
	if (hcd->speed == HCD_USB3)
		port_array = xhci->usb3_ports;
	else
		port_array = xhci->usb2_ports;
	/* Find the faked port hub number */
	faked_port_index = find_faked_portnum_from_hw_portnum(hcd, xhci,
			port_id);

	temp = readl(port_array[faked_port_index]);
	if (hcd->state == HC_STATE_SUSPENDED) {
		xhci_dbg(xhci, "resume root hub\n");
		usb_hcd_resume_root_hub(hcd);
	}

	if ((temp & PORT_PLC) && (temp & PORT_PLS_MASK) == XDEV_RESUME) {
		xhci_dbg(xhci, "port resume event for port %d\n", port_id);

		temp1 = readl(&xhci->op_regs->command);
		if (!(temp1 & CMD_RUN)) {
			xhci_warn(xhci, "xHC is not running.\n");
			goto cleanup;
		}

		if (DEV_SUPERSPEED(temp)) {
			xhci_dbg(xhci, "remote wake SS port %d\n", port_id);
			/* Set a flag to say the port signaled remote wakeup,
			 * so we can tell the difference between the end of
			 * device and host initiated resume.
			 */
			bus_state->port_remote_wakeup |= 1 << faked_port_index;
			xhci_test_and_clear_bit(xhci, port_array,
					faked_port_index, PORT_PLC);
			xhci_set_link_state(xhci, port_array, faked_port_index,
						XDEV_U0);
			/* Need to wait until the next link state change
			 * indicates the device is actually in U0.
			 */
			bogus_port_status = true;
			goto cleanup;
		} else {
			xhci_dbg(xhci, "resume HS port %d\n", port_id);
			bus_state->resume_done[faked_port_index] = jiffies +
				msecs_to_jiffies(USB_RESUME_TIMEOUT);
			set_bit(faked_port_index, &bus_state->resuming_ports);
			mod_timer(&hcd->rh_timer,
				  bus_state->resume_done[faked_port_index]);
			/* Do the rest in GetPortStatus */
		}
	}

	if ((temp & PORT_PLC) && (temp & PORT_PLS_MASK) == XDEV_U0 &&
			DEV_SUPERSPEED(temp)) {
		xhci_dbg(xhci, "resume SS port %d finished\n", port_id);
		/* We've just brought the device into U0 through either the
		 * Resume state after a device remote wakeup, or through the
		 * U3Exit state after a host-initiated resume.  If it's a device
		 * initiated remote wake, don't pass up the link state change,
		 * so the roothub behavior is consistent with external
		 * USB 3.0 hub behavior.
		 */
		slot_id = xhci_find_slot_id_by_port(hcd, xhci,
				faked_port_index + 1);
		if (slot_id && xhci->devs[slot_id])
			xhci_ring_device(xhci, slot_id);
		if (bus_state->port_remote_wakeup & (1 << faked_port_index)) {
			bus_state->port_remote_wakeup &=
				~(1 << faked_port_index);
			xhci_test_and_clear_bit(xhci, port_array,
					faked_port_index, PORT_PLC);
			usb_wakeup_notification(hcd->self.root_hub,
					faked_port_index + 1);
			bogus_port_status = true;
			goto cleanup;
		}
	}

	/*
	 * Check to see if xhci-hub.c is waiting on RExit to U0 transition (or
	 * RExit to a disconnect state).  If so, let the the driver know it's
	 * out of the RExit state.
	 */
	if (!DEV_SUPERSPEED(temp) &&
			test_and_clear_bit(faked_port_index,
				&bus_state->rexit_ports)) {
		complete(&bus_state->rexit_done[faked_port_index]);
		bogus_port_status = true;
		goto cleanup;
	}

	if (hcd->speed != HCD_USB3)
		xhci_test_and_clear_bit(xhci, port_array, faked_port_index,
					PORT_PLC);

cleanup:
	/* Update event ring dequeue pointer before dropping the lock */
	inc_deq(xhci, xhci->event_ring);

	/* Don't make the USB core poll the roothub if we got a bad port status
	 * change event.  Besides, at that point we can't tell which roothub
	 * (USB 2.0 or USB 3.0) to kick.
	 */
	if (bogus_port_status)
		return;

	/*
	 * xHCI port-status-change events occur when the "or" of all the
	 * status-change bits in the portsc register changes from 0 to 1.
	 * New status changes won't cause an event if any other change
	 * bits are still set.  When an event occurs, switch over to
	 * polling to avoid losing status changes.
	 */
	xhci_dbg(xhci, "%s: starting port polling.\n", __func__);
	set_bit(HCD_FLAG_POLL_RH, &hcd->flags);
	spin_unlock(&xhci->lock);
	/* Pass this up to the core */
	usb_hcd_poll_rh_status(hcd);
	spin_lock(&xhci->lock);
}

/*
 * This TD is defined by the TRBs starting at start_trb in start_seg and ending
 * at end_trb, which may be in another segment.  If the suspect DMA address is a
 * TRB in this TD, this function returns that TRB's segment.  Otherwise it
 * returns 0.
 */
struct xhci_segment *trb_in_td(struct xhci_hcd *xhci,
		struct xhci_segment *start_seg,
		union xhci_trb	*start_trb,
		union xhci_trb	*end_trb,
		dma_addr_t	suspect_dma,
		bool		debug)
{
	dma_addr_t start_dma;
	dma_addr_t end_seg_dma;
	dma_addr_t end_trb_dma;
	struct xhci_segment *cur_seg;

	start_dma = xhci_trb_virt_to_dma(start_seg, start_trb);
	cur_seg = start_seg;

	do {
		if (start_dma == 0)
			return NULL;
		/* We may get an event for a Link TRB in the middle of a TD */
		end_seg_dma = xhci_trb_virt_to_dma(cur_seg,
				&cur_seg->trbs[TRBS_PER_SEGMENT - 1]);
		/* If the end TRB isn't in this segment, this is set to 0 */
		end_trb_dma = xhci_trb_virt_to_dma(cur_seg, end_trb);

		if (debug)
			xhci_warn(xhci,
				"Looking for event-dma %016llx trb-start %016llx trb-end %016llx seg-start %016llx seg-end %016llx\n",
				(unsigned long long)suspect_dma,
				(unsigned long long)start_dma,
				(unsigned long long)end_trb_dma,
				(unsigned long long)cur_seg->dma,
				(unsigned long long)end_seg_dma);

		if (end_trb_dma > 0) {
			/* The end TRB is in this segment, so suspect should be here */
			if (start_dma <= end_trb_dma) {
				if (suspect_dma >= start_dma && suspect_dma <= end_trb_dma)
					return cur_seg;
			} else {
				/* Case for one segment with
				 * a TD wrapped around to the top
				 */
				if ((suspect_dma >= start_dma &&
							suspect_dma <= end_seg_dma) ||
						(suspect_dma >= cur_seg->dma &&
						 suspect_dma <= end_trb_dma))
					return cur_seg;
			}
			return NULL;
		} else {
			/* Might still be somewhere in this segment */
			if (suspect_dma >= start_dma && suspect_dma <= end_seg_dma)
				return cur_seg;
		}
		cur_seg = cur_seg->next;
		start_dma = xhci_trb_virt_to_dma(cur_seg, &cur_seg->trbs[0]);
	} while (cur_seg != start_seg);

	return NULL;
}

static void xhci_cleanup_halted_endpoint(struct xhci_hcd *xhci,
		unsigned int slot_id, unsigned int ep_index,
		unsigned int stream_id,
		struct xhci_td *td, union xhci_trb *event_trb)
{
	struct xhci_virt_ep *ep = &xhci->devs[slot_id]->eps[ep_index];
	struct xhci_command *command;
	command = xhci_alloc_command(xhci, false, false, GFP_ATOMIC);
	if (!command)
		return;

	ep->ep_state |= EP_HALTED;
	ep->stopped_stream = stream_id;

	xhci_queue_reset_ep(xhci, command, slot_id, ep_index);
	xhci_cleanup_stalled_ring(xhci, ep_index, td);

	ep->stopped_stream = 0;

	xhci_ring_cmd_db(xhci);
}

/* Check if an error has halted the endpoint ring.  The class driver will
 * cleanup the halt for a non-default control endpoint if we indicate a stall.
 * However, a babble and other errors also halt the endpoint ring, and the class
 * driver won't clear the halt in that case, so we need to issue a Set Transfer
 * Ring Dequeue Pointer command manually.
 */
static int xhci_requires_manual_halt_cleanup(struct xhci_hcd *xhci,
		struct xhci_ep_ctx *ep_ctx,
		unsigned int trb_comp_code)
{
	/* TRB completion codes that may require a manual halt cleanup */
	if (trb_comp_code == COMP_TX_ERR ||
			trb_comp_code == COMP_BABBLE ||
			trb_comp_code == COMP_SPLIT_ERR)
		/* The 0.96 spec says a babbling control endpoint
		 * is not halted. The 0.96 spec says it is.  Some HW
		 * claims to be 0.95 compliant, but it halts the control
		 * endpoint anyway.  Check if a babble halted the
		 * endpoint.
		 */
		if ((ep_ctx->ep_info & cpu_to_le32(EP_STATE_MASK)) ==
		    cpu_to_le32(EP_STATE_HALTED))
			return 1;

	return 0;
}

int xhci_is_vendor_info_code(struct xhci_hcd *xhci, unsigned int trb_comp_code)
{
	if (trb_comp_code >= 224 && trb_comp_code <= 255) {
		/* Vendor defined "informational" completion code,
		 * treat as not-an-error.
		 */
		xhci_dbg(xhci, "Vendor defined info completion code %u\n",
				trb_comp_code);
		xhci_dbg(xhci, "Treating code as success.\n");
		return 1;
	}
	return 0;
}

/*
 * Finish the td processing, remove the td from td list;
 * Return 1 if the urb can be given back.
 */
static int finish_td(struct xhci_hcd *xhci, struct xhci_td *td,
	union xhci_trb *event_trb, struct xhci_transfer_event *event,
	struct xhci_virt_ep *ep, int *status, bool skip)
{
	struct xhci_virt_device *xdev;
	struct xhci_ring *ep_ring;
	unsigned int slot_id;
	int ep_index;
	struct urb *urb = NULL;
	struct xhci_ep_ctx *ep_ctx;
	int ret = 0;
	struct urb_priv	*urb_priv;
	u32 trb_comp_code;

	slot_id = TRB_TO_SLOT_ID(le32_to_cpu(event->flags));
	xdev = xhci->devs[slot_id];
	ep_index = TRB_TO_EP_ID(le32_to_cpu(event->flags)) - 1;
	ep_ring = xhci_dma_to_transfer_ring(ep, le64_to_cpu(event->buffer));
	ep_ctx = xhci_get_ep_ctx(xhci, xdev->out_ctx, ep_index);
	trb_comp_code = GET_COMP_CODE(le32_to_cpu(event->transfer_len));

	if (skip)
		goto td_cleanup;

	if (trb_comp_code == COMP_STOP_INVAL ||
			trb_comp_code == COMP_STOP) {
		/* The Endpoint Stop Command completion will take care of any
		 * stopped TDs.  A stopped TD may be restarted, so don't update
		 * the ring dequeue pointer or take this TD off any lists yet.
		 */
		ep->stopped_td = td;
		return 0;
	} else {
		if (trb_comp_code == COMP_STALL ||
		    xhci_requires_manual_halt_cleanup(xhci, ep_ctx,
						      trb_comp_code)) {
			/* Issue a reset endpoint command to clear the host side
			 * halt, followed by a set dequeue command to move the
			 * dequeue pointer past the TD.
			 * The class driver clears the device side halt later.
			 */
			xhci_cleanup_halted_endpoint(xhci,
					slot_id, ep_index, ep_ring->stream_id,
					td, event_trb);
		} else {
			/* Update ring dequeue pointer */
			while (ep_ring->dequeue != td->last_trb)
				inc_deq(xhci, ep_ring);
			inc_deq(xhci, ep_ring);
		}

td_cleanup:
		/* Clean up the endpoint's TD list */
		urb = td->urb;
		urb_priv = urb->hcpriv;

		/* Do one last check of the actual transfer length.
		 * If the host controller said we transferred more data than
		 * the buffer length, urb->actual_length will be a very big
		 * number (since it's unsigned).  Play it safe and say we didn't
		 * transfer anything.
		 */
		if (urb->actual_length > urb->transfer_buffer_length) {
			xhci_warn(xhci, "URB transfer length is wrong, "
					"xHC issue? req. len = %u, "
					"act. len = %u\n",
					urb->transfer_buffer_length,
					urb->actual_length);
			urb->actual_length = 0;
			if (td->urb->transfer_flags & URB_SHORT_NOT_OK)
				*status = -EREMOTEIO;
			else
				*status = 0;
		}
		list_del_init(&td->td_list);
		/* Was this TD slated to be cancelled but completed anyway? */
		if (!list_empty(&td->cancelled_td_list))
			list_del_init(&td->cancelled_td_list);

		urb_priv->td_cnt++;
		/* Giveback the urb when all the tds are completed */
		if (urb_priv->td_cnt == urb_priv->length) {
			ret = 1;
			if (usb_pipetype(urb->pipe) == PIPE_ISOCHRONOUS) {
				xhci_to_hcd(xhci)->self.bandwidth_isoc_reqs--;
				if (xhci_to_hcd(xhci)->self.bandwidth_isoc_reqs
					== 0) {
					if (xhci->quirks & XHCI_AMD_PLL_FIX)
						usb_amd_quirk_pll_enable();
				}
			}
		}
	}

	return ret;
}

/*
 * Process control tds, update urb status and actual_length.
 */
static int process_ctrl_td(struct xhci_hcd *xhci, struct xhci_td *td,
	union xhci_trb *event_trb, struct xhci_transfer_event *event,
	struct xhci_virt_ep *ep, int *status)
{
	struct xhci_virt_device *xdev;
	struct xhci_ring *ep_ring;
	unsigned int slot_id;
	int ep_index;
	struct xhci_ep_ctx *ep_ctx;
	u32 trb_comp_code;

	slot_id = TRB_TO_SLOT_ID(le32_to_cpu(event->flags));
	xdev = xhci->devs[slot_id];
	ep_index = TRB_TO_EP_ID(le32_to_cpu(event->flags)) - 1;
	ep_ring = xhci_dma_to_transfer_ring(ep, le64_to_cpu(event->buffer));
	ep_ctx = xhci_get_ep_ctx(xhci, xdev->out_ctx, ep_index);
	trb_comp_code = GET_COMP_CODE(le32_to_cpu(event->transfer_len));

	switch (trb_comp_code) {
	case COMP_SUCCESS:
		if (event_trb == ep_ring->dequeue) {
			xhci_warn(xhci, "WARN: Success on ctrl setup TRB "
					"without IOC set??\n");
			*status = -ESHUTDOWN;
		} else if (event_trb != td->last_trb) {
			xhci_warn(xhci, "WARN: Success on ctrl data TRB "
					"without IOC set??\n");
			*status = -ESHUTDOWN;
		} else {
			*status = 0;
		}
		break;
	case COMP_SHORT_TX:
		if (td->urb->transfer_flags & URB_SHORT_NOT_OK)
			*status = -EREMOTEIO;
		else
			*status = 0;
		break;
	case COMP_STOP_INVAL:
	case COMP_STOP:
		return finish_td(xhci, td, event_trb, event, ep, status, false);
	default:
		if (!xhci_requires_manual_halt_cleanup(xhci,
					ep_ctx, trb_comp_code))
			break;
		xhci_dbg(xhci, "TRB error code %u, "
				"halted endpoint index = %u\n",
				trb_comp_code, ep_index);
		/* else fall through */
	case COMP_STALL:
		/* Did we transfer part of the data (middle) phase? */
		if (event_trb != ep_ring->dequeue &&
				event_trb != td->last_trb)
			td->urb->actual_length =
				td->urb->transfer_buffer_length -
				EVENT_TRB_LEN(le32_to_cpu(event->transfer_len));
		else
			td->urb->actual_length = 0;

		return finish_td(xhci, td, event_trb, event, ep, status, false);
	}
	/*
	 * Did we transfer any data, despite the errors that might have
	 * happened?  I.e. did we get past the setup stage?
	 */
	if (event_trb != ep_ring->dequeue) {
		/* The event was for the status stage */
		if (event_trb == td->last_trb) {
			if (td->urb_length_set) {
				/* Don't overwrite a previously set error code
				 */
				if ((*status == -EINPROGRESS || *status == 0) &&
						(td->urb->transfer_flags
						 & URB_SHORT_NOT_OK))
					/* Did we already see a short data
					 * stage? */
					*status = -EREMOTEIO;
			} else {
				td->urb->actual_length =
					td->urb->transfer_buffer_length;
			}
		} else {
			/*
			 * Maybe the event was for the data stage? If so, update
			 * already the actual_length of the URB and flag it as
			 * set, so that it is not overwritten in the event for
			 * the last TRB.
			 */
			td->urb_length_set = true;
			td->urb->actual_length =
				td->urb->transfer_buffer_length -
				EVENT_TRB_LEN(le32_to_cpu(event->transfer_len));
			xhci_dbg(xhci, "Waiting for status "
					"stage event\n");
			return 0;
		}
	}

	return finish_td(xhci, td, event_trb, event, ep, status, false);
}

/*
 * Process isochronous tds, update urb packet status and actual_length.
 */
static int process_isoc_td(struct xhci_hcd *xhci, struct xhci_td *td,
	union xhci_trb *event_trb, struct xhci_transfer_event *event,
	struct xhci_virt_ep *ep, int *status)
{
	struct xhci_ring *ep_ring;
	struct urb_priv *urb_priv;
	int idx;
	int len = 0;
	union xhci_trb *cur_trb;
	struct xhci_segment *cur_seg;
	struct usb_iso_packet_descriptor *frame;
	u32 trb_comp_code;
	bool skip_td = false;

	ep_ring = xhci_dma_to_transfer_ring(ep, le64_to_cpu(event->buffer));
	trb_comp_code = GET_COMP_CODE(le32_to_cpu(event->transfer_len));
	urb_priv = td->urb->hcpriv;
	idx = urb_priv->td_cnt;
	frame = &td->urb->iso_frame_desc[idx];

	/* handle completion code */
	switch (trb_comp_code) {
	case COMP_SUCCESS:
		if (EVENT_TRB_LEN(le32_to_cpu(event->transfer_len)) == 0) {
			frame->status = 0;
			break;
		}
		if ((xhci->quirks & XHCI_TRUST_TX_LENGTH))
			trb_comp_code = COMP_SHORT_TX;
	case COMP_SHORT_TX:
		frame->status = td->urb->transfer_flags & URB_SHORT_NOT_OK ?
				-EREMOTEIO : 0;
		break;
	case COMP_BW_OVER:
		frame->status = -ECOMM;
		skip_td = true;
		break;
	case COMP_BUFF_OVER:
	case COMP_BABBLE:
		frame->status = -EOVERFLOW;
		skip_td = true;
		break;
	case COMP_DEV_ERR:
	case COMP_STALL:
		frame->status = -EPROTO;
		skip_td = true;
		break;
	case COMP_TX_ERR:
		frame->status = -EPROTO;
		if (event_trb != td->last_trb)
			return 0;
		skip_td = true;
		break;
	case COMP_STOP:
	case COMP_STOP_INVAL:
		break;
	default:
		frame->status = -1;
		break;
	}

	if (trb_comp_code == COMP_SUCCESS || skip_td) {
		frame->actual_length = frame->length;
		td->urb->actual_length += frame->length;
	} else {
		for (cur_trb = ep_ring->dequeue,
		     cur_seg = ep_ring->deq_seg; cur_trb != event_trb;
		     next_trb(xhci, ep_ring, &cur_seg, &cur_trb)) {
			if (!TRB_TYPE_NOOP_LE32(cur_trb->generic.field[3]) &&
			    !TRB_TYPE_LINK_LE32(cur_trb->generic.field[3]))
				len += TRB_LEN(le32_to_cpu(cur_trb->generic.field[2]));
		}
		len += TRB_LEN(le32_to_cpu(cur_trb->generic.field[2])) -
			EVENT_TRB_LEN(le32_to_cpu(event->transfer_len));

		if (trb_comp_code != COMP_STOP_INVAL) {
			frame->actual_length = len;
			td->urb->actual_length += len;
		}
	}

	return finish_td(xhci, td, event_trb, event, ep, status, false);
}

static int skip_isoc_td(struct xhci_hcd *xhci, struct xhci_td *td,
			struct xhci_transfer_event *event,
			struct xhci_virt_ep *ep, int *status)
{
	struct xhci_ring *ep_ring;
	struct urb_priv *urb_priv;
	struct usb_iso_packet_descriptor *frame;
	int idx;

	ep_ring = xhci_dma_to_transfer_ring(ep, le64_to_cpu(event->buffer));
	urb_priv = td->urb->hcpriv;
	idx = urb_priv->td_cnt;
	frame = &td->urb->iso_frame_desc[idx];

	/* The transfer is partly done. */
	frame->status = -EXDEV;

	/* calc actual length */
	frame->actual_length = 0;

	/* Update ring dequeue pointer */
	while (ep_ring->dequeue != td->last_trb)
		inc_deq(xhci, ep_ring);
	inc_deq(xhci, ep_ring);

	return finish_td(xhci, td, NULL, event, ep, status, true);
}

/*
 * Process bulk and interrupt tds, update urb status and actual_length.
 */
static int process_bulk_intr_td(struct xhci_hcd *xhci, struct xhci_td *td,
	union xhci_trb *event_trb, struct xhci_transfer_event *event,
	struct xhci_virt_ep *ep, int *status)
{
	struct xhci_ring *ep_ring;
	union xhci_trb *cur_trb;
	struct xhci_segment *cur_seg;
	u32 trb_comp_code;

	ep_ring = xhci_dma_to_transfer_ring(ep, le64_to_cpu(event->buffer));
	trb_comp_code = GET_COMP_CODE(le32_to_cpu(event->transfer_len));

	switch (trb_comp_code) {
	case COMP_SUCCESS:
		/* Double check that the HW transferred everything. */
		if (event_trb != td->last_trb ||
		    EVENT_TRB_LEN(le32_to_cpu(event->transfer_len)) != 0) {
			xhci_warn(xhci, "WARN Successful completion "
					"on short TX\n");
			if (td->urb->transfer_flags & URB_SHORT_NOT_OK)
				*status = -EREMOTEIO;
			else
				*status = 0;
			if ((xhci->quirks & XHCI_TRUST_TX_LENGTH))
				trb_comp_code = COMP_SHORT_TX;
		} else {
			*status = 0;
		}
		break;
	case COMP_SHORT_TX:
		if (td->urb->transfer_flags & URB_SHORT_NOT_OK)
			*status = -EREMOTEIO;
		else
			*status = 0;
		break;
	default:
		/* Others already handled above */
		break;
	}
	if (trb_comp_code == COMP_SHORT_TX)
		xhci_dbg(xhci, "ep %#x - asked for %d bytes, "
				"%d bytes untransferred\n",
				td->urb->ep->desc.bEndpointAddress,
				td->urb->transfer_buffer_length,
				EVENT_TRB_LEN(le32_to_cpu(event->transfer_len)));
	/* Fast path - was this the last TRB in the TD for this URB? */
	if (event_trb == td->last_trb) {
		if (EVENT_TRB_LEN(le32_to_cpu(event->transfer_len)) != 0) {
			td->urb->actual_length =
				td->urb->transfer_buffer_length -
				EVENT_TRB_LEN(le32_to_cpu(event->transfer_len));
			if (td->urb->transfer_buffer_length <
					td->urb->actual_length) {
				xhci_warn(xhci, "HC gave bad length "
						"of %d bytes left\n",
					  EVENT_TRB_LEN(le32_to_cpu(event->transfer_len)));
				td->urb->actual_length = 0;
				if (td->urb->transfer_flags & URB_SHORT_NOT_OK)
					*status = -EREMOTEIO;
				else
					*status = 0;
			}
			/* Don't overwrite a previously set error code */
			if (*status == -EINPROGRESS) {
				if (td->urb->transfer_flags & URB_SHORT_NOT_OK)
					*status = -EREMOTEIO;
				else
					*status = 0;
			}
		} else {
			td->urb->actual_length =
				td->urb->transfer_buffer_length;
			/* Ignore a short packet completion if the
			 * untransferred length was zero.
			 */
			if (*status == -EREMOTEIO)
				*status = 0;
		}
	} else {
		/* Slow path - walk the list, starting from the dequeue
		 * pointer, to get the actual length transferred.
		 */
		td->urb->actual_length = 0;
		for (cur_trb = ep_ring->dequeue, cur_seg = ep_ring->deq_seg;
				cur_trb != event_trb;
				next_trb(xhci, ep_ring, &cur_seg, &cur_trb)) {
			if (!TRB_TYPE_NOOP_LE32(cur_trb->generic.field[3]) &&
			    !TRB_TYPE_LINK_LE32(cur_trb->generic.field[3]))
				td->urb->actual_length +=
					TRB_LEN(le32_to_cpu(cur_trb->generic.field[2]));
		}
		/* If the ring didn't stop on a Link or No-op TRB, add
		 * in the actual bytes transferred from the Normal TRB
		 */
		if (trb_comp_code != COMP_STOP_INVAL)
			td->urb->actual_length +=
				TRB_LEN(le32_to_cpu(cur_trb->generic.field[2])) -
				EVENT_TRB_LEN(le32_to_cpu(event->transfer_len));
	}

	return finish_td(xhci, td, event_trb, event, ep, status, false);
}

/*
 * If this function returns an error condition, it means it got a Transfer
 * event with a corrupted Slot ID, Endpoint ID, or TRB DMA address.
 * At this point, the host controller is probably hosed and should be reset.
 */
static int handle_tx_event(struct xhci_hcd *xhci,
		struct xhci_transfer_event *event)
	__releases(&xhci->lock)
	__acquires(&xhci->lock)
{
	struct xhci_virt_device *xdev;
	struct xhci_virt_ep *ep;
	struct xhci_ring *ep_ring;
	unsigned int slot_id;
	int ep_index;
	struct xhci_td *td = NULL;
	dma_addr_t event_dma;
	struct xhci_segment *event_seg;
	union xhci_trb *event_trb;
	struct urb *urb = NULL;
	int status = -EINPROGRESS;
	struct urb_priv *urb_priv;
	struct xhci_ep_ctx *ep_ctx;
	struct list_head *tmp;
	u32 trb_comp_code;
	int ret = 0;
	int td_num = 0;

	slot_id = TRB_TO_SLOT_ID(le32_to_cpu(event->flags));
	xdev = xhci->devs[slot_id];
	if (!xdev) {
		xhci_err(xhci, "ERROR Transfer event pointed to bad slot\n");
		xhci_err(xhci, "@%016llx %08x %08x %08x %08x\n",
			 (unsigned long long) xhci_trb_virt_to_dma(
				 xhci->event_ring->deq_seg,
				 xhci->event_ring->dequeue),
			 lower_32_bits(le64_to_cpu(event->buffer)),
			 upper_32_bits(le64_to_cpu(event->buffer)),
			 le32_to_cpu(event->transfer_len),
			 le32_to_cpu(event->flags));
		xhci_dbg(xhci, "Event ring:\n");
		xhci_debug_segment(xhci, xhci->event_ring->deq_seg);
		return -ENODEV;
	}

	/* Endpoint ID is 1 based, our index is zero based */
	ep_index = TRB_TO_EP_ID(le32_to_cpu(event->flags)) - 1;
	ep = &xdev->eps[ep_index];
	ep_ring = xhci_dma_to_transfer_ring(ep, le64_to_cpu(event->buffer));
	ep_ctx = xhci_get_ep_ctx(xhci, xdev->out_ctx, ep_index);
	if (!ep_ring ||
	    (le32_to_cpu(ep_ctx->ep_info) & EP_STATE_MASK) ==
	    EP_STATE_DISABLED) {
		xhci_err(xhci, "ERROR Transfer event for disabled endpoint "
				"or incorrect stream ring\n");
		xhci_err(xhci, "@%016llx %08x %08x %08x %08x\n",
			 (unsigned long long) xhci_trb_virt_to_dma(
				 xhci->event_ring->deq_seg,
				 xhci->event_ring->dequeue),
			 lower_32_bits(le64_to_cpu(event->buffer)),
			 upper_32_bits(le64_to_cpu(event->buffer)),
			 le32_to_cpu(event->transfer_len),
			 le32_to_cpu(event->flags));
		xhci_dbg(xhci, "Event ring:\n");
		xhci_debug_segment(xhci, xhci->event_ring->deq_seg);
		return -ENODEV;
	}

	/* Count current td numbers if ep->skip is set */
	if (ep->skip) {
		list_for_each(tmp, &ep_ring->td_list)
			td_num++;
	}

	event_dma = le64_to_cpu(event->buffer);
	trb_comp_code = GET_COMP_CODE(le32_to_cpu(event->transfer_len));
	/* Look for common error cases */
	switch (trb_comp_code) {
	/* Skip codes that require special handling depending on
	 * transfer type
	 */
	case COMP_SUCCESS:
		if (EVENT_TRB_LEN(le32_to_cpu(event->transfer_len)) == 0)
			break;
		if (xhci->quirks & XHCI_TRUST_TX_LENGTH)
			trb_comp_code = COMP_SHORT_TX;
		else
			xhci_warn_ratelimited(xhci,
					"WARN Successful completion on short TX: needs XHCI_TRUST_TX_LENGTH quirk?\n");
	case COMP_SHORT_TX:
		break;
	case COMP_STOP:
		xhci_dbg(xhci, "Stopped on Transfer TRB\n");
		break;
	case COMP_STOP_INVAL:
		xhci_dbg(xhci, "Stopped on No-op or Link TRB\n");
		break;
	case COMP_STALL:
		xhci_dbg(xhci, "Stalled endpoint\n");
		ep->ep_state |= EP_HALTED;
		status = -EPIPE;
		break;
	case COMP_TRB_ERR:
		xhci_warn(xhci, "WARN: TRB error on endpoint\n");
		status = -EILSEQ;
		break;
	case COMP_SPLIT_ERR:
	case COMP_TX_ERR:
		xhci_dbg(xhci, "Transfer error on endpoint\n");
		status = -EPROTO;
		break;
	case COMP_BABBLE:
		xhci_dbg(xhci, "Babble error on endpoint\n");
		status = -EOVERFLOW;
		break;
	case COMP_DB_ERR:
		xhci_warn(xhci, "WARN: HC couldn't access mem fast enough\n");
		status = -ENOSR;
		break;
	case COMP_BW_OVER:
		xhci_warn(xhci, "WARN: bandwidth overrun event on endpoint\n");
		break;
	case COMP_BUFF_OVER:
		xhci_warn(xhci, "WARN: buffer overrun event on endpoint\n");
		break;
	case COMP_UNDERRUN:
		/*
		 * When the Isoch ring is empty, the xHC will generate
		 * a Ring Overrun Event for IN Isoch endpoint or Ring
		 * Underrun Event for OUT Isoch endpoint.
		 */
		xhci_dbg(xhci, "underrun event on endpoint\n");
		if (!list_empty(&ep_ring->td_list))
			xhci_dbg(xhci, "Underrun Event for slot %d ep %d "
					"still with TDs queued?\n",
				 TRB_TO_SLOT_ID(le32_to_cpu(event->flags)),
				 ep_index);
		goto cleanup;
	case COMP_OVERRUN:
		xhci_dbg(xhci, "overrun event on endpoint\n");
		if (!list_empty(&ep_ring->td_list))
			xhci_dbg(xhci, "Overrun Event for slot %d ep %d "
					"still with TDs queued?\n",
				 TRB_TO_SLOT_ID(le32_to_cpu(event->flags)),
				 ep_index);
		goto cleanup;
	case COMP_DEV_ERR:
		xhci_warn(xhci, "WARN: detect an incompatible device");
		status = -EPROTO;
		break;
	case COMP_MISSED_INT:
		/*
		 * When encounter missed service error, one or more isoc tds
		 * may be missed by xHC.
		 * Set skip flag of the ep_ring; Complete the missed tds as
		 * short transfer when process the ep_ring next time.
		 */
		ep->skip = true;
		xhci_dbg(xhci, "Miss service interval error, set skip flag\n");
		goto cleanup;
	default:
		if (xhci_is_vendor_info_code(xhci, trb_comp_code)) {
			status = 0;
			break;
		}
		xhci_warn(xhci, "ERROR Unknown event condition, HC probably "
				"busted\n");
		goto cleanup;
	}

	do {
		/* This TRB should be in the TD at the head of this ring's
		 * TD list.
		 */
		if (list_empty(&ep_ring->td_list)) {
			/*
			 * A stopped endpoint may generate an extra completion
			 * event if the device was suspended.  Don't print
			 * warnings.
			 */
			if (!(trb_comp_code == COMP_STOP ||
						trb_comp_code == COMP_STOP_INVAL)) {
				xhci_warn(xhci, "WARN Event TRB for slot %d ep %d with no TDs queued?\n",
						TRB_TO_SLOT_ID(le32_to_cpu(event->flags)),
						ep_index);
				xhci_dbg(xhci, "Event TRB with TRB type ID %u\n",
						(le32_to_cpu(event->flags) &
						 TRB_TYPE_BITMASK)>>10);
				xhci_print_trb_offsets(xhci, (union xhci_trb *) event);
			}
			if (ep->skip) {
				ep->skip = false;
				xhci_dbg(xhci, "td_list is empty while skip "
						"flag set. Clear skip flag.\n");
			}
			ret = 0;
			goto cleanup;
		}

		/* We've skipped all the TDs on the ep ring when ep->skip set */
		if (ep->skip && td_num == 0) {
			ep->skip = false;
			xhci_dbg(xhci, "All tds on the ep_ring skipped. "
						"Clear skip flag.\n");
			ret = 0;
			goto cleanup;
		}

		td = list_entry(ep_ring->td_list.next, struct xhci_td, td_list);
		if (ep->skip)
			td_num--;

		/* Is this a TRB in the currently executing TD? */
		event_seg = trb_in_td(xhci, ep_ring->deq_seg, ep_ring->dequeue,
				td->last_trb, event_dma, false);

		/*
		 * Skip the Force Stopped Event. The event_trb(event_dma) of FSE
		 * is not in the current TD pointed by ep_ring->dequeue because
		 * that the hardware dequeue pointer still at the previous TRB
		 * of the current TD. The previous TRB maybe a Link TD or the
		 * last TRB of the previous TD. The command completion handle
		 * will take care the rest.
		 */
		if (!event_seg && (trb_comp_code == COMP_STOP ||
				   trb_comp_code == COMP_STOP_INVAL)) {
			ret = 0;
			goto cleanup;
		}

		if (!event_seg) {
			if (!ep->skip ||
			    !usb_endpoint_xfer_isoc(&td->urb->ep->desc)) {
				/* Some host controllers give a spurious
				 * successful event after a short transfer.
				 * Ignore it.
				 */
				if ((xhci->quirks & XHCI_SPURIOUS_SUCCESS) &&
						ep_ring->last_td_was_short) {
					ep_ring->last_td_was_short = false;
					ret = 0;
					goto cleanup;
				}
				/* HC is busted, give up! */
				xhci_err(xhci,
					"ERROR Transfer event TRB DMA ptr not "
					"part of current TD ep_index %d "
					"comp_code %u\n", ep_index,
					trb_comp_code);
				trb_in_td(xhci, ep_ring->deq_seg,
					  ep_ring->dequeue, td->last_trb,
					  event_dma, true);
				return -ESHUTDOWN;
			}

			ret = skip_isoc_td(xhci, td, event, ep, &status);
			goto cleanup;
		}
		if (trb_comp_code == COMP_SHORT_TX)
			ep_ring->last_td_was_short = true;
		else
			ep_ring->last_td_was_short = false;

		if (ep->skip) {
			xhci_dbg(xhci, "Found td. Clear skip flag.\n");
			ep->skip = false;
		}

		event_trb = &event_seg->trbs[(event_dma - event_seg->dma) /
						sizeof(*event_trb)];
		/*
		 * No-op TRB should not trigger interrupts.
		 * If event_trb is a no-op TRB, it means the
		 * corresponding TD has been cancelled. Just ignore
		 * the TD.
		 */
		if (TRB_TYPE_NOOP_LE32(event_trb->generic.field[3])) {
			xhci_dbg(xhci,
				 "event_trb is a no-op TRB. Skip it\n");
			goto cleanup;
		}

		/* Now update the urb's actual_length and give back to
		 * the core
		 */
		if (usb_endpoint_xfer_control(&td->urb->ep->desc))
			ret = process_ctrl_td(xhci, td, event_trb, event, ep,
						 &status);
		else if (usb_endpoint_xfer_isoc(&td->urb->ep->desc))
			ret = process_isoc_td(xhci, td, event_trb, event, ep,
						 &status);
		else
			ret = process_bulk_intr_td(xhci, td, event_trb, event,
						 ep, &status);

cleanup:
		/*
		 * Do not update event ring dequeue pointer if ep->skip is set.
		 * Will roll back to continue process missed tds.
		 */
		if (trb_comp_code == COMP_MISSED_INT || !ep->skip) {
			inc_deq(xhci, xhci->event_ring);
		}

		if (ret) {
			urb = td->urb;
			urb_priv = urb->hcpriv;

			xhci_urb_free_priv(xhci, urb_priv);

			usb_hcd_unlink_urb_from_ep(bus_to_hcd(urb->dev->bus), urb);
			if ((urb->actual_length != urb->transfer_buffer_length &&
						(urb->transfer_flags &
						 URB_SHORT_NOT_OK)) ||
					(status != 0 &&
					 !usb_endpoint_xfer_isoc(&urb->ep->desc)))
				xhci_dbg(xhci, "Giveback URB %p, len = %d, "
						"expected = %d, status = %d\n",
						urb, urb->actual_length,
						urb->transfer_buffer_length,
						status);
			spin_unlock(&xhci->lock);
			/* EHCI, UHCI, and OHCI always unconditionally set the
			 * urb->status of an isochronous endpoint to 0.
			 */
			if (usb_pipetype(urb->pipe) == PIPE_ISOCHRONOUS)
				status = 0;
			usb_hcd_giveback_urb(bus_to_hcd(urb->dev->bus), urb, status);
			spin_lock(&xhci->lock);
		}

	/*
	 * If ep->skip is set, it means there are missed tds on the
	 * endpoint ring need to take care of.
	 * Process them as short transfer until reach the td pointed by
	 * the event.
	 */
	} while (ep->skip && trb_comp_code != COMP_MISSED_INT);

	return 0;
}

/*
 * This function handles all OS-owned events on the event ring.  It may drop
 * xhci->lock between event processing (e.g. to pass up port status changes).
 * Returns >0 for "possibly more events to process" (caller should call again),
 * otherwise 0 if done.  In future, <0 returns should indicate error code.
 */
static int xhci_handle_event(struct xhci_hcd *xhci)
{
	union xhci_trb *event;
	int update_ptrs = 1;
	int ret;

	if (!xhci->event_ring || !xhci->event_ring->dequeue) {
		xhci->error_bitmask |= 1 << 1;
		return 0;
	}

	event = xhci->event_ring->dequeue;
	/* Does the HC or OS own the TRB? */
	if ((le32_to_cpu(event->event_cmd.flags) & TRB_CYCLE) !=
	    xhci->event_ring->cycle_state) {
		xhci->error_bitmask |= 1 << 2;
		return 0;
	}

	/*
	 * Barrier between reading the TRB_CYCLE (valid) flag above and any
	 * speculative reads of the event's flags/data below.
	 */
	rmb();
	/* FIXME: Handle more event types. */
	switch ((le32_to_cpu(event->event_cmd.flags) & TRB_TYPE_BITMASK)) {
	case TRB_TYPE(TRB_COMPLETION):
		handle_cmd_completion(xhci, &event->event_cmd);
		break;
	case TRB_TYPE(TRB_PORT_STATUS):
		handle_port_status(xhci, event);
		update_ptrs = 0;
		break;
	case TRB_TYPE(TRB_TRANSFER):
		ret = handle_tx_event(xhci, &event->trans_event);
		if (ret < 0)
			xhci->error_bitmask |= 1 << 9;
		else
			update_ptrs = 0;
		break;
	case TRB_TYPE(TRB_DEV_NOTE):
		handle_device_notification(xhci, event);
		break;
	default:
		if ((le32_to_cpu(event->event_cmd.flags) & TRB_TYPE_BITMASK) >=
		    TRB_TYPE(48))
			handle_vendor_event(xhci, event);
		else
			xhci->error_bitmask |= 1 << 3;
	}
	/* Any of the above functions may drop and re-acquire the lock, so check
	 * to make sure a watchdog timer didn't mark the host as non-responsive.
	 */
	if (xhci->xhc_state & XHCI_STATE_DYING) {
		xhci_dbg(xhci, "xHCI host dying, returning from "
				"event handler.\n");
		return 0;
	}

	if (update_ptrs)
		/* Update SW event ring dequeue pointer */
		inc_deq(xhci, xhci->event_ring);

	/* Are there more items on the event ring?  Caller will call us again to
	 * check.
	 */
	return 1;
}

/*
 * xHCI spec says we can get an interrupt, and if the HC has an error condition,
 * we might get bad data out of the event ring.  Section 4.10.2.7 has a list of
 * indicators of an event TRB error, but we check the status *first* to be safe.
 */
irqreturn_t xhci_irq(struct usb_hcd *hcd)
{
	struct xhci_hcd *xhci = hcd_to_xhci(hcd);
	u32 status;
	u64 temp_64;
	union xhci_trb *event_ring_deq;
	dma_addr_t deq;

	spin_lock(&xhci->lock);
	/* Check if the xHC generated the interrupt, or the irq is shared */
	status = readl(&xhci->op_regs->status);
	if (status == 0xffffffff)
		goto hw_died;

	if (!(status & STS_EINT)) {
		spin_unlock(&xhci->lock);
		return IRQ_NONE;
	}
	if (status & STS_FATAL) {
		xhci_warn(xhci, "WARNING: Host System Error\n");
		xhci_halt(xhci);
hw_died:
		spin_unlock(&xhci->lock);
		return IRQ_HANDLED;
	}

	/*
	 * Clear the op reg interrupt status first,
	 * so we can receive interrupts from other MSI-X interrupters.
	 * Write 1 to clear the interrupt status.
	 */
	status |= STS_EINT;
	writel(status, &xhci->op_regs->status);
	/* FIXME when MSI-X is supported and there are multiple vectors */
	/* Clear the MSI-X event interrupt status */

	if (hcd->irq) {
		u32 irq_pending;
		/* Acknowledge the PCI interrupt */
		irq_pending = readl(&xhci->ir_set->irq_pending);
		irq_pending |= IMAN_IP;
		writel(irq_pending, &xhci->ir_set->irq_pending);
	}

	if (xhci->xhc_state & XHCI_STATE_DYING) {
		xhci_dbg(xhci, "xHCI dying, ignoring interrupt. "
				"Shouldn't IRQs be disabled?\n");
		/* Clear the event handler busy flag (RW1C);
		 * the event ring should be empty.
		 */
		temp_64 = xhci_read_64(xhci, &xhci->ir_set->erst_dequeue);
		xhci_write_64(xhci, temp_64 | ERST_EHB,
				&xhci->ir_set->erst_dequeue);
		spin_unlock(&xhci->lock);

		return IRQ_HANDLED;
	}

	event_ring_deq = xhci->event_ring->dequeue;
	/* FIXME this should be a delayed service routine
	 * that clears the EHB.
	 */
	while (xhci_handle_event(xhci) > 0) {}

	temp_64 = xhci_read_64(xhci, &xhci->ir_set->erst_dequeue);
	/* If necessary, update the HW's version of the event ring deq ptr. */
	if (event_ring_deq != xhci->event_ring->dequeue) {
		deq = xhci_trb_virt_to_dma(xhci->event_ring->deq_seg,
				xhci->event_ring->dequeue);
		if (deq == 0)
			xhci_warn(xhci, "WARN something wrong with SW event "
					"ring dequeue ptr.\n");
		/* Update HC event ring dequeue pointer */
		temp_64 &= ERST_PTR_MASK;
		temp_64 |= ((u64) deq & (u64) ~ERST_PTR_MASK);
	}

	/* Clear the event handler busy flag (RW1C); event ring is empty. */
	temp_64 |= ERST_EHB;
	xhci_write_64(xhci, temp_64, &xhci->ir_set->erst_dequeue);

	spin_unlock(&xhci->lock);

	return IRQ_HANDLED;
}

irqreturn_t xhci_msi_irq(int irq, void *hcd)
{
	return xhci_irq(hcd);
}

/****		Endpoint Ring Operations	****/

/*
 * Generic function for queueing a TRB on a ring.
 * The caller must have checked to make sure there's room on the ring.
 *
 * @more_trbs_coming:	Will you enqueue more TRBs before calling
 *			prepare_transfer()?
 */
static void queue_trb(struct xhci_hcd *xhci, struct xhci_ring *ring,
		bool more_trbs_coming,
		u32 field1, u32 field2, u32 field3, u32 field4)
{
	struct xhci_generic_trb *trb;

	trb = &ring->enqueue->generic;
	trb->field[0] = cpu_to_le32(field1);
	trb->field[1] = cpu_to_le32(field2);
	trb->field[2] = cpu_to_le32(field3);
	trb->field[3] = cpu_to_le32(field4);
	inc_enq(xhci, ring, more_trbs_coming);
}

/*
 * Does various checks on the endpoint ring, and makes it ready to queue num_trbs.
 * FIXME allocate segments if the ring is full.
 */
static int prepare_ring(struct xhci_hcd *xhci, struct xhci_ring *ep_ring,
		u32 ep_state, unsigned int num_trbs, gfp_t mem_flags)
{
	unsigned int num_trbs_needed;

	/* Make sure the endpoint has been added to xHC schedule */
	switch (ep_state) {
	case EP_STATE_DISABLED:
		/*
		 * USB core changed config/interfaces without notifying us,
		 * or hardware is reporting the wrong state.
		 */
		xhci_warn(xhci, "WARN urb submitted to disabled ep\n");
		return -ENOENT;
	case EP_STATE_ERROR:
		xhci_warn(xhci, "WARN waiting for error on ep to be cleared\n");
		/* FIXME event handling code for error needs to clear it */
		/* XXX not sure if this should be -ENOENT or not */
		return -EINVAL;
	case EP_STATE_HALTED:
		xhci_dbg(xhci, "WARN halted endpoint, queueing URB anyway.\n");
	case EP_STATE_STOPPED:
	case EP_STATE_RUNNING:
		break;
	default:
		xhci_err(xhci, "ERROR unknown endpoint state for ep\n");
		/*
		 * FIXME issue Configure Endpoint command to try to get the HC
		 * back into a known state.
		 */
		return -EINVAL;
	}

	while (1) {
		if (room_on_ring(xhci, ep_ring, num_trbs))
			break;

		if (ep_ring == xhci->cmd_ring) {
			xhci_err(xhci, "Do not support expand command ring\n");
			return -ENOMEM;
		}

		xhci_dbg_trace(xhci, trace_xhci_dbg_ring_expansion,
				"ERROR no room on ep ring, try ring expansion");
		num_trbs_needed = num_trbs - ep_ring->num_trbs_free;
		if (xhci_ring_expansion(xhci, ep_ring, num_trbs_needed,
					mem_flags)) {
			xhci_err(xhci, "Ring expansion failed\n");
			return -ENOMEM;
		}
	}

	if (enqueue_is_link_trb(ep_ring)) {
		struct xhci_ring *ring = ep_ring;
		union xhci_trb *next;

		next = ring->enqueue;

		while (last_trb(xhci, ring, ring->enq_seg, next)) {
			/* If we're not dealing with 0.95 hardware or isoc rings
			 * on AMD 0.96 host, clear the chain bit.
			 */
			if (!xhci_link_trb_quirk(xhci) &&
					!(ring->type == TYPE_ISOC &&
					 (xhci->quirks & XHCI_AMD_0x96_HOST)))
				next->link.control &= cpu_to_le32(~TRB_CHAIN);
			else
				next->link.control |= cpu_to_le32(TRB_CHAIN);

			wmb();
			next->link.control ^= cpu_to_le32(TRB_CYCLE);

			/* Toggle the cycle bit after the last ring segment. */
			if (last_trb_on_last_seg(xhci, ring, ring->enq_seg, next)) {
				ring->cycle_state = (ring->cycle_state ? 0 : 1);
			}
			ring->enq_seg = ring->enq_seg->next;
			ring->enqueue = ring->enq_seg->trbs;
			next = ring->enqueue;
		}
	}

	return 0;
}

static int prepare_transfer(struct xhci_hcd *xhci,
		struct xhci_virt_device *xdev,
		unsigned int ep_index,
		unsigned int stream_id,
		unsigned int num_trbs,
		struct urb *urb,
		unsigned int td_index,
		gfp_t mem_flags)
{
	int ret;
	struct urb_priv *urb_priv;
	struct xhci_td	*td;
	struct xhci_ring *ep_ring;
	struct xhci_ep_ctx *ep_ctx = xhci_get_ep_ctx(xhci, xdev->out_ctx, ep_index);

	ep_ring = xhci_stream_id_to_ring(xdev, ep_index, stream_id);
	if (!ep_ring) {
		xhci_dbg(xhci, "Can't prepare ring for bad stream ID %u\n",
				stream_id);
		return -EINVAL;
	}

	ret = prepare_ring(xhci, ep_ring,
			   le32_to_cpu(ep_ctx->ep_info) & EP_STATE_MASK,
			   num_trbs, mem_flags);
	if (ret)
		return ret;

	urb_priv = urb->hcpriv;
	td = urb_priv->td[td_index];

	INIT_LIST_HEAD(&td->td_list);
	INIT_LIST_HEAD(&td->cancelled_td_list);

	if (td_index == 0) {
		ret = usb_hcd_link_urb_to_ep(bus_to_hcd(urb->dev->bus), urb);
		if (unlikely(ret))
			return ret;
	}

	td->urb = urb;
	/* Add this TD to the tail of the endpoint ring's TD list */
	list_add_tail(&td->td_list, &ep_ring->td_list);
	td->start_seg = ep_ring->enq_seg;
	td->first_trb = ep_ring->enqueue;

	urb_priv->td[td_index] = td;

	return 0;
}

static unsigned int count_sg_trbs_needed(struct xhci_hcd *xhci, struct urb *urb)
{
	int num_sgs, num_trbs, running_total, temp, i;
	struct scatterlist *sg;

	sg = NULL;
	num_sgs = urb->num_mapped_sgs;
	temp = urb->transfer_buffer_length;

	num_trbs = 0;
	for_each_sg(urb->sg, sg, num_sgs, i) {
		unsigned int len = sg_dma_len(sg);

		/* Scatter gather list entries may cross 64KB boundaries */
		running_total = TRB_MAX_BUFF_SIZE -
			(sg_dma_address(sg) & (TRB_MAX_BUFF_SIZE - 1));
		running_total &= TRB_MAX_BUFF_SIZE - 1;
		if (running_total != 0)
			num_trbs++;

		/* How many more 64KB chunks to transfer, how many more TRBs? */
		while (running_total < sg_dma_len(sg) && running_total < temp) {
			num_trbs++;
			running_total += TRB_MAX_BUFF_SIZE;
		}
		len = min_t(int, len, temp);
		temp -= len;
		if (temp == 0)
			break;
	}
	return num_trbs;
}

static void check_trb_math(struct urb *urb, int num_trbs, int running_total)
{
	if (num_trbs != 0)
		dev_err(&urb->dev->dev, "%s - ep %#x - Miscalculated number of "
				"TRBs, %d left\n", __func__,
				urb->ep->desc.bEndpointAddress, num_trbs);
	if (running_total != urb->transfer_buffer_length)
		dev_err(&urb->dev->dev, "%s - ep %#x - Miscalculated tx length, "
				"queued %#x (%d), asked for %#x (%d)\n",
				__func__,
				urb->ep->desc.bEndpointAddress,
				running_total, running_total,
				urb->transfer_buffer_length,
				urb->transfer_buffer_length);
}

static void giveback_first_trb(struct xhci_hcd *xhci, int slot_id,
		unsigned int ep_index, unsigned int stream_id, int start_cycle,
		struct xhci_generic_trb *start_trb)
{
	/*
	 * Pass all the TRBs to the hardware at once and make sure this write
	 * isn't reordered.
	 */
	wmb();
	if (start_cycle)
		start_trb->field[3] |= cpu_to_le32(start_cycle);
	else
		start_trb->field[3] &= cpu_to_le32(~TRB_CYCLE);
	xhci_ring_ep_doorbell(xhci, slot_id, ep_index, stream_id);
}

/*
 * xHCI uses normal TRBs for both bulk and interrupt.  When the interrupt
 * endpoint is to be serviced, the xHC will consume (at most) one TD.  A TD
 * (comprised of sg list entries) can take several service intervals to
 * transmit.
 */
int xhci_queue_intr_tx(struct xhci_hcd *xhci, gfp_t mem_flags,
		struct urb *urb, int slot_id, unsigned int ep_index)
{
	struct xhci_ep_ctx *ep_ctx = xhci_get_ep_ctx(xhci,
			xhci->devs[slot_id]->out_ctx, ep_index);
	int xhci_interval;
	int ep_interval;

	xhci_interval = EP_INTERVAL_TO_UFRAMES(le32_to_cpu(ep_ctx->ep_info));
	ep_interval = urb->interval;
	/* Convert to microframes */
	if (urb->dev->speed == USB_SPEED_LOW ||
			urb->dev->speed == USB_SPEED_FULL)
		ep_interval *= 8;
	/* FIXME change this to a warning and a suggestion to use the new API
	 * to set the polling interval (once the API is added).
	 */
	if (xhci_interval != ep_interval) {
		dev_dbg_ratelimited(&urb->dev->dev,
				"Driver uses different interval (%d microframe%s) than xHCI (%d microframe%s)\n",
				ep_interval, ep_interval == 1 ? "" : "s",
				xhci_interval, xhci_interval == 1 ? "" : "s");
		urb->interval = xhci_interval;
		/* Convert back to frames for LS/FS devices */
		if (urb->dev->speed == USB_SPEED_LOW ||
				urb->dev->speed == USB_SPEED_FULL)
			urb->interval /= 8;
	}
	return xhci_queue_bulk_tx(xhci, mem_flags, urb, slot_id, ep_index);
}

/*
 * For xHCI 1.0 host controllers, TD size is the number of max packet sized
 * packets remaining in the TD (*not* including this TRB).
 *
 * Total TD packet count = total_packet_count =
 *     DIV_ROUND_UP(TD size in bytes / wMaxPacketSize)
 *
 * Packets transferred up to and including this TRB = packets_transferred =
 *     rounddown(total bytes transferred including this TRB / wMaxPacketSize)
 *
 * TD size = total_packet_count - packets_transferred
 *
 * For xHCI 0.96 and older, TD size field should be the remaining bytes
 * including this TRB, right shifted by 10
 *
 * For all hosts it must fit in bits 21:17, so it can't be bigger than 31.
 * This is taken care of in the TRB_TD_SIZE() macro
 *
 * The last TRB in a TD must have the TD size set to zero.
 */
static u32 xhci_td_remainder(struct xhci_hcd *xhci, int transferred,
			      int trb_buff_len, unsigned int td_total_len,
			      struct urb *urb, unsigned int num_trbs_left)
{
	u32 maxp, total_packet_count;

	/* MTK xHCI is mostly 0.97 but contains some features from 1.0 */
	if (xhci->hci_version < 0x100 && !(xhci->quirks & XHCI_MTK_HOST))
		return ((td_total_len - transferred) >> 10);

	/* One TRB with a zero-length data packet. */
	if (num_trbs_left == 0 || (transferred == 0 && trb_buff_len == 0) ||
	    trb_buff_len == td_total_len)
		return 0;

	/* for MTK xHCI, TD size doesn't include this TRB */
	if (xhci->quirks & XHCI_MTK_HOST)
		trb_buff_len = 0;

	maxp = GET_MAX_PACKET(usb_endpoint_maxp(&urb->ep->desc));
	total_packet_count = DIV_ROUND_UP(td_total_len, maxp);

	/* Queueing functions don't count the current TRB into transferred */
	return (total_packet_count - ((transferred + trb_buff_len) / maxp));
}


static int queue_bulk_sg_tx(struct xhci_hcd *xhci, gfp_t mem_flags,
		struct urb *urb, int slot_id, unsigned int ep_index)
{
	struct xhci_ring *ep_ring;
	unsigned int num_trbs;
	struct urb_priv *urb_priv;
	struct xhci_td *td;
	struct scatterlist *sg;
	int num_sgs;
	int trb_buff_len, this_sg_len, running_total, ret;
	unsigned int total_packet_count;
	bool zero_length_needed;
	bool first_trb;
	int last_trb_num;
	u64 addr;
	bool more_trbs_coming;

	struct xhci_generic_trb *start_trb;
	int start_cycle;

	ep_ring = xhci_urb_to_transfer_ring(xhci, urb);
	if (!ep_ring)
		return -EINVAL;

	num_trbs = count_sg_trbs_needed(xhci, urb);
	num_sgs = urb->num_mapped_sgs;
	total_packet_count = DIV_ROUND_UP(urb->transfer_buffer_length,
			usb_endpoint_maxp(&urb->ep->desc));

	ret = prepare_transfer(xhci, xhci->devs[slot_id],
			ep_index, urb->stream_id,
			num_trbs, urb, 0, mem_flags);
	if (ret < 0)
		return ret;

	urb_priv = urb->hcpriv;

	/* Deal with URB_ZERO_PACKET - need one more td/trb */
	zero_length_needed = urb->transfer_flags & URB_ZERO_PACKET &&
		urb_priv->length == 2;
	if (zero_length_needed) {
		num_trbs++;
		xhci_dbg(xhci, "Creating zero length td.\n");
		ret = prepare_transfer(xhci, xhci->devs[slot_id],
				ep_index, urb->stream_id,
				1, urb, 1, mem_flags);
		if (ret < 0)
			return ret;
	}

	td = urb_priv->td[0];

	/*
	 * Don't give the first TRB to the hardware (by toggling the cycle bit)
	 * until we've finished creating all the other TRBs.  The ring's cycle
	 * state may change as we enqueue the other TRBs, so save it too.
	 */
	start_trb = &ep_ring->enqueue->generic;
	start_cycle = ep_ring->cycle_state;

	running_total = 0;
	/*
	 * How much data is in the first TRB?
	 *
	 * There are three forces at work for TRB buffer pointers and lengths:
	 * 1. We don't want to walk off the end of this sg-list entry buffer.
	 * 2. The transfer length that the driver requested may be smaller than
	 *    the amount of memory allocated for this scatter-gather list.
	 * 3. TRBs buffers can't cross 64KB boundaries.
	 */
	sg = urb->sg;
	addr = (u64) sg_dma_address(sg);
	this_sg_len = sg_dma_len(sg);
	trb_buff_len = TRB_MAX_BUFF_SIZE - (addr & (TRB_MAX_BUFF_SIZE - 1));
	trb_buff_len = min_t(int, trb_buff_len, this_sg_len);
	if (trb_buff_len > urb->transfer_buffer_length)
		trb_buff_len = urb->transfer_buffer_length;

	first_trb = true;
	last_trb_num = zero_length_needed ? 2 : 1;
	/* Queue the first TRB, even if it's zero-length */
	do {
		u32 field = 0;
		u32 length_field = 0;
		u32 remainder = 0;

		/* Don't change the cycle bit of the first TRB until later */
		if (first_trb) {
			first_trb = false;
			if (start_cycle == 0)
				field |= 0x1;
		} else
			field |= ep_ring->cycle_state;

		/* Chain all the TRBs together; clear the chain bit in the last
		 * TRB to indicate it's the last TRB in the chain.
		 */
		if (num_trbs > last_trb_num) {
			field |= TRB_CHAIN;
		} else if (num_trbs == last_trb_num) {
			td->last_trb = ep_ring->enqueue;
			field |= TRB_IOC;
		} else if (zero_length_needed && num_trbs == 1) {
			trb_buff_len = 0;
			urb_priv->td[1]->last_trb = ep_ring->enqueue;
			field |= TRB_IOC;
		}

		/* Only set interrupt on short packet for IN endpoints */
		if (usb_urb_dir_in(urb))
			field |= TRB_ISP;

		if (TRB_MAX_BUFF_SIZE -
				(addr & (TRB_MAX_BUFF_SIZE - 1)) < trb_buff_len) {
			xhci_warn(xhci, "WARN: sg dma xfer crosses 64KB boundaries!\n");
			xhci_dbg(xhci, "Next boundary at %#x, end dma = %#x\n",
					(unsigned int) (addr + TRB_MAX_BUFF_SIZE) & ~(TRB_MAX_BUFF_SIZE - 1),
					(unsigned int) addr + trb_buff_len);
		}

		/* Set the TRB length, TD size, and interrupter fields. */
		remainder = xhci_td_remainder(xhci, running_total, trb_buff_len,
					   urb->transfer_buffer_length,
					   urb, num_trbs - 1);

		length_field = TRB_LEN(trb_buff_len) |
			TRB_TD_SIZE(remainder) |
			TRB_INTR_TARGET(0);

		if (num_trbs > 1)
			more_trbs_coming = true;
		else
			more_trbs_coming = false;
		queue_trb(xhci, ep_ring, more_trbs_coming,
				lower_32_bits(addr),
				upper_32_bits(addr),
				length_field,
				field | TRB_TYPE(TRB_NORMAL));
		--num_trbs;
		running_total += trb_buff_len;

		/* Calculate length for next transfer --
		 * Are we done queueing all the TRBs for this sg entry?
		 */
		this_sg_len -= trb_buff_len;
		if (this_sg_len == 0) {
			--num_sgs;
			if (num_sgs == 0)
				break;
			sg = sg_next(sg);
			addr = (u64) sg_dma_address(sg);
			this_sg_len = sg_dma_len(sg);
		} else {
			addr += trb_buff_len;
		}

		trb_buff_len = TRB_MAX_BUFF_SIZE -
			(addr & (TRB_MAX_BUFF_SIZE - 1));
		trb_buff_len = min_t(int, trb_buff_len, this_sg_len);
		if (running_total + trb_buff_len > urb->transfer_buffer_length)
			trb_buff_len =
				urb->transfer_buffer_length - running_total;
	} while (num_trbs > 0);

	check_trb_math(urb, num_trbs, running_total);
	giveback_first_trb(xhci, slot_id, ep_index, urb->stream_id,
			start_cycle, start_trb);
	return 0;
}

/* This is very similar to what ehci-q.c qtd_fill() does */
int xhci_queue_bulk_tx(struct xhci_hcd *xhci, gfp_t mem_flags,
		struct urb *urb, int slot_id, unsigned int ep_index)
{
	struct xhci_ring *ep_ring;
	struct urb_priv *urb_priv;
	struct xhci_td *td;
	int num_trbs;
	struct xhci_generic_trb *start_trb;
	bool first_trb;
	int last_trb_num;
	bool more_trbs_coming;
	bool zero_length_needed;
	int start_cycle;
	u32 field, length_field;

	int running_total, trb_buff_len, ret;
	unsigned int total_packet_count;
	u64 addr;

	if (urb->num_sgs)
		return queue_bulk_sg_tx(xhci, mem_flags, urb, slot_id, ep_index);

	ep_ring = xhci_urb_to_transfer_ring(xhci, urb);
	if (!ep_ring)
		return -EINVAL;

	num_trbs = 0;
	/* How much data is (potentially) left before the 64KB boundary? */
	running_total = TRB_MAX_BUFF_SIZE -
		(urb->transfer_dma & (TRB_MAX_BUFF_SIZE - 1));
	running_total &= TRB_MAX_BUFF_SIZE - 1;

	/* If there's some data on this 64KB chunk, or we have to send a
	 * zero-length transfer, we need at least one TRB
	 */
	if (running_total != 0 || urb->transfer_buffer_length == 0)
		num_trbs++;
	/* How many more 64KB chunks to transfer, how many more TRBs? */
	while (running_total < urb->transfer_buffer_length) {
		num_trbs++;
		running_total += TRB_MAX_BUFF_SIZE;
	}

	ret = prepare_transfer(xhci, xhci->devs[slot_id],
			ep_index, urb->stream_id,
			num_trbs, urb, 0, mem_flags);
	if (ret < 0)
		return ret;

	urb_priv = urb->hcpriv;

	/* Deal with URB_ZERO_PACKET - need one more td/trb */
	zero_length_needed = urb->transfer_flags & URB_ZERO_PACKET &&
		urb_priv->length == 2;
	if (zero_length_needed) {
		num_trbs++;
		xhci_dbg(xhci, "Creating zero length td.\n");
		ret = prepare_transfer(xhci, xhci->devs[slot_id],
				ep_index, urb->stream_id,
				1, urb, 1, mem_flags);
		if (ret < 0)
			return ret;
	}

	td = urb_priv->td[0];

	/*
	 * Don't give the first TRB to the hardware (by toggling the cycle bit)
	 * until we've finished creating all the other TRBs.  The ring's cycle
	 * state may change as we enqueue the other TRBs, so save it too.
	 */
	start_trb = &ep_ring->enqueue->generic;
	start_cycle = ep_ring->cycle_state;

	running_total = 0;
	total_packet_count = DIV_ROUND_UP(urb->transfer_buffer_length,
			usb_endpoint_maxp(&urb->ep->desc));
	/* How much data is in the first TRB? */
	addr = (u64) urb->transfer_dma;
	trb_buff_len = TRB_MAX_BUFF_SIZE -
		(urb->transfer_dma & (TRB_MAX_BUFF_SIZE - 1));
	if (trb_buff_len > urb->transfer_buffer_length)
		trb_buff_len = urb->transfer_buffer_length;

	first_trb = true;
	last_trb_num = zero_length_needed ? 2 : 1;
	/* Queue the first TRB, even if it's zero-length */
	do {
		u32 remainder = 0;
		field = 0;

		/* Don't change the cycle bit of the first TRB until later */
		if (first_trb) {
			first_trb = false;
			if (start_cycle == 0)
				field |= 0x1;
		} else
			field |= ep_ring->cycle_state;

		/* Chain all the TRBs together; clear the chain bit in the last
		 * TRB to indicate it's the last TRB in the chain.
		 */
		if (num_trbs > last_trb_num) {
			field |= TRB_CHAIN;
		} else if (num_trbs == last_trb_num) {
			td->last_trb = ep_ring->enqueue;
			field |= TRB_IOC;
		} else if (zero_length_needed && num_trbs == 1) {
			trb_buff_len = 0;
			urb_priv->td[1]->last_trb = ep_ring->enqueue;
			field |= TRB_IOC;
		}

		/* Only set interrupt on short packet for IN endpoints */
		if (usb_urb_dir_in(urb))
			field |= TRB_ISP;

		/* Set the TRB length, TD size, and interrupter fields. */
		remainder = xhci_td_remainder(xhci, running_total, trb_buff_len,
					   urb->transfer_buffer_length,
					   urb, num_trbs - 1);

		length_field = TRB_LEN(trb_buff_len) |
			TRB_TD_SIZE(remainder) |
			TRB_INTR_TARGET(0);

		if (num_trbs > 1)
			more_trbs_coming = true;
		else
			more_trbs_coming = false;
		queue_trb(xhci, ep_ring, more_trbs_coming,
				lower_32_bits(addr),
				upper_32_bits(addr),
				length_field,
				field | TRB_TYPE(TRB_NORMAL));
		--num_trbs;
		running_total += trb_buff_len;

		/* Calculate length for next transfer */
		addr += trb_buff_len;
		trb_buff_len = urb->transfer_buffer_length - running_total;
		if (trb_buff_len > TRB_MAX_BUFF_SIZE)
			trb_buff_len = TRB_MAX_BUFF_SIZE;
	} while (num_trbs > 0);

	check_trb_math(urb, num_trbs, running_total);
	giveback_first_trb(xhci, slot_id, ep_index, urb->stream_id,
			start_cycle, start_trb);
	return 0;
}

/* Caller must have locked xhci->lock */
int xhci_queue_ctrl_tx(struct xhci_hcd *xhci, gfp_t mem_flags,
		struct urb *urb, int slot_id, unsigned int ep_index)
{
	struct xhci_ring *ep_ring;
	int num_trbs;
	int ret;
	struct usb_ctrlrequest *setup;
	struct xhci_generic_trb *start_trb;
	int start_cycle;
	u32 field, length_field, remainder;
	struct urb_priv *urb_priv;
	struct xhci_td *td;

	ep_ring = xhci_urb_to_transfer_ring(xhci, urb);
	if (!ep_ring)
		return -EINVAL;

	/*
	 * Need to copy setup packet into setup TRB, so we can't use the setup
	 * DMA address.
	 */
	if (!urb->setup_packet)
		return -EINVAL;

	/* 1 TRB for setup, 1 for status */
	num_trbs = 2;
	/*
	 * Don't need to check if we need additional event data and normal TRBs,
	 * since data in control transfers will never get bigger than 16MB
	 * XXX: can we get a buffer that crosses 64KB boundaries?
	 */
	if (urb->transfer_buffer_length > 0)
		num_trbs++;
	ret = prepare_transfer(xhci, xhci->devs[slot_id],
			ep_index, urb->stream_id,
			num_trbs, urb, 0, mem_flags);
	if (ret < 0)
		return ret;

	urb_priv = urb->hcpriv;
	td = urb_priv->td[0];

	/*
	 * Don't give the first TRB to the hardware (by toggling the cycle bit)
	 * until we've finished creating all the other TRBs.  The ring's cycle
	 * state may change as we enqueue the other TRBs, so save it too.
	 */
	start_trb = &ep_ring->enqueue->generic;
	start_cycle = ep_ring->cycle_state;

	/* Queue setup TRB - see section 6.4.1.2.1 */
	/* FIXME better way to translate setup_packet into two u32 fields? */
	setup = (struct usb_ctrlrequest *) urb->setup_packet;
	field = 0;
	field |= TRB_IDT | TRB_TYPE(TRB_SETUP);
	if (start_cycle == 0)
		field |= 0x1;

	/* xHCI 1.0/1.1 6.4.1.2.1: Transfer Type field */
<<<<<<< HEAD
	if ((xhci->hci_version >= 0x100) || (xhci->quirks & XHCI_MTK_HOST)) {
=======
	if (xhci->hci_version >= 0x100) {
>>>>>>> 8341455f
		if (urb->transfer_buffer_length > 0) {
			if (setup->bRequestType & USB_DIR_IN)
				field |= TRB_TX_TYPE(TRB_DATA_IN);
			else
				field |= TRB_TX_TYPE(TRB_DATA_OUT);
		}
	}

	queue_trb(xhci, ep_ring, true,
		  setup->bRequestType | setup->bRequest << 8 | le16_to_cpu(setup->wValue) << 16,
		  le16_to_cpu(setup->wIndex) | le16_to_cpu(setup->wLength) << 16,
		  TRB_LEN(8) | TRB_INTR_TARGET(0),
		  /* Immediate data in pointer */
		  field);

	/* If there's data, queue data TRBs */
	/* Only set interrupt on short packet for IN endpoints */
	if (usb_urb_dir_in(urb))
		field = TRB_ISP | TRB_TYPE(TRB_DATA);
	else
		field = TRB_TYPE(TRB_DATA);

	remainder = xhci_td_remainder(xhci, 0,
				   urb->transfer_buffer_length,
				   urb->transfer_buffer_length,
				   urb, 1);

	length_field = TRB_LEN(urb->transfer_buffer_length) |
		TRB_TD_SIZE(remainder) |
		TRB_INTR_TARGET(0);

	if (urb->transfer_buffer_length > 0) {
		if (setup->bRequestType & USB_DIR_IN)
			field |= TRB_DIR_IN;
		queue_trb(xhci, ep_ring, true,
				lower_32_bits(urb->transfer_dma),
				upper_32_bits(urb->transfer_dma),
				length_field,
				field | ep_ring->cycle_state);
	}

	/* Save the DMA address of the last TRB in the TD */
	td->last_trb = ep_ring->enqueue;

	/* Queue status TRB - see Table 7 and sections 4.11.2.2 and 6.4.1.2.3 */
	/* If the device sent data, the status stage is an OUT transfer */
	if (urb->transfer_buffer_length > 0 && setup->bRequestType & USB_DIR_IN)
		field = 0;
	else
		field = TRB_DIR_IN;
	queue_trb(xhci, ep_ring, false,
			0,
			0,
			TRB_INTR_TARGET(0),
			/* Event on completion */
			field | TRB_IOC | TRB_TYPE(TRB_STATUS) | ep_ring->cycle_state);

	giveback_first_trb(xhci, slot_id, ep_index, 0,
			start_cycle, start_trb);
	return 0;
}

static int count_isoc_trbs_needed(struct xhci_hcd *xhci,
		struct urb *urb, int i)
{
	int num_trbs = 0;
	u64 addr, td_len;

	addr = (u64) (urb->transfer_dma + urb->iso_frame_desc[i].offset);
	td_len = urb->iso_frame_desc[i].length;

	num_trbs = DIV_ROUND_UP(td_len + (addr & (TRB_MAX_BUFF_SIZE - 1)),
			TRB_MAX_BUFF_SIZE);
	if (num_trbs == 0)
		num_trbs++;

	return num_trbs;
}

/*
 * The transfer burst count field of the isochronous TRB defines the number of
 * bursts that are required to move all packets in this TD.  Only SuperSpeed
 * devices can burst up to bMaxBurst number of packets per service interval.
 * This field is zero based, meaning a value of zero in the field means one
 * burst.  Basically, for everything but SuperSpeed devices, this field will be
 * zero.  Only xHCI 1.0 host controllers support this field.
 */
static unsigned int xhci_get_burst_count(struct xhci_hcd *xhci,
		struct usb_device *udev,
		struct urb *urb, unsigned int total_packet_count)
{
	unsigned int max_burst;

	if (xhci->hci_version < 0x100 || udev->speed != USB_SPEED_SUPER)
		return 0;

	max_burst = urb->ep->ss_ep_comp.bMaxBurst;
	return DIV_ROUND_UP(total_packet_count, max_burst + 1) - 1;
}

/*
 * Returns the number of packets in the last "burst" of packets.  This field is
 * valid for all speeds of devices.  USB 2.0 devices can only do one "burst", so
 * the last burst packet count is equal to the total number of packets in the
 * TD.  SuperSpeed endpoints can have up to 3 bursts.  All but the last burst
 * must contain (bMaxBurst + 1) number of packets, but the last burst can
 * contain 1 to (bMaxBurst + 1) packets.
 */
static unsigned int xhci_get_last_burst_packet_count(struct xhci_hcd *xhci,
		struct usb_device *udev,
		struct urb *urb, unsigned int total_packet_count)
{
	unsigned int max_burst;
	unsigned int residue;

	if (xhci->hci_version < 0x100)
		return 0;

	switch (udev->speed) {
	case USB_SPEED_SUPER:
		/* bMaxBurst is zero based: 0 means 1 packet per burst */
		max_burst = urb->ep->ss_ep_comp.bMaxBurst;
		residue = total_packet_count % (max_burst + 1);
		/* If residue is zero, the last burst contains (max_burst + 1)
		 * number of packets, but the TLBPC field is zero-based.
		 */
		if (residue == 0)
			return max_burst;
		return residue - 1;
	default:
		if (total_packet_count == 0)
			return 0;
		return total_packet_count - 1;
	}
}

/* This is for isoc transfer */
static int xhci_queue_isoc_tx(struct xhci_hcd *xhci, gfp_t mem_flags,
		struct urb *urb, int slot_id, unsigned int ep_index)
{
	struct xhci_ring *ep_ring;
	struct urb_priv *urb_priv;
	struct xhci_td *td;
	int num_tds, trbs_per_td;
	struct xhci_generic_trb *start_trb;
	bool first_trb;
	int start_cycle;
	u32 field, length_field;
	int running_total, trb_buff_len, td_len, td_remain_len, ret;
	u64 start_addr, addr;
	int i, j;
	bool more_trbs_coming;

	ep_ring = xhci->devs[slot_id]->eps[ep_index].ring;

	num_tds = urb->number_of_packets;
	if (num_tds < 1) {
		xhci_dbg(xhci, "Isoc URB with zero packets?\n");
		return -EINVAL;
	}

	start_addr = (u64) urb->transfer_dma;
	start_trb = &ep_ring->enqueue->generic;
	start_cycle = ep_ring->cycle_state;

	urb_priv = urb->hcpriv;
	/* Queue the first TRB, even if it's zero-length */
	for (i = 0; i < num_tds; i++) {
		unsigned int total_packet_count;
		unsigned int burst_count;
		unsigned int residue;

		first_trb = true;
		running_total = 0;
		addr = start_addr + urb->iso_frame_desc[i].offset;
		td_len = urb->iso_frame_desc[i].length;
		td_remain_len = td_len;
		total_packet_count = DIV_ROUND_UP(td_len,
				GET_MAX_PACKET(
					usb_endpoint_maxp(&urb->ep->desc)));
		/* A zero-length transfer still involves at least one packet. */
		if (total_packet_count == 0)
			total_packet_count++;
		burst_count = xhci_get_burst_count(xhci, urb->dev, urb,
				total_packet_count);
		residue = xhci_get_last_burst_packet_count(xhci,
				urb->dev, urb, total_packet_count);

		trbs_per_td = count_isoc_trbs_needed(xhci, urb, i);

		ret = prepare_transfer(xhci, xhci->devs[slot_id], ep_index,
				urb->stream_id, trbs_per_td, urb, i, mem_flags);
		if (ret < 0) {
			if (i == 0)
				return ret;
			goto cleanup;
		}

		td = urb_priv->td[i];
		for (j = 0; j < trbs_per_td; j++) {
			u32 remainder = 0;
			field = 0;

			if (first_trb) {
				field = TRB_TBC(burst_count) |
					TRB_TLBPC(residue);
				/* Queue the isoc TRB */
				field |= TRB_TYPE(TRB_ISOC);
				/* Assume URB_ISO_ASAP is set */
				field |= TRB_SIA;
				if (i == 0) {
					if (start_cycle == 0)
						field |= 0x1;
				} else
					field |= ep_ring->cycle_state;
				first_trb = false;
			} else {
				/* Queue other normal TRBs */
				field |= TRB_TYPE(TRB_NORMAL);
				field |= ep_ring->cycle_state;
			}

			/* Only set interrupt on short packet for IN EPs */
			if (usb_urb_dir_in(urb))
				field |= TRB_ISP;

			/* Chain all the TRBs together; clear the chain bit in
			 * the last TRB to indicate it's the last TRB in the
			 * chain.
			 */
			if (j < trbs_per_td - 1) {
				field |= TRB_CHAIN;
				more_trbs_coming = true;
			} else {
				td->last_trb = ep_ring->enqueue;
				field |= TRB_IOC;
				if (xhci->hci_version == 0x100 &&
						!(xhci->quirks &
							XHCI_AVOID_BEI)) {
					/* Set BEI bit except for the last td */
					if (i < num_tds - 1)
						field |= TRB_BEI;
				}
				more_trbs_coming = false;
			}

			/* Calculate TRB length */
			trb_buff_len = TRB_MAX_BUFF_SIZE -
				(addr & ((1 << TRB_MAX_BUFF_SHIFT) - 1));
			if (trb_buff_len > td_remain_len)
				trb_buff_len = td_remain_len;

			/* Set the TRB length, TD size, & interrupter fields. */
			remainder = xhci_td_remainder(xhci, running_total,
						   trb_buff_len, td_len,
						   urb, trbs_per_td - j - 1);

			length_field = TRB_LEN(trb_buff_len) |
				TRB_TD_SIZE(remainder) |
				TRB_INTR_TARGET(0);

			queue_trb(xhci, ep_ring, more_trbs_coming,
				lower_32_bits(addr),
				upper_32_bits(addr),
				length_field,
				field);
			running_total += trb_buff_len;

			addr += trb_buff_len;
			td_remain_len -= trb_buff_len;
		}

		/* Check TD length */
		if (running_total != td_len) {
			xhci_err(xhci, "ISOC TD length unmatch\n");
			ret = -EINVAL;
			goto cleanup;
		}
	}

	if (xhci_to_hcd(xhci)->self.bandwidth_isoc_reqs == 0) {
		if (xhci->quirks & XHCI_AMD_PLL_FIX)
			usb_amd_quirk_pll_disable();
	}
	xhci_to_hcd(xhci)->self.bandwidth_isoc_reqs++;

	giveback_first_trb(xhci, slot_id, ep_index, urb->stream_id,
			start_cycle, start_trb);
	return 0;
cleanup:
	/* Clean up a partially enqueued isoc transfer. */

	for (i--; i >= 0; i--)
		list_del_init(&urb_priv->td[i]->td_list);

	/* Use the first TD as a temporary variable to turn the TDs we've queued
	 * into No-ops with a software-owned cycle bit. That way the hardware
	 * won't accidentally start executing bogus TDs when we partially
	 * overwrite them.  td->first_trb and td->start_seg are already set.
	 */
	urb_priv->td[0]->last_trb = ep_ring->enqueue;
	/* Every TRB except the first & last will have its cycle bit flipped. */
	td_to_noop(xhci, ep_ring, urb_priv->td[0], true);

	/* Reset the ring enqueue back to the first TRB and its cycle bit. */
	ep_ring->enqueue = urb_priv->td[0]->first_trb;
	ep_ring->enq_seg = urb_priv->td[0]->start_seg;
	ep_ring->cycle_state = start_cycle;
	ep_ring->num_trbs_free = ep_ring->num_trbs_free_temp;
	usb_hcd_unlink_urb_from_ep(bus_to_hcd(urb->dev->bus), urb);
	return ret;
}

/*
 * Check transfer ring to guarantee there is enough room for the urb.
 * Update ISO URB start_frame and interval.
 * Update interval as xhci_queue_intr_tx does. Just use xhci frame_index to
 * update the urb->start_frame by now.
 * Always assume URB_ISO_ASAP set, and NEVER use urb->start_frame as input.
 */
int xhci_queue_isoc_tx_prepare(struct xhci_hcd *xhci, gfp_t mem_flags,
		struct urb *urb, int slot_id, unsigned int ep_index)
{
	struct xhci_virt_device *xdev;
	struct xhci_ring *ep_ring;
	struct xhci_ep_ctx *ep_ctx;
	int start_frame;
	int xhci_interval;
	int ep_interval;
	int num_tds, num_trbs, i;
	int ret;

	xdev = xhci->devs[slot_id];
	ep_ring = xdev->eps[ep_index].ring;
	ep_ctx = xhci_get_ep_ctx(xhci, xdev->out_ctx, ep_index);

	num_trbs = 0;
	num_tds = urb->number_of_packets;
	for (i = 0; i < num_tds; i++)
		num_trbs += count_isoc_trbs_needed(xhci, urb, i);

	/* Check the ring to guarantee there is enough room for the whole urb.
	 * Do not insert any td of the urb to the ring if the check failed.
	 */
	ret = prepare_ring(xhci, ep_ring, le32_to_cpu(ep_ctx->ep_info) & EP_STATE_MASK,
			   num_trbs, mem_flags);
	if (ret)
		return ret;

	start_frame = readl(&xhci->run_regs->microframe_index);
	start_frame &= 0x3fff;

	urb->start_frame = start_frame;
	if (urb->dev->speed == USB_SPEED_LOW ||
			urb->dev->speed == USB_SPEED_FULL)
		urb->start_frame >>= 3;

	xhci_interval = EP_INTERVAL_TO_UFRAMES(le32_to_cpu(ep_ctx->ep_info));
	ep_interval = urb->interval;
	/* Convert to microframes */
	if (urb->dev->speed == USB_SPEED_LOW ||
			urb->dev->speed == USB_SPEED_FULL)
		ep_interval *= 8;
	/* FIXME change this to a warning and a suggestion to use the new API
	 * to set the polling interval (once the API is added).
	 */
	if (xhci_interval != ep_interval) {
		dev_dbg_ratelimited(&urb->dev->dev,
				"Driver uses different interval (%d microframe%s) than xHCI (%d microframe%s)\n",
				ep_interval, ep_interval == 1 ? "" : "s",
				xhci_interval, xhci_interval == 1 ? "" : "s");
		urb->interval = xhci_interval;
		/* Convert back to frames for LS/FS devices */
		if (urb->dev->speed == USB_SPEED_LOW ||
				urb->dev->speed == USB_SPEED_FULL)
			urb->interval /= 8;
	}
	ep_ring->num_trbs_free_temp = ep_ring->num_trbs_free;

	return xhci_queue_isoc_tx(xhci, mem_flags, urb, slot_id, ep_index);
}

/****		Command Ring Operations		****/

/* Generic function for queueing a command TRB on the command ring.
 * Check to make sure there's room on the command ring for one command TRB.
 * Also check that there's room reserved for commands that must not fail.
 * If this is a command that must not fail, meaning command_must_succeed = TRUE,
 * then only check for the number of reserved spots.
 * Don't decrement xhci->cmd_ring_reserved_trbs after we've queued the TRB
 * because the command event handler may want to resubmit a failed command.
 */
static int queue_command(struct xhci_hcd *xhci, struct xhci_command *cmd,
			 u32 field1, u32 field2,
			 u32 field3, u32 field4, bool command_must_succeed)
{
	int reserved_trbs = xhci->cmd_ring_reserved_trbs;
	int ret;
	if (xhci->xhc_state & XHCI_STATE_DYING)
		return -ESHUTDOWN;

	if (!command_must_succeed)
		reserved_trbs++;

	ret = prepare_ring(xhci, xhci->cmd_ring, EP_STATE_RUNNING,
			reserved_trbs, GFP_ATOMIC);
	if (ret < 0) {
		xhci_err(xhci, "ERR: No room for command on command ring\n");
		if (command_must_succeed)
			xhci_err(xhci, "ERR: Reserved TRB counting for "
					"unfailable commands failed.\n");
		return ret;
	}

	cmd->command_trb = xhci->cmd_ring->enqueue;
	list_add_tail(&cmd->cmd_list, &xhci->cmd_list);

	/* if there are no other commands queued we start the timeout timer */
	if (xhci->cmd_list.next == &cmd->cmd_list &&
	    !timer_pending(&xhci->cmd_timer)) {
		xhci->current_cmd = cmd;
		mod_timer(&xhci->cmd_timer, jiffies + XHCI_CMD_DEFAULT_TIMEOUT);
	}

	queue_trb(xhci, xhci->cmd_ring, false, field1, field2, field3,
			field4 | xhci->cmd_ring->cycle_state);
	return 0;
}

/* Queue a slot enable or disable request on the command ring */
int xhci_queue_slot_control(struct xhci_hcd *xhci, struct xhci_command *cmd,
		u32 trb_type, u32 slot_id)
{
	return queue_command(xhci, cmd, 0, 0, 0,
			TRB_TYPE(trb_type) | SLOT_ID_FOR_TRB(slot_id), false);
}

/* Queue an address device command TRB */
int xhci_queue_address_device(struct xhci_hcd *xhci, struct xhci_command *cmd,
		dma_addr_t in_ctx_ptr, u32 slot_id, enum xhci_setup_dev setup)
{
	return queue_command(xhci, cmd, lower_32_bits(in_ctx_ptr),
			upper_32_bits(in_ctx_ptr), 0,
			TRB_TYPE(TRB_ADDR_DEV) | SLOT_ID_FOR_TRB(slot_id)
			| (setup == SETUP_CONTEXT_ONLY ? TRB_BSR : 0), false);
}

int xhci_queue_vendor_command(struct xhci_hcd *xhci, struct xhci_command *cmd,
		u32 field1, u32 field2, u32 field3, u32 field4)
{
	return queue_command(xhci, cmd, field1, field2, field3, field4, false);
}

/* Queue a reset device command TRB */
int xhci_queue_reset_device(struct xhci_hcd *xhci, struct xhci_command *cmd,
		u32 slot_id)
{
	return queue_command(xhci, cmd, 0, 0, 0,
			TRB_TYPE(TRB_RESET_DEV) | SLOT_ID_FOR_TRB(slot_id),
			false);
}

/* Queue a configure endpoint command TRB */
int xhci_queue_configure_endpoint(struct xhci_hcd *xhci,
		struct xhci_command *cmd, dma_addr_t in_ctx_ptr,
		u32 slot_id, bool command_must_succeed)
{
	return queue_command(xhci, cmd, lower_32_bits(in_ctx_ptr),
			upper_32_bits(in_ctx_ptr), 0,
			TRB_TYPE(TRB_CONFIG_EP) | SLOT_ID_FOR_TRB(slot_id),
			command_must_succeed);
}

/* Queue an evaluate context command TRB */
int xhci_queue_evaluate_context(struct xhci_hcd *xhci, struct xhci_command *cmd,
		dma_addr_t in_ctx_ptr, u32 slot_id, bool command_must_succeed)
{
	return queue_command(xhci, cmd, lower_32_bits(in_ctx_ptr),
			upper_32_bits(in_ctx_ptr), 0,
			TRB_TYPE(TRB_EVAL_CONTEXT) | SLOT_ID_FOR_TRB(slot_id),
			command_must_succeed);
}

/*
 * Suspend is set to indicate "Stop Endpoint Command" is being issued to stop
 * activity on an endpoint that is about to be suspended.
 */
int xhci_queue_stop_endpoint(struct xhci_hcd *xhci, struct xhci_command *cmd,
			     int slot_id, unsigned int ep_index, int suspend)
{
	u32 trb_slot_id = SLOT_ID_FOR_TRB(slot_id);
	u32 trb_ep_index = EP_ID_FOR_TRB(ep_index);
	u32 type = TRB_TYPE(TRB_STOP_RING);
	u32 trb_suspend = SUSPEND_PORT_FOR_TRB(suspend);

	return queue_command(xhci, cmd, 0, 0, 0,
			trb_slot_id | trb_ep_index | type | trb_suspend, false);
}

/* Set Transfer Ring Dequeue Pointer command */
void xhci_queue_new_dequeue_state(struct xhci_hcd *xhci,
		unsigned int slot_id, unsigned int ep_index,
		unsigned int stream_id,
		struct xhci_dequeue_state *deq_state)
{
	dma_addr_t addr;
	u32 trb_slot_id = SLOT_ID_FOR_TRB(slot_id);
	u32 trb_ep_index = EP_ID_FOR_TRB(ep_index);
	u32 trb_stream_id = STREAM_ID_FOR_TRB(stream_id);
	u32 trb_sct = 0;
	u32 type = TRB_TYPE(TRB_SET_DEQ);
	struct xhci_virt_ep *ep;
	struct xhci_command *cmd;
	int ret;

	xhci_dbg_trace(xhci, trace_xhci_dbg_cancel_urb,
		"Set TR Deq Ptr cmd, new deq seg = %p (0x%llx dma), new deq ptr = %p (0x%llx dma), new cycle = %u",
		deq_state->new_deq_seg,
		(unsigned long long)deq_state->new_deq_seg->dma,
		deq_state->new_deq_ptr,
		(unsigned long long)xhci_trb_virt_to_dma(
			deq_state->new_deq_seg, deq_state->new_deq_ptr),
		deq_state->new_cycle_state);

	addr = xhci_trb_virt_to_dma(deq_state->new_deq_seg,
				    deq_state->new_deq_ptr);
	if (addr == 0) {
		xhci_warn(xhci, "WARN Cannot submit Set TR Deq Ptr\n");
		xhci_warn(xhci, "WARN deq seg = %p, deq pt = %p\n",
			  deq_state->new_deq_seg, deq_state->new_deq_ptr);
		return;
	}
	ep = &xhci->devs[slot_id]->eps[ep_index];
	if ((ep->ep_state & SET_DEQ_PENDING)) {
		xhci_warn(xhci, "WARN Cannot submit Set TR Deq Ptr\n");
		xhci_warn(xhci, "A Set TR Deq Ptr command is pending.\n");
		return;
	}

	/* This function gets called from contexts where it cannot sleep */
	cmd = xhci_alloc_command(xhci, false, false, GFP_ATOMIC);
	if (!cmd) {
		xhci_warn(xhci, "WARN Cannot submit Set TR Deq Ptr: ENOMEM\n");
		return;
	}

	ep->queued_deq_seg = deq_state->new_deq_seg;
	ep->queued_deq_ptr = deq_state->new_deq_ptr;
	if (stream_id)
		trb_sct = SCT_FOR_TRB(SCT_PRI_TR);
	ret = queue_command(xhci, cmd,
		lower_32_bits(addr) | trb_sct | deq_state->new_cycle_state,
		upper_32_bits(addr), trb_stream_id,
		trb_slot_id | trb_ep_index | type, false);
	if (ret < 0) {
		xhci_free_command(xhci, cmd);
		return;
	}

	/* Stop the TD queueing code from ringing the doorbell until
	 * this command completes.  The HC won't set the dequeue pointer
	 * if the ring is running, and ringing the doorbell starts the
	 * ring running.
	 */
	ep->ep_state |= SET_DEQ_PENDING;
}

int xhci_queue_reset_ep(struct xhci_hcd *xhci, struct xhci_command *cmd,
			int slot_id, unsigned int ep_index)
{
	u32 trb_slot_id = SLOT_ID_FOR_TRB(slot_id);
	u32 trb_ep_index = EP_ID_FOR_TRB(ep_index);
	u32 type = TRB_TYPE(TRB_RESET_EP);

	return queue_command(xhci, cmd, 0, 0, 0,
			trb_slot_id | trb_ep_index | type, false);
}<|MERGE_RESOLUTION|>--- conflicted
+++ resolved
@@ -3424,11 +3424,7 @@
 		field |= 0x1;
 
 	/* xHCI 1.0/1.1 6.4.1.2.1: Transfer Type field */
-<<<<<<< HEAD
 	if ((xhci->hci_version >= 0x100) || (xhci->quirks & XHCI_MTK_HOST)) {
-=======
-	if (xhci->hci_version >= 0x100) {
->>>>>>> 8341455f
 		if (urb->transfer_buffer_length > 0) {
 			if (setup->bRequestType & USB_DIR_IN)
 				field |= TRB_TX_TYPE(TRB_DATA_IN);
