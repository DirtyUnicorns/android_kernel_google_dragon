/*
 * xHCI host controller driver PCI Bus Glue.
 *
 * Copyright (C) 2008 Intel Corp.
 *
 * Author: Sarah Sharp
 * Some code borrowed from the Linux EHCI driver.
 *
 * This program is free software; you can redistribute it and/or modify
 * it under the terms of the GNU General Public License version 2 as
 * published by the Free Software Foundation.
 *
 * This program is distributed in the hope that it will be useful, but
 * WITHOUT ANY WARRANTY; without even the implied warranty of MERCHANTABILITY
 * or FITNESS FOR A PARTICULAR PURPOSE.  See the GNU General Public License
 * for more details.
 *
 * You should have received a copy of the GNU General Public License
 * along with this program; if not, write to the Free Software Foundation,
 * Inc., 675 Mass Ave, Cambridge, MA 02139, USA.
 */

#include <linux/pci.h>
#include <linux/slab.h>
#include <linux/module.h>
#include <linux/acpi.h>

#include "xhci.h"
#include "xhci-trace.h"

<<<<<<< HEAD
#define PORT2_SSIC_CONFIG_REG2	0x883c
=======
#define SSIC_PORT_NUM		2
#define SSIC_PORT_CFG2		0x880c
#define SSIC_PORT_CFG2_OFFSET	0x30
>>>>>>> 2c07053b
#define PROG_DONE		(1 << 30)
#define SSIC_PORT_UNUSED	(1 << 31)

/* Device for a quirk */
#define PCI_VENDOR_ID_FRESCO_LOGIC	0x1b73
#define PCI_DEVICE_ID_FRESCO_LOGIC_PDK	0x1000
#define PCI_DEVICE_ID_FRESCO_LOGIC_FL1400	0x1400

#define PCI_VENDOR_ID_ETRON		0x1b6f
#define PCI_DEVICE_ID_EJ168		0x7023

#define PCI_DEVICE_ID_INTEL_LYNXPOINT_XHCI	0x8c31
#define PCI_DEVICE_ID_INTEL_LYNXPOINT_LP_XHCI	0x9c31
#define PCI_DEVICE_ID_INTEL_CHERRYVIEW_XHCI		0x22b5
#define PCI_DEVICE_ID_INTEL_SUNRISEPOINT_H_XHCI		0xa12f
#define PCI_DEVICE_ID_INTEL_SUNRISEPOINT_LP_XHCI	0x9d2f
#define PCI_DEVICE_ID_INTEL_BROXTON_M_XHCI		0x0aa8

static const char hcd_name[] = "xhci_hcd";

static struct hc_driver __read_mostly xhci_pci_hc_driver;

static int xhci_pci_setup(struct usb_hcd *hcd);

static const struct xhci_driver_overrides xhci_pci_overrides __initconst = {
	.extra_priv_size = sizeof(struct xhci_hcd),
	.reset = xhci_pci_setup,
};

/* called after powerup, by probe or system-pm "wakeup" */
static int xhci_pci_reinit(struct xhci_hcd *xhci, struct pci_dev *pdev)
{
	/*
	 * TODO: Implement finding debug ports later.
	 * TODO: see if there are any quirks that need to be added to handle
	 * new extended capabilities.
	 */

	/* PCI Memory-Write-Invalidate cycle support is optional (uncommon) */
	if (!pci_set_mwi(pdev))
		xhci_dbg(xhci, "MWI active\n");

	xhci_dbg(xhci, "Finished xhci_pci_reinit\n");
	return 0;
}

static void xhci_pci_quirks(struct device *dev, struct xhci_hcd *xhci)
{
	struct pci_dev		*pdev = to_pci_dev(dev);

	/* Look for vendor-specific quirks */
	if (pdev->vendor == PCI_VENDOR_ID_FRESCO_LOGIC &&
			(pdev->device == PCI_DEVICE_ID_FRESCO_LOGIC_PDK ||
			 pdev->device == PCI_DEVICE_ID_FRESCO_LOGIC_FL1400)) {
		if (pdev->device == PCI_DEVICE_ID_FRESCO_LOGIC_PDK &&
				pdev->revision == 0x0) {
			xhci->quirks |= XHCI_RESET_EP_QUIRK;
			xhci_dbg_trace(xhci, trace_xhci_dbg_quirks,
				"QUIRK: Fresco Logic xHC needs configure"
				" endpoint cmd after reset endpoint");
		}
		if (pdev->device == PCI_DEVICE_ID_FRESCO_LOGIC_PDK &&
				pdev->revision == 0x4) {
			xhci->quirks |= XHCI_SLOW_SUSPEND;
			xhci_dbg_trace(xhci, trace_xhci_dbg_quirks,
				"QUIRK: Fresco Logic xHC revision %u"
				"must be suspended extra slowly",
				pdev->revision);
		}
		if (pdev->device == PCI_DEVICE_ID_FRESCO_LOGIC_PDK)
			xhci->quirks |= XHCI_BROKEN_STREAMS;
		/* Fresco Logic confirms: all revisions of this chip do not
		 * support MSI, even though some of them claim to in their PCI
		 * capabilities.
		 */
		xhci->quirks |= XHCI_BROKEN_MSI;
		xhci_dbg_trace(xhci, trace_xhci_dbg_quirks,
				"QUIRK: Fresco Logic revision %u "
				"has broken MSI implementation",
				pdev->revision);
		xhci->quirks |= XHCI_TRUST_TX_LENGTH;
	}

	if (pdev->vendor == PCI_VENDOR_ID_NEC)
		xhci->quirks |= XHCI_NEC_HOST;

	if (pdev->vendor == PCI_VENDOR_ID_AMD && xhci->hci_version == 0x96)
		xhci->quirks |= XHCI_AMD_0x96_HOST;

	/* AMD PLL quirk */
	if (pdev->vendor == PCI_VENDOR_ID_AMD && usb_amd_find_chipset_info())
		xhci->quirks |= XHCI_AMD_PLL_FIX;

	if (pdev->vendor == PCI_VENDOR_ID_AMD)
		xhci->quirks |= XHCI_TRUST_TX_LENGTH;

	if (pdev->vendor == PCI_VENDOR_ID_INTEL) {
		xhci->quirks |= XHCI_LPM_SUPPORT;
		xhci->quirks |= XHCI_INTEL_HOST;
		xhci->quirks |= XHCI_AVOID_BEI;
	}
	if (pdev->vendor == PCI_VENDOR_ID_INTEL &&
			pdev->device == PCI_DEVICE_ID_INTEL_PANTHERPOINT_XHCI) {
		xhci->quirks |= XHCI_EP_LIMIT_QUIRK;
		xhci->limit_active_eps = 64;
		xhci->quirks |= XHCI_SW_BW_CHECKING;
		/*
		 * PPT desktop boards DH77EB and DH77DF will power back on after
		 * a few seconds of being shutdown.  The fix for this is to
		 * switch the ports from xHCI to EHCI on shutdown.  We can't use
		 * DMI information to find those particular boards (since each
		 * vendor will change the board name), so we have to key off all
		 * PPT chipsets.
		 */
		xhci->quirks |= XHCI_SPURIOUS_REBOOT;
	}
	if (pdev->vendor == PCI_VENDOR_ID_INTEL &&
		pdev->device == PCI_DEVICE_ID_INTEL_LYNXPOINT_LP_XHCI) {
		xhci->quirks |= XHCI_SPURIOUS_REBOOT;
		xhci->quirks |= XHCI_SPURIOUS_WAKEUP;
	}
	if (pdev->vendor == PCI_VENDOR_ID_INTEL &&
		(pdev->device == PCI_DEVICE_ID_INTEL_SUNRISEPOINT_LP_XHCI ||
		 pdev->device == PCI_DEVICE_ID_INTEL_SUNRISEPOINT_H_XHCI ||
		 pdev->device == PCI_DEVICE_ID_INTEL_CHERRYVIEW_XHCI ||
		 pdev->device == PCI_DEVICE_ID_INTEL_BROXTON_M_XHCI)) {
		xhci->quirks |= XHCI_PME_STUCK_QUIRK;
	}
	if (pdev->vendor == PCI_VENDOR_ID_INTEL &&
		 pdev->device == PCI_DEVICE_ID_INTEL_CHERRYVIEW_XHCI) {
		xhci->quirks |= XHCI_SSIC_PORT_UNUSED;
	}
	if (pdev->vendor == PCI_VENDOR_ID_ETRON &&
			pdev->device == PCI_DEVICE_ID_EJ168) {
		xhci->quirks |= XHCI_RESET_ON_RESUME;
		xhci->quirks |= XHCI_TRUST_TX_LENGTH;
		xhci->quirks |= XHCI_BROKEN_STREAMS;
	}
	if (pdev->vendor == PCI_VENDOR_ID_RENESAS &&
			pdev->device == 0x0015)
		xhci->quirks |= XHCI_RESET_ON_RESUME;
	if (pdev->vendor == PCI_VENDOR_ID_VIA)
		xhci->quirks |= XHCI_RESET_ON_RESUME;

	/* See https://bugzilla.kernel.org/show_bug.cgi?id=79511 */
	if (pdev->vendor == PCI_VENDOR_ID_VIA &&
			pdev->device == 0x3432)
		xhci->quirks |= XHCI_BROKEN_STREAMS;

	if (pdev->vendor == PCI_VENDOR_ID_ASMEDIA &&
			pdev->device == 0x1042)
		xhci->quirks |= XHCI_BROKEN_STREAMS;

	if (xhci->quirks & XHCI_RESET_ON_RESUME)
		xhci_dbg_trace(xhci, trace_xhci_dbg_quirks,
				"QUIRK: Resetting on resume");
}

<<<<<<< HEAD
/*
 * In some Intel xHCI controllers, in order to get D3 working,
 * through a vendor specific SSIC CONFIG register at offset 0x883c,
 * SSIC PORT need to be marked as "unused" before putting xHCI
 * into D3. After D3 exit, the SSIC port need to be marked as "used".
 * Without this change, xHCI might not enter D3 state.
 * Make sure PME works on some Intel xHCI controllers by writing 1 to clear
 * the Internal PME flag bit in vendor specific PMCTRL register at offset 0x80a4
 */
static void xhci_pme_quirk(struct usb_hcd *hcd, bool suspend)
{
	struct xhci_hcd	*xhci = hcd_to_xhci(hcd);
	struct pci_dev		*pdev = to_pci_dev(hcd->self.controller);
	u32 val;
	void __iomem *reg;

	if (pdev->vendor == PCI_VENDOR_ID_INTEL &&
		 pdev->device == PCI_DEVICE_ID_INTEL_CHERRYVIEW_XHCI) {

		reg = (void __iomem *) xhci->cap_regs + PORT2_SSIC_CONFIG_REG2;

		/* Notify SSIC that SSIC profile programming is not done */
		val = readl(reg) & ~PROG_DONE;
		writel(val, reg);

		/* Mark SSIC port as unused(suspend) or used(resume) */
		val = readl(reg);
		if (suspend)
			val |= SSIC_PORT_UNUSED;
		else
			val &= ~SSIC_PORT_UNUSED;
		writel(val, reg);

		/* Notify SSIC that SSIC profile programming is done */
		val = readl(reg) | PROG_DONE;
		writel(val, reg);
		readl(reg);
	}

	reg = (void __iomem *) xhci->cap_regs + 0x80a4;
	val = readl(reg);
	writel(val | BIT(28), reg);
	readl(reg);
=======
#ifdef CONFIG_ACPI
static void xhci_pme_acpi_rtd3_enable(struct pci_dev *dev)
{
	static const u8 intel_dsm_uuid[] = {
		0xb7, 0x0c, 0x34, 0xac,	0x01, 0xe9, 0xbf, 0x45,
		0xb7, 0xe6, 0x2b, 0x34, 0xec, 0x93, 0x1e, 0x23,
	};
	acpi_evaluate_dsm(ACPI_HANDLE(&dev->dev), intel_dsm_uuid, 3, 1, NULL);
>>>>>>> 2c07053b
}
#else
	static void xhci_pme_acpi_rtd3_enable(struct pci_dev *dev) { }
#endif /* CONFIG_ACPI */

/* called during probe() after chip reset completes */
static int xhci_pci_setup(struct usb_hcd *hcd)
{
	struct xhci_hcd		*xhci;
	struct pci_dev		*pdev = to_pci_dev(hcd->self.controller);
	int			retval;

	retval = xhci_gen_setup(hcd, xhci_pci_quirks);
	if (retval)
		return retval;

	xhci = hcd_to_xhci(hcd);
	if (!usb_hcd_is_primary_hcd(hcd))
		return 0;

	pci_read_config_byte(pdev, XHCI_SBRN_OFFSET, &xhci->sbrn);
	xhci_dbg(xhci, "Got SBRN %u\n", (unsigned int) xhci->sbrn);

	/* Find any debug ports */
	retval = xhci_pci_reinit(xhci, pdev);
	if (!retval)
		return retval;

	return retval;
}

/*
 * We need to register our own PCI probe function (instead of the USB core's
 * function) in order to create a second roothub under xHCI.
 */
static int xhci_pci_probe(struct pci_dev *dev, const struct pci_device_id *id)
{
	int retval;
	struct xhci_hcd *xhci;
	struct hc_driver *driver;
	struct usb_hcd *hcd;

	driver = (struct hc_driver *)id->driver_data;

	/* Prevent runtime suspending between USB-2 and USB-3 initialization */
	pm_runtime_get_noresume(&dev->dev);

	/* Register the USB 2.0 roothub.
	 * FIXME: USB core must know to register the USB 2.0 roothub first.
	 * This is sort of silly, because we could just set the HCD driver flags
	 * to say USB 2.0, but I'm not sure what the implications would be in
	 * the other parts of the HCD code.
	 */
	retval = usb_hcd_pci_probe(dev, id);

	if (retval)
		goto put_runtime_pm;

	/* USB 2.0 roothub is stored in the PCI device now. */
	hcd = dev_get_drvdata(&dev->dev);
	xhci = hcd_to_xhci(hcd);
	xhci->shared_hcd = usb_create_shared_hcd(driver, &dev->dev,
				pci_name(dev), hcd);
	if (!xhci->shared_hcd) {
		retval = -ENOMEM;
		goto dealloc_usb2_hcd;
	}

	retval = usb_add_hcd(xhci->shared_hcd, dev->irq,
			IRQF_SHARED);
	if (retval)
		goto put_usb3_hcd;
	/* Roothub already marked as USB 3.0 speed */

	if (!(xhci->quirks & XHCI_BROKEN_STREAMS) &&
			HCC_MAX_PSA(xhci->hcc_params) >= 4)
		xhci->shared_hcd->can_do_streams = 1;

	if (xhci->quirks & XHCI_PME_STUCK_QUIRK)
		xhci_pme_acpi_rtd3_enable(dev);

	/* USB-2 and USB-3 roothubs initialized, allow runtime pm suspend */
	pm_runtime_put_noidle(&dev->dev);

	return 0;

put_usb3_hcd:
	usb_put_hcd(xhci->shared_hcd);
dealloc_usb2_hcd:
	usb_hcd_pci_remove(dev);
put_runtime_pm:
	pm_runtime_put_noidle(&dev->dev);
	return retval;
}

static void xhci_pci_remove(struct pci_dev *dev)
{
	struct xhci_hcd *xhci;

	xhci = hcd_to_xhci(pci_get_drvdata(dev));
	if (xhci->shared_hcd) {
		usb_remove_hcd(xhci->shared_hcd);
		usb_put_hcd(xhci->shared_hcd);
	}
	usb_hcd_pci_remove(dev);

	/* Workaround for spurious wakeups at shutdown with HSW */
	if (xhci->quirks & XHCI_SPURIOUS_WAKEUP)
		pci_set_power_state(dev, PCI_D3hot);
}

#ifdef CONFIG_PM
/*
 * In some Intel xHCI controllers, in order to get D3 working,
 * through a vendor specific SSIC CONFIG register at offset 0x883c,
 * SSIC PORT need to be marked as "unused" before putting xHCI
 * into D3. After D3 exit, the SSIC port need to be marked as "used".
 * Without this change, xHCI might not enter D3 state.
 */
static void xhci_ssic_port_unused_quirk(struct usb_hcd *hcd, bool suspend)
{
	struct xhci_hcd	*xhci = hcd_to_xhci(hcd);
	u32 val;
	void __iomem *reg;
	int i;

	for (i = 0; i < SSIC_PORT_NUM; i++) {
		reg = (void __iomem *) xhci->cap_regs +
				SSIC_PORT_CFG2 +
				i * SSIC_PORT_CFG2_OFFSET;

		/* Notify SSIC that SSIC profile programming is not done. */
		val = readl(reg) & ~PROG_DONE;
		writel(val, reg);

		/* Mark SSIC port as unused(suspend) or used(resume) */
		val = readl(reg);
		if (suspend)
			val |= SSIC_PORT_UNUSED;
		else
			val &= ~SSIC_PORT_UNUSED;
		writel(val, reg);

		/* Notify SSIC that SSIC profile programming is done */
		val = readl(reg) | PROG_DONE;
		writel(val, reg);
		readl(reg);
	}
}

/*
 * Make sure PME works on some Intel xHCI controllers by writing 1 to clear
 * the Internal PME flag bit in vendor specific PMCTRL register at offset 0x80a4
 */
static void xhci_pme_quirk(struct usb_hcd *hcd)
{
	struct xhci_hcd	*xhci = hcd_to_xhci(hcd);
	void __iomem *reg;
	u32 val;

	reg = (void __iomem *) xhci->cap_regs + 0x80a4;
	val = readl(reg);
	writel(val | BIT(28), reg);
	readl(reg);
}

static int xhci_pci_suspend(struct usb_hcd *hcd, bool do_wakeup)
{
	struct xhci_hcd	*xhci = hcd_to_xhci(hcd);
	struct pci_dev		*pdev = to_pci_dev(hcd->self.controller);
	int			ret;

	/*
	 * Systems with the TI redriver that loses port status change events
	 * need to have the registers polled during D3, so avoid D3cold.
	 */
	if (xhci->quirks & XHCI_COMP_MODE_QUIRK)
		pdev->no_d3cold = true;

	if (xhci->quirks & XHCI_PME_STUCK_QUIRK)
<<<<<<< HEAD
		xhci_pme_quirk(hcd, true);
=======
		xhci_pme_quirk(hcd);

	if (xhci->quirks & XHCI_SSIC_PORT_UNUSED)
		xhci_ssic_port_unused_quirk(hcd, true);
>>>>>>> 2c07053b

	ret = xhci_suspend(xhci, do_wakeup);
	if (ret && (xhci->quirks & XHCI_SSIC_PORT_UNUSED))
		xhci_ssic_port_unused_quirk(hcd, false);

	return ret;
}

static int xhci_pci_resume(struct usb_hcd *hcd, bool hibernated)
{
	struct xhci_hcd		*xhci = hcd_to_xhci(hcd);
	struct pci_dev		*pdev = to_pci_dev(hcd->self.controller);
	int			retval = 0;

	/* The BIOS on systems with the Intel Panther Point chipset may or may
	 * not support xHCI natively.  That means that during system resume, it
	 * may switch the ports back to EHCI so that users can use their
	 * keyboard to select a kernel from GRUB after resume from hibernate.
	 *
	 * The BIOS is supposed to remember whether the OS had xHCI ports
	 * enabled before resume, and switch the ports back to xHCI when the
	 * BIOS/OS semaphore is written, but we all know we can't trust BIOS
	 * writers.
	 *
	 * Unconditionally switch the ports back to xHCI after a system resume.
	 * It should not matter whether the EHCI or xHCI controller is
	 * resumed first. It's enough to do the switchover in xHCI because
	 * USB core won't notice anything as the hub driver doesn't start
	 * running again until after all the devices (including both EHCI and
	 * xHCI host controllers) have been resumed.
	 */

	if (pdev->vendor == PCI_VENDOR_ID_INTEL)
		usb_enable_intel_xhci_ports(pdev);

	if (xhci->quirks & XHCI_SSIC_PORT_UNUSED)
		xhci_ssic_port_unused_quirk(hcd, false);

	if (xhci->quirks & XHCI_PME_STUCK_QUIRK)
<<<<<<< HEAD
		xhci_pme_quirk(hcd, false);
=======
		xhci_pme_quirk(hcd);
>>>>>>> 2c07053b

	retval = xhci_resume(xhci, hibernated);
	return retval;
}
#endif /* CONFIG_PM */

/*-------------------------------------------------------------------------*/

/* PCI driver selection metadata; PCI hotplugging uses this */
static const struct pci_device_id pci_ids[] = { {
	/* handle any USB 3.0 xHCI controller */
	PCI_DEVICE_CLASS(PCI_CLASS_SERIAL_USB_XHCI, ~0),
	.driver_data =	(unsigned long) &xhci_pci_hc_driver,
	},
	{ /* end: all zeroes */ }
};
MODULE_DEVICE_TABLE(pci, pci_ids);

/* pci driver glue; this is a "new style" PCI driver module */
static struct pci_driver xhci_pci_driver = {
	.name =		(char *) hcd_name,
	.id_table =	pci_ids,

	.probe =	xhci_pci_probe,
	.remove =	xhci_pci_remove,
	/* suspend and resume implemented later */

	.shutdown = 	usb_hcd_pci_shutdown,
#ifdef CONFIG_PM
	.driver = {
		.pm = &usb_hcd_pci_pm_ops
	},
#endif
};

static int __init xhci_pci_init(void)
{
	xhci_init_driver(&xhci_pci_hc_driver, &xhci_pci_overrides);
#ifdef CONFIG_PM
	xhci_pci_hc_driver.pci_suspend = xhci_pci_suspend;
	xhci_pci_hc_driver.pci_resume = xhci_pci_resume;
#endif
	return pci_register_driver(&xhci_pci_driver);
}
module_init(xhci_pci_init);

static void __exit xhci_pci_exit(void)
{
	pci_unregister_driver(&xhci_pci_driver);
}
module_exit(xhci_pci_exit);

MODULE_DESCRIPTION("xHCI PCI Host Controller Driver");
MODULE_LICENSE("GPL");<|MERGE_RESOLUTION|>--- conflicted
+++ resolved
@@ -28,13 +28,9 @@
 #include "xhci.h"
 #include "xhci-trace.h"
 
-<<<<<<< HEAD
-#define PORT2_SSIC_CONFIG_REG2	0x883c
-=======
 #define SSIC_PORT_NUM		2
 #define SSIC_PORT_CFG2		0x880c
 #define SSIC_PORT_CFG2_OFFSET	0x30
->>>>>>> 2c07053b
 #define PROG_DONE		(1 << 30)
 #define SSIC_PORT_UNUSED	(1 << 31)
 
@@ -193,51 +189,6 @@
 				"QUIRK: Resetting on resume");
 }
 
-<<<<<<< HEAD
-/*
- * In some Intel xHCI controllers, in order to get D3 working,
- * through a vendor specific SSIC CONFIG register at offset 0x883c,
- * SSIC PORT need to be marked as "unused" before putting xHCI
- * into D3. After D3 exit, the SSIC port need to be marked as "used".
- * Without this change, xHCI might not enter D3 state.
- * Make sure PME works on some Intel xHCI controllers by writing 1 to clear
- * the Internal PME flag bit in vendor specific PMCTRL register at offset 0x80a4
- */
-static void xhci_pme_quirk(struct usb_hcd *hcd, bool suspend)
-{
-	struct xhci_hcd	*xhci = hcd_to_xhci(hcd);
-	struct pci_dev		*pdev = to_pci_dev(hcd->self.controller);
-	u32 val;
-	void __iomem *reg;
-
-	if (pdev->vendor == PCI_VENDOR_ID_INTEL &&
-		 pdev->device == PCI_DEVICE_ID_INTEL_CHERRYVIEW_XHCI) {
-
-		reg = (void __iomem *) xhci->cap_regs + PORT2_SSIC_CONFIG_REG2;
-
-		/* Notify SSIC that SSIC profile programming is not done */
-		val = readl(reg) & ~PROG_DONE;
-		writel(val, reg);
-
-		/* Mark SSIC port as unused(suspend) or used(resume) */
-		val = readl(reg);
-		if (suspend)
-			val |= SSIC_PORT_UNUSED;
-		else
-			val &= ~SSIC_PORT_UNUSED;
-		writel(val, reg);
-
-		/* Notify SSIC that SSIC profile programming is done */
-		val = readl(reg) | PROG_DONE;
-		writel(val, reg);
-		readl(reg);
-	}
-
-	reg = (void __iomem *) xhci->cap_regs + 0x80a4;
-	val = readl(reg);
-	writel(val | BIT(28), reg);
-	readl(reg);
-=======
 #ifdef CONFIG_ACPI
 static void xhci_pme_acpi_rtd3_enable(struct pci_dev *dev)
 {
@@ -246,7 +197,6 @@
 		0xb7, 0xe6, 0x2b, 0x34, 0xec, 0x93, 0x1e, 0x23,
 	};
 	acpi_evaluate_dsm(ACPI_HANDLE(&dev->dev), intel_dsm_uuid, 3, 1, NULL);
->>>>>>> 2c07053b
 }
 #else
 	static void xhci_pme_acpi_rtd3_enable(struct pci_dev *dev) { }
@@ -427,14 +377,10 @@
 		pdev->no_d3cold = true;
 
 	if (xhci->quirks & XHCI_PME_STUCK_QUIRK)
-<<<<<<< HEAD
-		xhci_pme_quirk(hcd, true);
-=======
 		xhci_pme_quirk(hcd);
 
 	if (xhci->quirks & XHCI_SSIC_PORT_UNUSED)
 		xhci_ssic_port_unused_quirk(hcd, true);
->>>>>>> 2c07053b
 
 	ret = xhci_suspend(xhci, do_wakeup);
 	if (ret && (xhci->quirks & XHCI_SSIC_PORT_UNUSED))
@@ -474,11 +420,7 @@
 		xhci_ssic_port_unused_quirk(hcd, false);
 
 	if (xhci->quirks & XHCI_PME_STUCK_QUIRK)
-<<<<<<< HEAD
-		xhci_pme_quirk(hcd, false);
-=======
 		xhci_pme_quirk(hcd);
->>>>>>> 2c07053b
 
 	retval = xhci_resume(xhci, hibernated);
 	return retval;
