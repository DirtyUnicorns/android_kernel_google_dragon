/*
 * Copyright © 2007 David Airlie
 *
 * Permission is hereby granted, free of charge, to any person obtaining a
 * copy of this software and associated documentation files (the "Software"),
 * to deal in the Software without restriction, including without limitation
 * the rights to use, copy, modify, merge, publish, distribute, sublicense,
 * and/or sell copies of the Software, and to permit persons to whom the
 * Software is furnished to do so, subject to the following conditions:
 *
 * The above copyright notice and this permission notice (including the next
 * paragraph) shall be included in all copies or substantial portions of the
 * Software.
 *
 * THE SOFTWARE IS PROVIDED "AS IS", WITHOUT WARRANTY OF ANY KIND, EXPRESS OR
 * IMPLIED, INCLUDING BUT NOT LIMITED TO THE WARRANTIES OF MERCHANTABILITY,
 * FITNESS FOR A PARTICULAR PURPOSE AND NONINFRINGEMENT.  IN NO EVENT SHALL
 * THE AUTHORS OR COPYRIGHT HOLDERS BE LIABLE FOR ANY CLAIM, DAMAGES OR OTHER
 * LIABILITY, WHETHER IN AN ACTION OF CONTRACT, TORT OR OTHERWISE, ARISING
 * FROM, OUT OF OR IN CONNECTION WITH THE SOFTWARE OR THE USE OR OTHER
 * DEALINGS IN THE SOFTWARE.
 *
 * Authors:
 *     David Airlie
 */

#include <linux/module.h>
#include <linux/kernel.h>
#include <linux/errno.h>
#include <linux/string.h>
#include <linux/mm.h>
#include <linux/tty.h>
#include <linux/sysrq.h>
#include <linux/delay.h>
#include <linux/fb.h>
#include <linux/init.h>
#include <linux/screen_info.h>
#include <linux/vga_switcheroo.h>
#include <linux/console.h>

#include <drm/drmP.h>
#include <drm/drm_crtc.h>
#include <drm/drm_crtc_helper.h>
#include <drm/drm_fb_helper.h>

#include "nouveau_drm.h"
#include "nouveau_gem.h"
#include "nouveau_bo.h"
#include "nouveau_fbcon.h"
#include "nouveau_chan.h"

#include "nouveau_crtc.h"

MODULE_PARM_DESC(nofbaccel, "Disable fbcon acceleration");
int nouveau_nofbaccel = 0;
module_param_named(nofbaccel, nouveau_nofbaccel, int, 0400);

static void
nouveau_fbcon_fillrect(struct fb_info *info, const struct fb_fillrect *rect)
{
	struct nouveau_fbdev *fbcon = info->par;
	struct nouveau_drm *drm = nouveau_drm(fbcon->dev);
	struct nvif_device *device = &drm->device;
	int ret;

	if (info->state != FBINFO_STATE_RUNNING)
		return;

	ret = -ENODEV;
	if (!in_interrupt() && !(info->flags & FBINFO_HWACCEL_DISABLED) &&
	    mutex_trylock(&drm->client.mutex)) {
		mutex_lock(&drm->channel->fifo_lock);
		if (device->info.family < NV_DEVICE_INFO_V0_TESLA)
			ret = nv04_fbcon_fillrect(info, rect);
		else
		if (device->info.family < NV_DEVICE_INFO_V0_FERMI)
			ret = nv50_fbcon_fillrect(info, rect);
		else
			ret = nvc0_fbcon_fillrect(info, rect);
		mutex_unlock(&drm->channel->fifo_lock);
		mutex_unlock(&drm->client.mutex);
	}

	if (ret == 0)
		return;

	if (ret != -ENODEV)
		nouveau_fbcon_gpu_lockup(info);
	cfb_fillrect(info, rect);
}

static void
nouveau_fbcon_copyarea(struct fb_info *info, const struct fb_copyarea *image)
{
	struct nouveau_fbdev *fbcon = info->par;
	struct nouveau_drm *drm = nouveau_drm(fbcon->dev);
	struct nvif_device *device = &drm->device;
	int ret;

	if (info->state != FBINFO_STATE_RUNNING)
		return;

	ret = -ENODEV;
	if (!in_interrupt() && !(info->flags & FBINFO_HWACCEL_DISABLED) &&
	    mutex_trylock(&drm->client.mutex)) {
		mutex_lock(&drm->channel->fifo_lock);
		if (device->info.family < NV_DEVICE_INFO_V0_TESLA)
			ret = nv04_fbcon_copyarea(info, image);
		else
		if (device->info.family < NV_DEVICE_INFO_V0_FERMI)
			ret = nv50_fbcon_copyarea(info, image);
		else
			ret = nvc0_fbcon_copyarea(info, image);
		mutex_unlock(&drm->channel->fifo_lock);
		mutex_unlock(&drm->client.mutex);
	}

	if (ret == 0)
		return;

	if (ret != -ENODEV)
		nouveau_fbcon_gpu_lockup(info);
	cfb_copyarea(info, image);
}

static void
nouveau_fbcon_imageblit(struct fb_info *info, const struct fb_image *image)
{
	struct nouveau_fbdev *fbcon = info->par;
	struct nouveau_drm *drm = nouveau_drm(fbcon->dev);
	struct nvif_device *device = &drm->device;
	int ret;

	if (info->state != FBINFO_STATE_RUNNING)
		return;

	ret = -ENODEV;
	if (!in_interrupt() && !(info->flags & FBINFO_HWACCEL_DISABLED) &&
	    mutex_trylock(&drm->client.mutex)) {
		mutex_lock(&drm->channel->fifo_lock);
		if (device->info.family < NV_DEVICE_INFO_V0_TESLA)
			ret = nv04_fbcon_imageblit(info, image);
		else
		if (device->info.family < NV_DEVICE_INFO_V0_FERMI)
			ret = nv50_fbcon_imageblit(info, image);
		else
			ret = nvc0_fbcon_imageblit(info, image);
		mutex_unlock(&drm->channel->fifo_lock);
		mutex_unlock(&drm->client.mutex);
	}

	if (ret == 0)
		return;

	if (ret != -ENODEV)
		nouveau_fbcon_gpu_lockup(info);
	cfb_imageblit(info, image);
}

static int
nouveau_fbcon_sync(struct fb_info *info)
{
	struct nouveau_fbdev *fbcon = info->par;
	struct nouveau_drm *drm = nouveau_drm(fbcon->dev);
	struct nouveau_channel *chan = drm->channel;
	int ret;

	if (!chan || !chan->accel_done || in_interrupt() ||
	    info->state != FBINFO_STATE_RUNNING ||
	    info->flags & FBINFO_HWACCEL_DISABLED)
		return 0;

	if (!mutex_trylock(&drm->client.mutex))
		return 0;

	ret = nouveau_channel_idle(chan);
	mutex_unlock(&drm->client.mutex);
	if (ret) {
		nouveau_fbcon_gpu_lockup(info);
		return 0;
	}

	chan->accel_done = false;
	return 0;
}

static int
nouveau_fbcon_open(struct fb_info *info, int user)
{
	struct nouveau_fbdev *fbcon = info->par;
	struct nouveau_drm *drm = nouveau_drm(fbcon->dev);
	int ret = pm_runtime_get_sync(drm->dev->dev);
	if (ret < 0 && ret != -EACCES)
		return ret;
	return 0;
}

static int
nouveau_fbcon_release(struct fb_info *info, int user)
{
	struct nouveau_fbdev *fbcon = info->par;
	struct nouveau_drm *drm = nouveau_drm(fbcon->dev);
	pm_runtime_put(drm->dev->dev);
	return 0;
}

static struct fb_ops nouveau_fbcon_ops = {
	.owner = THIS_MODULE,
	.fb_open = nouveau_fbcon_open,
	.fb_release = nouveau_fbcon_release,
	.fb_check_var = drm_fb_helper_check_var,
	.fb_set_par = drm_fb_helper_set_par,
	.fb_fillrect = nouveau_fbcon_fillrect,
	.fb_copyarea = nouveau_fbcon_copyarea,
	.fb_imageblit = nouveau_fbcon_imageblit,
	.fb_sync = nouveau_fbcon_sync,
	.fb_pan_display = drm_fb_helper_pan_display,
	.fb_blank = drm_fb_helper_blank,
	.fb_setcmap = drm_fb_helper_setcmap,
	.fb_debug_enter = drm_fb_helper_debug_enter,
	.fb_debug_leave = drm_fb_helper_debug_leave,
};

static struct fb_ops nouveau_fbcon_sw_ops = {
	.owner = THIS_MODULE,
	.fb_open = nouveau_fbcon_open,
	.fb_release = nouveau_fbcon_release,
	.fb_check_var = drm_fb_helper_check_var,
	.fb_set_par = drm_fb_helper_set_par,
	.fb_fillrect = cfb_fillrect,
	.fb_copyarea = cfb_copyarea,
	.fb_imageblit = cfb_imageblit,
	.fb_pan_display = drm_fb_helper_pan_display,
	.fb_blank = drm_fb_helper_blank,
	.fb_setcmap = drm_fb_helper_setcmap,
	.fb_debug_enter = drm_fb_helper_debug_enter,
	.fb_debug_leave = drm_fb_helper_debug_leave,
};

void
nouveau_fbcon_accel_save_disable(struct drm_device *dev)
{
	struct nouveau_drm *drm = nouveau_drm(dev);
	if (drm->fbcon) {
		drm->fbcon->saved_flags = drm->fbcon->helper.fbdev->flags;
		drm->fbcon->helper.fbdev->flags |= FBINFO_HWACCEL_DISABLED;
	}
}

void
nouveau_fbcon_accel_restore(struct drm_device *dev)
{
	struct nouveau_drm *drm = nouveau_drm(dev);
	if (drm->fbcon) {
		drm->fbcon->helper.fbdev->flags = drm->fbcon->saved_flags;
	}
}

static void
nouveau_fbcon_accel_fini(struct drm_device *dev)
{
	struct nouveau_drm *drm = nouveau_drm(dev);
	struct nouveau_fbdev *fbcon = drm->fbcon;
	if (fbcon && drm->channel) {
		console_lock();
		fbcon->helper.fbdev->flags |= FBINFO_HWACCEL_DISABLED;
		console_unlock();
		nouveau_channel_idle(drm->channel);
		nvif_object_fini(&fbcon->twod);
		nvif_object_fini(&fbcon->blit);
		nvif_object_fini(&fbcon->gdi);
		nvif_object_fini(&fbcon->patt);
		nvif_object_fini(&fbcon->rop);
		nvif_object_fini(&fbcon->clip);
		nvif_object_fini(&fbcon->surf2d);
	}
}

static void
nouveau_fbcon_accel_init(struct drm_device *dev)
{
	struct nouveau_drm *drm = nouveau_drm(dev);
	struct nouveau_fbdev *fbcon = drm->fbcon;
	struct fb_info *info = fbcon->helper.fbdev;
	int ret;

	if (drm->device.info.family < NV_DEVICE_INFO_V0_TESLA)
		ret = nv04_fbcon_accel_init(info);
	else
	if (drm->device.info.family < NV_DEVICE_INFO_V0_FERMI)
		ret = nv50_fbcon_accel_init(info);
	else
		ret = nvc0_fbcon_accel_init(info);

	if (ret == 0)
		info->fbops = &nouveau_fbcon_ops;
}

static void nouveau_fbcon_gamma_set(struct drm_crtc *crtc, u16 red, u16 green,
				    u16 blue, int regno)
{
	struct nouveau_crtc *nv_crtc = nouveau_crtc(crtc);

	nv_crtc->lut.r[regno] = red;
	nv_crtc->lut.g[regno] = green;
	nv_crtc->lut.b[regno] = blue;
}

static void nouveau_fbcon_gamma_get(struct drm_crtc *crtc, u16 *red, u16 *green,
				    u16 *blue, int regno)
{
	struct nouveau_crtc *nv_crtc = nouveau_crtc(crtc);

	*red = nv_crtc->lut.r[regno];
	*green = nv_crtc->lut.g[regno];
	*blue = nv_crtc->lut.b[regno];
}

static void
nouveau_fbcon_zfill(struct drm_device *dev, struct nouveau_fbdev *fbcon)
{
	struct fb_info *info = fbcon->helper.fbdev;
	struct fb_fillrect rect;

	/* Clear the entire fbcon.  The drm will program every connector
	 * with it's preferred mode.  If the sizes differ, one display will
	 * quite likely have garbage around the console.
	 */
	rect.dx = rect.dy = 0;
	rect.width = info->var.xres_virtual;
	rect.height = info->var.yres_virtual;
	rect.color = 0;
	rect.rop = ROP_COPY;
	info->fbops->fb_fillrect(info, &rect);
}

static int
nouveau_fbcon_create(struct drm_fb_helper *helper,
		     struct drm_fb_helper_surface_size *sizes)
{
	struct nouveau_fbdev *fbcon =
		container_of(helper, struct nouveau_fbdev, helper);
	struct drm_device *dev = fbcon->dev;
	struct nouveau_drm *drm = nouveau_drm(dev);
	struct nvif_device *device = &drm->device;
	struct fb_info *info;
	struct drm_framebuffer *fb;
	struct nouveau_framebuffer *nouveau_fb;
	struct nouveau_channel *chan;
	struct nouveau_bo *nvbo;
	struct drm_mode_fb_cmd2 mode_cmd;
	struct pci_dev *pdev = dev->pdev;
	int size, ret;

	mode_cmd.width = sizes->surface_width;
	mode_cmd.height = sizes->surface_height;

	mode_cmd.pitches[0] = mode_cmd.width * (sizes->surface_bpp >> 3);
	mode_cmd.pitches[0] = roundup(mode_cmd.pitches[0], 256);

	mode_cmd.pixel_format = drm_mode_legacy_fb_format(sizes->surface_bpp,
							  sizes->surface_depth);

	size = mode_cmd.pitches[0] * mode_cmd.height;
	size = roundup(size, PAGE_SIZE);

	ret = nouveau_gem_new(dev, size, 0, NOUVEAU_GEM_DOMAIN_VRAM,
			      0, 0x0000, &nvbo);
	if (ret) {
		NV_ERROR(drm, "failed to allocate framebuffer\n");
		goto out;
	}

	ret = nouveau_bo_pin(nvbo, TTM_PL_FLAG_VRAM, false);
	if (ret) {
		NV_ERROR(drm, "failed to pin fb: %d\n", ret);
		goto out_unref;
	}

	ret = nouveau_bo_map(nvbo);
	if (ret) {
		NV_ERROR(drm, "failed to map fb: %d\n", ret);
		goto out_unpin;
	}

	chan = nouveau_nofbaccel ? NULL : drm->channel;
	if (chan && device->info.family >= NV_DEVICE_INFO_V0_TESLA) {
		ret = nouveau_bo_vma_add(nvbo, drm->client.vm,
					&fbcon->nouveau_fb.vma, false);
		if (ret) {
			NV_ERROR(drm, "failed to map fb into chan: %d\n", ret);
			chan = NULL;
		}
	}

	mutex_lock(&dev->struct_mutex);

	info = framebuffer_alloc(0, &pdev->dev);
	if (!info) {
		ret = -ENOMEM;
		goto out_unlock;
	}
	info->skip_vt_switch = 1;

	ret = fb_alloc_cmap(&info->cmap, 256, 0);
	if (ret) {
		ret = -ENOMEM;
		framebuffer_release(info);
		goto out_unlock;
	}

	info->par = fbcon;

	nouveau_framebuffer_init(dev, &fbcon->nouveau_fb, &mode_cmd, nvbo);

	nouveau_fb = &fbcon->nouveau_fb;
	fb = &nouveau_fb->base;

	/* setup helper */
	fbcon->helper.fb = fb;
	fbcon->helper.fbdev = info;

	strcpy(info->fix.id, "nouveaufb");
	if (!chan)
		info->flags = FBINFO_DEFAULT | FBINFO_HWACCEL_DISABLED;
	else
		info->flags = FBINFO_DEFAULT | FBINFO_HWACCEL_COPYAREA |
			      FBINFO_HWACCEL_FILLRECT |
			      FBINFO_HWACCEL_IMAGEBLIT;
	info->flags |= FBINFO_CAN_FORCE_OUTPUT;
	info->fbops = &nouveau_fbcon_sw_ops;
	info->fix.smem_start = nvbo->bo.mem.bus.base +
			       nvbo->bo.mem.bus.offset;
	info->fix.smem_len = size;

	info->screen_base = nvbo_kmap_obj_iovirtual(nouveau_fb->nvbo);
	info->screen_size = size;

	drm_fb_helper_fill_fix(info, fb->pitches[0], fb->depth);
	drm_fb_helper_fill_var(info, &fbcon->helper, sizes->fb_width, sizes->fb_height);

	/* Use default scratch pixmap (info->pixmap.flags = FB_PIXMAP_SYSTEM) */

	mutex_unlock(&dev->struct_mutex);

	if (chan) {
		mutex_lock(&chan->fifo_lock);
		nouveau_fbcon_accel_init(dev);
		mutex_unlock(&chan->fifo_lock);
	}
	nouveau_fbcon_zfill(dev, fbcon);

	/* To allow resizeing without swapping buffers */
	NV_INFO(drm, "allocated %dx%d fb: 0x%llx, bo %p\n",
		nouveau_fb->base.width, nouveau_fb->base.height,
		nvbo->bo.offset, nvbo);

	vga_switcheroo_client_fb_set(dev->pdev, info);
	return 0;

out_unlock:
	mutex_unlock(&dev->struct_mutex);
	if (chan)
		nouveau_bo_vma_del(nvbo, &fbcon->nouveau_fb.vma);
	nouveau_bo_unmap(nvbo);
out_unpin:
	nouveau_bo_unpin(nvbo);
out_unref:
	nouveau_bo_ref(NULL, &nvbo);
out:
	return ret;
}

void
nouveau_fbcon_output_poll_changed(struct drm_device *dev)
{
	struct nouveau_drm *drm = nouveau_drm(dev);
	if (drm->fbcon)
		drm_fb_helper_hotplug_event(&drm->fbcon->helper);
}

static int
nouveau_fbcon_destroy(struct drm_device *dev, struct nouveau_fbdev *fbcon)
{
	struct nouveau_framebuffer *nouveau_fb = &fbcon->nouveau_fb;
	struct fb_info *info;

	if (fbcon->helper.fbdev) {
		info = fbcon->helper.fbdev;
		unregister_framebuffer(info);
		if (info->cmap.len)
			fb_dealloc_cmap(&info->cmap);
		framebuffer_release(info);
	}

	if (nouveau_fb->nvbo) {
		nouveau_bo_unmap(nouveau_fb->nvbo);
		nouveau_bo_vma_del(nouveau_fb->nvbo, &nouveau_fb->vma);
		nouveau_bo_unpin(nouveau_fb->nvbo);
		drm_gem_object_unreference_unlocked(&nouveau_fb->nvbo->gem);
		nouveau_fb->nvbo = NULL;
	}
	drm_fb_helper_fini(&fbcon->helper);
	drm_framebuffer_unregister_private(&nouveau_fb->base);
	drm_framebuffer_cleanup(&nouveau_fb->base);
	return 0;
}

void nouveau_fbcon_gpu_lockup(struct fb_info *info)
{
	struct nouveau_fbdev *fbcon = info->par;
	struct nouveau_drm *drm = nouveau_drm(fbcon->dev);

	NV_ERROR(drm, "GPU lockup - switching to software fbcon\n");
	info->flags |= FBINFO_HWACCEL_DISABLED;
}

static const struct drm_fb_helper_funcs nouveau_fbcon_helper_funcs = {
	.gamma_set = nouveau_fbcon_gamma_set,
	.gamma_get = nouveau_fbcon_gamma_get,
	.fb_probe = nouveau_fbcon_create,
};

void
nouveau_fbcon_set_suspend(struct drm_device *dev, int state)
{
	struct nouveau_drm *drm = nouveau_drm(dev);
	if (drm->fbcon) {
		console_lock();
		if (state == FBINFO_STATE_RUNNING)
			nouveau_fbcon_accel_restore(dev);
		fb_set_suspend(drm->fbcon->helper.fbdev, state);
		if (state != FBINFO_STATE_RUNNING)
			nouveau_fbcon_accel_save_disable(dev);
		console_unlock();
	}
}

int
nouveau_fbcon_init(struct drm_device *dev)
{
	struct nouveau_drm *drm = nouveau_drm(dev);
	struct nouveau_fbdev *fbcon;
	int preferred_bpp;
	int ret;

	if (!dev->mode_config.num_crtc ||
	    (dev->pdev->class >> 8) != PCI_CLASS_DISPLAY_VGA)
		return 0;

	fbcon = kzalloc(sizeof(struct nouveau_fbdev), GFP_KERNEL);
	if (!fbcon)
		return -ENOMEM;

	fbcon->dev = dev;
	drm->fbcon = fbcon;

	drm_fb_helper_prepare(dev, &fbcon->helper, &nouveau_fbcon_helper_funcs);

	ret = drm_fb_helper_init(dev, &fbcon->helper,
				 dev->mode_config.num_crtc, 4);
	if (ret)
		goto free;

	ret = drm_fb_helper_single_add_all_connectors(&fbcon->helper);
	if (ret)
		goto fini;

	if (drm->device.info.ram_size <= 32 * 1024 * 1024)
		preferred_bpp = 8;
	else
	if (drm->device.info.ram_size <= 64 * 1024 * 1024)
		preferred_bpp = 16;
	else
		preferred_bpp = 32;

	/* disable all the possible outputs/crtcs before entering KMS mode */
	drm_helper_disable_unused_functions(dev);

	ret = drm_fb_helper_initial_config(&fbcon->helper, preferred_bpp);
	if (ret)
		goto fini;

<<<<<<< HEAD
=======
	fbcon->helper.fbdev->pixmap.buf_align = 4;
>>>>>>> d420f00c
	return 0;

fini:
	drm_fb_helper_fini(&fbcon->helper);
free:
	kfree(fbcon);
	return ret;
}

void
nouveau_fbcon_fini(struct drm_device *dev)
{
	struct nouveau_drm *drm = nouveau_drm(dev);

	if (!drm->fbcon)
		return;

	nouveau_fbcon_accel_fini(dev);
	nouveau_fbcon_destroy(dev, drm->fbcon);
	kfree(drm->fbcon);
	drm->fbcon = NULL;
}<|MERGE_RESOLUTION|>--- conflicted
+++ resolved
@@ -581,10 +581,7 @@
 	if (ret)
 		goto fini;
 
-<<<<<<< HEAD
-=======
 	fbcon->helper.fbdev->pixmap.buf_align = 4;
->>>>>>> d420f00c
 	return 0;
 
 fini:
