--- conflicted
+++ resolved
@@ -4965,7 +4965,6 @@
 }
 
 static void intel_edp_panel_vdd_sanitize(struct intel_dp *intel_dp)
-<<<<<<< HEAD
 {
 	struct intel_digital_port *intel_dig_port = dp_to_dig_port(intel_dp);
 	struct drm_device *dev = intel_dig_port->base.base.dev;
@@ -4990,36 +4989,8 @@
 	edp_panel_vdd_schedule_off(intel_dp);
 }
 
-static void intel_dp_encoder_reset(struct drm_encoder *encoder)
-{
-=======
-{
-	struct intel_digital_port *intel_dig_port = dp_to_dig_port(intel_dp);
-	struct drm_device *dev = intel_dig_port->base.base.dev;
-	struct drm_i915_private *dev_priv = dev->dev_private;
-	enum intel_display_power_domain power_domain;
-
-	lockdep_assert_held(&dev_priv->pps_mutex);
-
-	if (!edp_have_panel_vdd(intel_dp))
-		return;
-
-	/*
-	 * The VDD bit needs a power domain reference, so if the bit is
-	 * already enabled when we boot or resume, grab this reference and
-	 * schedule a vdd off, so we don't hold on to the reference
-	 * indefinitely.
-	 */
-	DRM_DEBUG_KMS("VDD left on by BIOS, adjusting state tracking\n");
-	power_domain = intel_display_port_power_domain(&intel_dig_port->base);
-	intel_display_power_get(dev_priv, power_domain);
-
-	edp_panel_vdd_schedule_off(intel_dp);
-}
-
 void intel_dp_encoder_reset(struct drm_encoder *encoder)
 {
->>>>>>> 3b6aa07b
 	struct intel_dp *intel_dp;
 
 	if (to_intel_encoder(encoder)->type != INTEL_OUTPUT_EDP)
