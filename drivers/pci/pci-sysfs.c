/*
 * drivers/pci/pci-sysfs.c
 *
 * (C) Copyright 2002-2004 Greg Kroah-Hartman <greg@kroah.com>
 * (C) Copyright 2002-2004 IBM Corp.
 * (C) Copyright 2003 Matthew Wilcox
 * (C) Copyright 2003 Hewlett-Packard
 * (C) Copyright 2004 Jon Smirl <jonsmirl@yahoo.com>
 * (C) Copyright 2004 Silicon Graphics, Inc. Jesse Barnes <jbarnes@sgi.com>
 *
 * File attributes for PCI devices
 *
 * Modeled after usb's driverfs.c
 *
 */


#include <linux/kernel.h>
#include <linux/sched.h>
#include <linux/pci.h>
#include <linux/stat.h>
#include <linux/export.h>
#include <linux/topology.h>
#include <linux/mm.h>
#include <linux/fs.h>
#include <linux/capability.h>
#include <linux/security.h>
#include <linux/pci-aspm.h>
#include <linux/slab.h>
#include <linux/vgaarb.h>
#include <linux/pm_runtime.h>
#include <linux/of.h>
#include "pci.h"

static int sysfs_initialized;	/* = 0 */

/* show configuration fields */
#define pci_config_attr(field, format_string)				\
static ssize_t								\
field##_show(struct device *dev, struct device_attribute *attr, char *buf)				\
{									\
	struct pci_dev *pdev;						\
									\
	pdev = to_pci_dev(dev);						\
	return sprintf(buf, format_string, pdev->field);		\
}									\
static DEVICE_ATTR_RO(field)

pci_config_attr(vendor, "0x%04x\n");
pci_config_attr(device, "0x%04x\n");
pci_config_attr(subsystem_vendor, "0x%04x\n");
pci_config_attr(subsystem_device, "0x%04x\n");
pci_config_attr(class, "0x%06x\n");
pci_config_attr(irq, "%u\n");

static ssize_t broken_parity_status_show(struct device *dev,
					 struct device_attribute *attr,
					 char *buf)
{
	struct pci_dev *pdev = to_pci_dev(dev);
	return sprintf(buf, "%u\n", pdev->broken_parity_status);
}

static ssize_t broken_parity_status_store(struct device *dev,
					  struct device_attribute *attr,
					  const char *buf, size_t count)
{
	struct pci_dev *pdev = to_pci_dev(dev);
	unsigned long val;

	if (kstrtoul(buf, 0, &val) < 0)
		return -EINVAL;

	pdev->broken_parity_status = !!val;

	return count;
}
static DEVICE_ATTR_RW(broken_parity_status);

static ssize_t pci_dev_show_local_cpu(struct device *dev, bool list,
				      struct device_attribute *attr, char *buf)
{
	const struct cpumask *mask;

#ifdef CONFIG_NUMA
	mask = (dev_to_node(dev) == -1) ? cpu_online_mask :
					  cpumask_of_node(dev_to_node(dev));
#else
	mask = cpumask_of_pcibus(to_pci_dev(dev)->bus);
#endif
	return cpumap_print_to_pagebuf(list, buf, mask);
}

static ssize_t local_cpus_show(struct device *dev,
			       struct device_attribute *attr, char *buf)
{
	return pci_dev_show_local_cpu(dev, false, attr, buf);
}
static DEVICE_ATTR_RO(local_cpus);

static ssize_t local_cpulist_show(struct device *dev,
				  struct device_attribute *attr, char *buf)
{
	return pci_dev_show_local_cpu(dev, true, attr, buf);
}
static DEVICE_ATTR_RO(local_cpulist);

/*
 * PCI Bus Class Devices
 */
static ssize_t cpuaffinity_show(struct device *dev,
				struct device_attribute *attr, char *buf)
{
	const struct cpumask *cpumask = cpumask_of_pcibus(to_pci_bus(dev));

	return cpumap_print_to_pagebuf(false, buf, cpumask);
}
static DEVICE_ATTR_RO(cpuaffinity);

static ssize_t cpulistaffinity_show(struct device *dev,
				    struct device_attribute *attr, char *buf)
{
	const struct cpumask *cpumask = cpumask_of_pcibus(to_pci_bus(dev));

	return cpumap_print_to_pagebuf(true, buf, cpumask);
}
static DEVICE_ATTR_RO(cpulistaffinity);

/* show resources */
static ssize_t resource_show(struct device *dev, struct device_attribute *attr,
			     char *buf)
{
	struct pci_dev *pci_dev = to_pci_dev(dev);
	char *str = buf;
	int i;
	int max;
	resource_size_t start, end;

	if (pci_dev->subordinate)
		max = DEVICE_COUNT_RESOURCE;
	else
		max = PCI_BRIDGE_RESOURCES;

	for (i = 0; i < max; i++) {
		struct resource *res =  &pci_dev->resource[i];
		pci_resource_to_user(pci_dev, i, res, &start, &end);
		str += sprintf(str, "0x%016llx 0x%016llx 0x%016llx\n",
			       (unsigned long long)start,
			       (unsigned long long)end,
			       (unsigned long long)res->flags);
	}
	return (str - buf);
}
static DEVICE_ATTR_RO(resource);

static ssize_t modalias_show(struct device *dev, struct device_attribute *attr,
			     char *buf)
{
	struct pci_dev *pci_dev = to_pci_dev(dev);

	return sprintf(buf, "pci:v%08Xd%08Xsv%08Xsd%08Xbc%02Xsc%02Xi%02X\n",
		       pci_dev->vendor, pci_dev->device,
		       pci_dev->subsystem_vendor, pci_dev->subsystem_device,
		       (u8)(pci_dev->class >> 16), (u8)(pci_dev->class >> 8),
		       (u8)(pci_dev->class));
}
static DEVICE_ATTR_RO(modalias);

static ssize_t enable_store(struct device *dev, struct device_attribute *attr,
			     const char *buf, size_t count)
{
	struct pci_dev *pdev = to_pci_dev(dev);
	unsigned long val;
	ssize_t result = kstrtoul(buf, 0, &val);

	if (result < 0)
		return result;

	/* this can crash the machine when done on the "wrong" device */
	if (!capable(CAP_SYS_ADMIN))
		return -EPERM;

	if (!val) {
		if (pci_is_enabled(pdev))
			pci_disable_device(pdev);
		else
			result = -EIO;
	} else
		result = pci_enable_device(pdev);

	return result < 0 ? result : count;
}

static ssize_t enable_show(struct device *dev, struct device_attribute *attr,
			    char *buf)
{
	struct pci_dev *pdev;

	pdev = to_pci_dev(dev);
	return sprintf(buf, "%u\n", atomic_read(&pdev->enable_cnt));
}
static DEVICE_ATTR_RW(enable);

#ifdef CONFIG_NUMA
static ssize_t numa_node_show(struct device *dev, struct device_attribute *attr,
			      char *buf)
{
	return sprintf(buf, "%d\n", dev->numa_node);
}
static DEVICE_ATTR_RO(numa_node);
#endif

static ssize_t dma_mask_bits_show(struct device *dev,
				  struct device_attribute *attr, char *buf)
{
	struct pci_dev *pdev = to_pci_dev(dev);

	return sprintf(buf, "%d\n", fls64(pdev->dma_mask));
}
static DEVICE_ATTR_RO(dma_mask_bits);

static ssize_t consistent_dma_mask_bits_show(struct device *dev,
					     struct device_attribute *attr,
					     char *buf)
{
	return sprintf(buf, "%d\n", fls64(dev->coherent_dma_mask));
}
static DEVICE_ATTR_RO(consistent_dma_mask_bits);

static ssize_t msi_bus_show(struct device *dev, struct device_attribute *attr,
			    char *buf)
{
	struct pci_dev *pdev = to_pci_dev(dev);
	struct pci_bus *subordinate = pdev->subordinate;

	return sprintf(buf, "%u\n", subordinate ?
		       !(subordinate->bus_flags & PCI_BUS_FLAGS_NO_MSI)
			   : !pdev->no_msi);
}

static ssize_t msi_bus_store(struct device *dev, struct device_attribute *attr,
			     const char *buf, size_t count)
{
	struct pci_dev *pdev = to_pci_dev(dev);
	struct pci_bus *subordinate = pdev->subordinate;
	unsigned long val;

	if (kstrtoul(buf, 0, &val) < 0)
		return -EINVAL;

	if (!capable(CAP_SYS_ADMIN))
		return -EPERM;

	/*
	 * "no_msi" and "bus_flags" only affect what happens when a driver
	 * requests MSI or MSI-X.  They don't affect any drivers that have
	 * already requested MSI or MSI-X.
	 */
	if (!subordinate) {
		pdev->no_msi = !val;
		dev_info(&pdev->dev, "MSI/MSI-X %s for future drivers\n",
			 val ? "allowed" : "disallowed");
		return count;
	}

	if (val)
		subordinate->bus_flags &= ~PCI_BUS_FLAGS_NO_MSI;
	else
		subordinate->bus_flags |= PCI_BUS_FLAGS_NO_MSI;

	dev_info(&subordinate->dev, "MSI/MSI-X %s for future drivers of devices on this bus\n",
		 val ? "allowed" : "disallowed");
	return count;
}
static DEVICE_ATTR_RW(msi_bus);

static ssize_t bus_rescan_store(struct bus_type *bus, const char *buf,
				size_t count)
{
	unsigned long val;
	struct pci_bus *b = NULL;

	if (kstrtoul(buf, 0, &val) < 0)
		return -EINVAL;

	if (val) {
		pci_lock_rescan_remove();
		while ((b = pci_find_next_bus(b)) != NULL)
			pci_rescan_bus(b);
		pci_unlock_rescan_remove();
	}
	return count;
}
static BUS_ATTR(rescan, (S_IWUSR|S_IWGRP), NULL, bus_rescan_store);

static struct attribute *pci_bus_attrs[] = {
	&bus_attr_rescan.attr,
	NULL,
};

static const struct attribute_group pci_bus_group = {
	.attrs = pci_bus_attrs,
};

const struct attribute_group *pci_bus_groups[] = {
	&pci_bus_group,
	NULL,
};

static ssize_t dev_rescan_store(struct device *dev,
				struct device_attribute *attr, const char *buf,
				size_t count)
{
	unsigned long val;
	struct pci_dev *pdev = to_pci_dev(dev);

	if (kstrtoul(buf, 0, &val) < 0)
		return -EINVAL;

	if (val) {
		pci_lock_rescan_remove();
		pci_rescan_bus(pdev->bus);
		pci_unlock_rescan_remove();
	}
	return count;
}
static struct device_attribute dev_rescan_attr = __ATTR(rescan,
							(S_IWUSR|S_IWGRP),
							NULL, dev_rescan_store);

static ssize_t remove_store(struct device *dev, struct device_attribute *attr,
			    const char *buf, size_t count)
{
	unsigned long val;

	if (kstrtoul(buf, 0, &val) < 0)
		return -EINVAL;

	if (val && device_remove_file_self(dev, attr))
		pci_stop_and_remove_bus_device_locked(to_pci_dev(dev));
	return count;
}
static struct device_attribute dev_remove_attr = __ATTR(remove,
							(S_IWUSR|S_IWGRP),
							NULL, remove_store);

static ssize_t dev_bus_rescan_store(struct device *dev,
				    struct device_attribute *attr,
				    const char *buf, size_t count)
{
	unsigned long val;
	struct pci_bus *bus = to_pci_bus(dev);

	if (kstrtoul(buf, 0, &val) < 0)
		return -EINVAL;

	if (val) {
		pci_lock_rescan_remove();
		if (!pci_is_root_bus(bus) && list_empty(&bus->devices))
			pci_rescan_bus_bridge_resize(bus->self);
		else
			pci_rescan_bus(bus);
		pci_unlock_rescan_remove();
	}
	return count;
}
static DEVICE_ATTR(rescan, (S_IWUSR|S_IWGRP), NULL, dev_bus_rescan_store);

#if defined(CONFIG_PM_RUNTIME) && defined(CONFIG_ACPI)
static ssize_t d3cold_allowed_store(struct device *dev,
				    struct device_attribute *attr,
				    const char *buf, size_t count)
{
	struct pci_dev *pdev = to_pci_dev(dev);
	unsigned long val;

	if (kstrtoul(buf, 0, &val) < 0)
		return -EINVAL;

	pdev->d3cold_allowed = !!val;
	pm_runtime_resume(dev);

	return count;
}

static ssize_t d3cold_allowed_show(struct device *dev,
				   struct device_attribute *attr, char *buf)
{
	struct pci_dev *pdev = to_pci_dev(dev);
	return sprintf(buf, "%u\n", pdev->d3cold_allowed);
}
static DEVICE_ATTR_RW(d3cold_allowed);
#endif

#ifdef CONFIG_OF
static ssize_t devspec_show(struct device *dev,
			    struct device_attribute *attr, char *buf)
{
	struct pci_dev *pdev = to_pci_dev(dev);
	struct device_node *np = pci_device_to_OF_node(pdev);

	if (np == NULL || np->full_name == NULL)
		return 0;
	return sprintf(buf, "%s", np->full_name);
}
static DEVICE_ATTR_RO(devspec);
#endif

#ifdef CONFIG_PCI_IOV
static ssize_t sriov_totalvfs_show(struct device *dev,
				   struct device_attribute *attr,
				   char *buf)
{
	struct pci_dev *pdev = to_pci_dev(dev);

	return sprintf(buf, "%u\n", pci_sriov_get_totalvfs(pdev));
}


static ssize_t sriov_numvfs_show(struct device *dev,
				 struct device_attribute *attr,
				 char *buf)
{
	struct pci_dev *pdev = to_pci_dev(dev);

	return sprintf(buf, "%u\n", pdev->sriov->num_VFs);
}

/*
 * num_vfs > 0; number of VFs to enable
 * num_vfs = 0; disable all VFs
 *
 * Note: SRIOV spec doesn't allow partial VF
 *       disable, so it's all or none.
 */
static ssize_t sriov_numvfs_store(struct device *dev,
				  struct device_attribute *attr,
				  const char *buf, size_t count)
{
	struct pci_dev *pdev = to_pci_dev(dev);
	int ret;
	u16 num_vfs;

	ret = kstrtou16(buf, 0, &num_vfs);
	if (ret < 0)
		return ret;

	if (num_vfs > pci_sriov_get_totalvfs(pdev))
		return -ERANGE;

	if (num_vfs == pdev->sriov->num_VFs)
		return count;		/* no change */

	/* is PF driver loaded w/callback */
	if (!pdev->driver || !pdev->driver->sriov_configure) {
		dev_info(&pdev->dev, "Driver doesn't support SRIOV configuration via sysfs\n");
		return -ENOSYS;
	}

	if (num_vfs == 0) {
		/* disable VFs */
		ret = pdev->driver->sriov_configure(pdev, 0);
		if (ret < 0)
			return ret;
		return count;
	}

	/* enable VFs */
	if (pdev->sriov->num_VFs) {
		dev_warn(&pdev->dev, "%d VFs already enabled. Disable before enabling %d VFs\n",
			 pdev->sriov->num_VFs, num_vfs);
		return -EBUSY;
	}

	ret = pdev->driver->sriov_configure(pdev, num_vfs);
	if (ret < 0)
		return ret;

	if (ret != num_vfs)
		dev_warn(&pdev->dev, "%d VFs requested; only %d enabled\n",
			 num_vfs, ret);

	return count;
}

static struct device_attribute sriov_totalvfs_attr = __ATTR_RO(sriov_totalvfs);
static struct device_attribute sriov_numvfs_attr =
		__ATTR(sriov_numvfs, (S_IRUGO|S_IWUSR|S_IWGRP),
		       sriov_numvfs_show, sriov_numvfs_store);
#endif /* CONFIG_PCI_IOV */

static ssize_t driver_override_store(struct device *dev,
				     struct device_attribute *attr,
				     const char *buf, size_t count)
{
	struct pci_dev *pdev = to_pci_dev(dev);
	char *driver_override, *old, *cp;

	/* We need to keep extra room for a newline */
	if (count >= (PAGE_SIZE - 1))
		return -EINVAL;

	driver_override = kstrndup(buf, count, GFP_KERNEL);
	if (!driver_override)
		return -ENOMEM;

	cp = strchr(driver_override, '\n');
	if (cp)
		*cp = '\0';

	device_lock(dev);
	old = pdev->driver_override;
	if (strlen(driver_override)) {
		pdev->driver_override = driver_override;
	} else {
		kfree(driver_override);
		pdev->driver_override = NULL;
	}
	device_unlock(dev);

	kfree(old);

	return count;
}

static ssize_t driver_override_show(struct device *dev,
				    struct device_attribute *attr, char *buf)
{
	struct pci_dev *pdev = to_pci_dev(dev);
	ssize_t len;

<<<<<<< HEAD
	device_lock(dev);
	len = sprintf(buf, "%s\n", pdev->driver_override);
	device_unlock(dev);
	return len;
=======
	return snprintf(buf, PAGE_SIZE, "%s\n", pdev->driver_override);
>>>>>>> f154a14e
}
static DEVICE_ATTR_RW(driver_override);

static struct attribute *pci_dev_attrs[] = {
	&dev_attr_resource.attr,
	&dev_attr_vendor.attr,
	&dev_attr_device.attr,
	&dev_attr_subsystem_vendor.attr,
	&dev_attr_subsystem_device.attr,
	&dev_attr_class.attr,
	&dev_attr_irq.attr,
	&dev_attr_local_cpus.attr,
	&dev_attr_local_cpulist.attr,
	&dev_attr_modalias.attr,
#ifdef CONFIG_NUMA
	&dev_attr_numa_node.attr,
#endif
	&dev_attr_dma_mask_bits.attr,
	&dev_attr_consistent_dma_mask_bits.attr,
	&dev_attr_enable.attr,
	&dev_attr_broken_parity_status.attr,
	&dev_attr_msi_bus.attr,
#if defined(CONFIG_PM_RUNTIME) && defined(CONFIG_ACPI)
	&dev_attr_d3cold_allowed.attr,
#endif
#ifdef CONFIG_OF
	&dev_attr_devspec.attr,
#endif
	&dev_attr_driver_override.attr,
	NULL,
};

static const struct attribute_group pci_dev_group = {
	.attrs = pci_dev_attrs,
};

const struct attribute_group *pci_dev_groups[] = {
	&pci_dev_group,
	NULL,
};

static struct attribute *pcibus_attrs[] = {
	&dev_attr_rescan.attr,
	&dev_attr_cpuaffinity.attr,
	&dev_attr_cpulistaffinity.attr,
	NULL,
};

static const struct attribute_group pcibus_group = {
	.attrs = pcibus_attrs,
};

const struct attribute_group *pcibus_groups[] = {
	&pcibus_group,
	NULL,
};

static ssize_t boot_vga_show(struct device *dev, struct device_attribute *attr,
			     char *buf)
{
	struct pci_dev *pdev = to_pci_dev(dev);
	struct pci_dev *vga_dev = vga_default_device();

	if (vga_dev)
		return sprintf(buf, "%u\n", (pdev == vga_dev));

	return sprintf(buf, "%u\n",
		!!(pdev->resource[PCI_ROM_RESOURCE].flags &
		   IORESOURCE_ROM_SHADOW));
}
static struct device_attribute vga_attr = __ATTR_RO(boot_vga);

static ssize_t pci_read_config(struct file *filp, struct kobject *kobj,
			       struct bin_attribute *bin_attr, char *buf,
			       loff_t off, size_t count)
{
	struct pci_dev *dev = to_pci_dev(container_of(kobj, struct device,
						      kobj));
	unsigned int size = 64;
	loff_t init_off = off;
	u8 *data = (u8 *) buf;

	/* Several chips lock up trying to read undefined config space */
	if (security_capable(filp->f_cred, &init_user_ns, CAP_SYS_ADMIN) == 0)
		size = dev->cfg_size;
	else if (dev->hdr_type == PCI_HEADER_TYPE_CARDBUS)
		size = 128;

	if (off > size)
		return 0;
	if (off + count > size) {
		size -= off;
		count = size;
	} else {
		size = count;
	}

	pci_config_pm_runtime_get(dev);

	if ((off & 1) && size) {
		u8 val;
		pci_user_read_config_byte(dev, off, &val);
		data[off - init_off] = val;
		off++;
		size--;
	}

	if ((off & 3) && size > 2) {
		u16 val;
		pci_user_read_config_word(dev, off, &val);
		data[off - init_off] = val & 0xff;
		data[off - init_off + 1] = (val >> 8) & 0xff;
		off += 2;
		size -= 2;
	}

	while (size > 3) {
		u32 val;
		pci_user_read_config_dword(dev, off, &val);
		data[off - init_off] = val & 0xff;
		data[off - init_off + 1] = (val >> 8) & 0xff;
		data[off - init_off + 2] = (val >> 16) & 0xff;
		data[off - init_off + 3] = (val >> 24) & 0xff;
		off += 4;
		size -= 4;
	}

	if (size >= 2) {
		u16 val;
		pci_user_read_config_word(dev, off, &val);
		data[off - init_off] = val & 0xff;
		data[off - init_off + 1] = (val >> 8) & 0xff;
		off += 2;
		size -= 2;
	}

	if (size > 0) {
		u8 val;
		pci_user_read_config_byte(dev, off, &val);
		data[off - init_off] = val;
		off++;
		--size;
	}

	pci_config_pm_runtime_put(dev);

	return count;
}

static ssize_t pci_write_config(struct file *filp, struct kobject *kobj,
				struct bin_attribute *bin_attr, char *buf,
				loff_t off, size_t count)
{
	struct pci_dev *dev = to_pci_dev(container_of(kobj, struct device,
						      kobj));
	unsigned int size = count;
	loff_t init_off = off;
	u8 *data = (u8 *) buf;

	if (off > dev->cfg_size)
		return 0;
	if (off + count > dev->cfg_size) {
		size = dev->cfg_size - off;
		count = size;
	}

	pci_config_pm_runtime_get(dev);

	if ((off & 1) && size) {
		pci_user_write_config_byte(dev, off, data[off - init_off]);
		off++;
		size--;
	}

	if ((off & 3) && size > 2) {
		u16 val = data[off - init_off];
		val |= (u16) data[off - init_off + 1] << 8;
		pci_user_write_config_word(dev, off, val);
		off += 2;
		size -= 2;
	}

	while (size > 3) {
		u32 val = data[off - init_off];
		val |= (u32) data[off - init_off + 1] << 8;
		val |= (u32) data[off - init_off + 2] << 16;
		val |= (u32) data[off - init_off + 3] << 24;
		pci_user_write_config_dword(dev, off, val);
		off += 4;
		size -= 4;
	}

	if (size >= 2) {
		u16 val = data[off - init_off];
		val |= (u16) data[off - init_off + 1] << 8;
		pci_user_write_config_word(dev, off, val);
		off += 2;
		size -= 2;
	}

	if (size) {
		pci_user_write_config_byte(dev, off, data[off - init_off]);
		off++;
		--size;
	}

	pci_config_pm_runtime_put(dev);

	return count;
}

static ssize_t read_vpd_attr(struct file *filp, struct kobject *kobj,
			     struct bin_attribute *bin_attr, char *buf,
			     loff_t off, size_t count)
{
	struct pci_dev *dev =
		to_pci_dev(container_of(kobj, struct device, kobj));

	if (off > bin_attr->size)
		count = 0;
	else if (count > bin_attr->size - off)
		count = bin_attr->size - off;

	return pci_read_vpd(dev, off, count, buf);
}

static ssize_t write_vpd_attr(struct file *filp, struct kobject *kobj,
			      struct bin_attribute *bin_attr, char *buf,
			      loff_t off, size_t count)
{
	struct pci_dev *dev =
		to_pci_dev(container_of(kobj, struct device, kobj));

	if (off > bin_attr->size)
		count = 0;
	else if (count > bin_attr->size - off)
		count = bin_attr->size - off;

	return pci_write_vpd(dev, off, count, buf);
}

#ifdef HAVE_PCI_LEGACY
/**
 * pci_read_legacy_io - read byte(s) from legacy I/O port space
 * @filp: open sysfs file
 * @kobj: kobject corresponding to file to read from
 * @bin_attr: struct bin_attribute for this file
 * @buf: buffer to store results
 * @off: offset into legacy I/O port space
 * @count: number of bytes to read
 *
 * Reads 1, 2, or 4 bytes from legacy I/O port space using an arch specific
 * callback routine (pci_legacy_read).
 */
static ssize_t pci_read_legacy_io(struct file *filp, struct kobject *kobj,
				  struct bin_attribute *bin_attr, char *buf,
				  loff_t off, size_t count)
{
	struct pci_bus *bus = to_pci_bus(container_of(kobj, struct device,
						      kobj));

	/* Only support 1, 2 or 4 byte accesses */
	if (count != 1 && count != 2 && count != 4)
		return -EINVAL;

	return pci_legacy_read(bus, off, (u32 *)buf, count);
}

/**
 * pci_write_legacy_io - write byte(s) to legacy I/O port space
 * @filp: open sysfs file
 * @kobj: kobject corresponding to file to read from
 * @bin_attr: struct bin_attribute for this file
 * @buf: buffer containing value to be written
 * @off: offset into legacy I/O port space
 * @count: number of bytes to write
 *
 * Writes 1, 2, or 4 bytes from legacy I/O port space using an arch specific
 * callback routine (pci_legacy_write).
 */
static ssize_t pci_write_legacy_io(struct file *filp, struct kobject *kobj,
				   struct bin_attribute *bin_attr, char *buf,
				   loff_t off, size_t count)
{
	struct pci_bus *bus = to_pci_bus(container_of(kobj, struct device,
						      kobj));

	/* Only support 1, 2 or 4 byte accesses */
	if (count != 1 && count != 2 && count != 4)
		return -EINVAL;

	return pci_legacy_write(bus, off, *(u32 *)buf, count);
}

/**
 * pci_mmap_legacy_mem - map legacy PCI memory into user memory space
 * @filp: open sysfs file
 * @kobj: kobject corresponding to device to be mapped
 * @attr: struct bin_attribute for this file
 * @vma: struct vm_area_struct passed to mmap
 *
 * Uses an arch specific callback, pci_mmap_legacy_mem_page_range, to mmap
 * legacy memory space (first meg of bus space) into application virtual
 * memory space.
 */
static int pci_mmap_legacy_mem(struct file *filp, struct kobject *kobj,
			       struct bin_attribute *attr,
			       struct vm_area_struct *vma)
{
	struct pci_bus *bus = to_pci_bus(container_of(kobj, struct device,
						      kobj));

	return pci_mmap_legacy_page_range(bus, vma, pci_mmap_mem);
}

/**
 * pci_mmap_legacy_io - map legacy PCI IO into user memory space
 * @filp: open sysfs file
 * @kobj: kobject corresponding to device to be mapped
 * @attr: struct bin_attribute for this file
 * @vma: struct vm_area_struct passed to mmap
 *
 * Uses an arch specific callback, pci_mmap_legacy_io_page_range, to mmap
 * legacy IO space (first meg of bus space) into application virtual
 * memory space. Returns -ENOSYS if the operation isn't supported
 */
static int pci_mmap_legacy_io(struct file *filp, struct kobject *kobj,
			      struct bin_attribute *attr,
			      struct vm_area_struct *vma)
{
	struct pci_bus *bus = to_pci_bus(container_of(kobj, struct device,
						      kobj));

	return pci_mmap_legacy_page_range(bus, vma, pci_mmap_io);
}

/**
 * pci_adjust_legacy_attr - adjustment of legacy file attributes
 * @b: bus to create files under
 * @mmap_type: I/O port or memory
 *
 * Stub implementation. Can be overridden by arch if necessary.
 */
void __weak pci_adjust_legacy_attr(struct pci_bus *b,
				   enum pci_mmap_state mmap_type)
{
}

/**
 * pci_create_legacy_files - create legacy I/O port and memory files
 * @b: bus to create files under
 *
 * Some platforms allow access to legacy I/O port and ISA memory space on
 * a per-bus basis.  This routine creates the files and ties them into
 * their associated read, write and mmap files from pci-sysfs.c
 *
 * On error unwind, but don't propagate the error to the caller
 * as it is ok to set up the PCI bus without these files.
 */
void pci_create_legacy_files(struct pci_bus *b)
{
	int error;

	b->legacy_io = kzalloc(sizeof(struct bin_attribute) * 2,
			       GFP_ATOMIC);
	if (!b->legacy_io)
		goto kzalloc_err;

	sysfs_bin_attr_init(b->legacy_io);
	b->legacy_io->attr.name = "legacy_io";
	b->legacy_io->size = 0xffff;
	b->legacy_io->attr.mode = S_IRUSR | S_IWUSR;
	b->legacy_io->read = pci_read_legacy_io;
	b->legacy_io->write = pci_write_legacy_io;
	b->legacy_io->mmap = pci_mmap_legacy_io;
	pci_adjust_legacy_attr(b, pci_mmap_io);
	error = device_create_bin_file(&b->dev, b->legacy_io);
	if (error)
		goto legacy_io_err;

	/* Allocated above after the legacy_io struct */
	b->legacy_mem = b->legacy_io + 1;
	sysfs_bin_attr_init(b->legacy_mem);
	b->legacy_mem->attr.name = "legacy_mem";
	b->legacy_mem->size = 1024*1024;
	b->legacy_mem->attr.mode = S_IRUSR | S_IWUSR;
	b->legacy_mem->mmap = pci_mmap_legacy_mem;
	pci_adjust_legacy_attr(b, pci_mmap_mem);
	error = device_create_bin_file(&b->dev, b->legacy_mem);
	if (error)
		goto legacy_mem_err;

	return;

legacy_mem_err:
	device_remove_bin_file(&b->dev, b->legacy_io);
legacy_io_err:
	kfree(b->legacy_io);
	b->legacy_io = NULL;
kzalloc_err:
	printk(KERN_WARNING "pci: warning: could not create legacy I/O port and ISA memory resources to sysfs\n");
	return;
}

void pci_remove_legacy_files(struct pci_bus *b)
{
	if (b->legacy_io) {
		device_remove_bin_file(&b->dev, b->legacy_io);
		device_remove_bin_file(&b->dev, b->legacy_mem);
		kfree(b->legacy_io); /* both are allocated here */
	}
}
#endif /* HAVE_PCI_LEGACY */

#ifdef HAVE_PCI_MMAP

int pci_mmap_fits(struct pci_dev *pdev, int resno, struct vm_area_struct *vma,
		  enum pci_mmap_api mmap_api)
{
	unsigned long nr, start, size, pci_start;

	if (pci_resource_len(pdev, resno) == 0)
		return 0;
	nr = vma_pages(vma);
	start = vma->vm_pgoff;
	size = ((pci_resource_len(pdev, resno) - 1) >> PAGE_SHIFT) + 1;
	pci_start = (mmap_api == PCI_MMAP_PROCFS) ?
			pci_resource_start(pdev, resno) >> PAGE_SHIFT : 0;
	if (start >= pci_start && start < pci_start + size &&
			start + nr <= pci_start + size)
		return 1;
	return 0;
}

/**
 * pci_mmap_resource - map a PCI resource into user memory space
 * @kobj: kobject for mapping
 * @attr: struct bin_attribute for the file being mapped
 * @vma: struct vm_area_struct passed into the mmap
 * @write_combine: 1 for write_combine mapping
 *
 * Use the regular PCI mapping routines to map a PCI resource into userspace.
 */
static int pci_mmap_resource(struct kobject *kobj, struct bin_attribute *attr,
			     struct vm_area_struct *vma, int write_combine)
{
	struct pci_dev *pdev = to_pci_dev(container_of(kobj,
						       struct device, kobj));
	struct resource *res = attr->private;
	enum pci_mmap_state mmap_type;
	resource_size_t start, end;
	int i;

	for (i = 0; i < PCI_ROM_RESOURCE; i++)
		if (res == &pdev->resource[i])
			break;
	if (i >= PCI_ROM_RESOURCE)
		return -ENODEV;

	if (!pci_mmap_fits(pdev, i, vma, PCI_MMAP_SYSFS)) {
		WARN(1, "process \"%s\" tried to map 0x%08lx bytes at page 0x%08lx on %s BAR %d (start 0x%16Lx, size 0x%16Lx)\n",
			current->comm, vma->vm_end-vma->vm_start, vma->vm_pgoff,
			pci_name(pdev), i,
			(u64)pci_resource_start(pdev, i),
			(u64)pci_resource_len(pdev, i));
		return -EINVAL;
	}

	/* pci_mmap_page_range() expects the same kind of entry as coming
	 * from /proc/bus/pci/ which is a "user visible" value. If this is
	 * different from the resource itself, arch will do necessary fixup.
	 */
	pci_resource_to_user(pdev, i, res, &start, &end);
	vma->vm_pgoff += start >> PAGE_SHIFT;
	mmap_type = res->flags & IORESOURCE_MEM ? pci_mmap_mem : pci_mmap_io;

	if (res->flags & IORESOURCE_MEM && iomem_is_exclusive(start))
		return -EINVAL;

	return pci_mmap_page_range(pdev, vma, mmap_type, write_combine);
}

static int pci_mmap_resource_uc(struct file *filp, struct kobject *kobj,
				struct bin_attribute *attr,
				struct vm_area_struct *vma)
{
	return pci_mmap_resource(kobj, attr, vma, 0);
}

static int pci_mmap_resource_wc(struct file *filp, struct kobject *kobj,
				struct bin_attribute *attr,
				struct vm_area_struct *vma)
{
	return pci_mmap_resource(kobj, attr, vma, 1);
}

static ssize_t pci_resource_io(struct file *filp, struct kobject *kobj,
			       struct bin_attribute *attr, char *buf,
			       loff_t off, size_t count, bool write)
{
	struct pci_dev *pdev = to_pci_dev(container_of(kobj,
						       struct device, kobj));
	struct resource *res = attr->private;
	unsigned long port = off;
	int i;

	for (i = 0; i < PCI_ROM_RESOURCE; i++)
		if (res == &pdev->resource[i])
			break;
	if (i >= PCI_ROM_RESOURCE)
		return -ENODEV;

	port += pci_resource_start(pdev, i);

	if (port > pci_resource_end(pdev, i))
		return 0;

	if (port + count - 1 > pci_resource_end(pdev, i))
		return -EINVAL;

	switch (count) {
	case 1:
		if (write)
			outb(*(u8 *)buf, port);
		else
			*(u8 *)buf = inb(port);
		return 1;
	case 2:
		if (write)
			outw(*(u16 *)buf, port);
		else
			*(u16 *)buf = inw(port);
		return 2;
	case 4:
		if (write)
			outl(*(u32 *)buf, port);
		else
			*(u32 *)buf = inl(port);
		return 4;
	}
	return -EINVAL;
}

static ssize_t pci_read_resource_io(struct file *filp, struct kobject *kobj,
				    struct bin_attribute *attr, char *buf,
				    loff_t off, size_t count)
{
	return pci_resource_io(filp, kobj, attr, buf, off, count, false);
}

static ssize_t pci_write_resource_io(struct file *filp, struct kobject *kobj,
				     struct bin_attribute *attr, char *buf,
				     loff_t off, size_t count)
{
	return pci_resource_io(filp, kobj, attr, buf, off, count, true);
}

/**
 * pci_remove_resource_files - cleanup resource files
 * @pdev: dev to cleanup
 *
 * If we created resource files for @pdev, remove them from sysfs and
 * free their resources.
 */
static void pci_remove_resource_files(struct pci_dev *pdev)
{
	int i;

	for (i = 0; i < PCI_ROM_RESOURCE; i++) {
		struct bin_attribute *res_attr;

		res_attr = pdev->res_attr[i];
		if (res_attr) {
			sysfs_remove_bin_file(&pdev->dev.kobj, res_attr);
			kfree(res_attr);
		}

		res_attr = pdev->res_attr_wc[i];
		if (res_attr) {
			sysfs_remove_bin_file(&pdev->dev.kobj, res_attr);
			kfree(res_attr);
		}
	}
}

static int pci_create_attr(struct pci_dev *pdev, int num, int write_combine)
{
	/* allocate attribute structure, piggyback attribute name */
	int name_len = write_combine ? 13 : 10;
	struct bin_attribute *res_attr;
	int retval;

	res_attr = kzalloc(sizeof(*res_attr) + name_len, GFP_ATOMIC);
	if (res_attr) {
		char *res_attr_name = (char *)(res_attr + 1);

		sysfs_bin_attr_init(res_attr);
		if (write_combine) {
			pdev->res_attr_wc[num] = res_attr;
			sprintf(res_attr_name, "resource%d_wc", num);
			res_attr->mmap = pci_mmap_resource_wc;
		} else {
			pdev->res_attr[num] = res_attr;
			sprintf(res_attr_name, "resource%d", num);
			res_attr->mmap = pci_mmap_resource_uc;
		}
		if (pci_resource_flags(pdev, num) & IORESOURCE_IO) {
			res_attr->read = pci_read_resource_io;
			res_attr->write = pci_write_resource_io;
		}
		res_attr->attr.name = res_attr_name;
		res_attr->attr.mode = S_IRUSR | S_IWUSR;
		res_attr->size = pci_resource_len(pdev, num);
		res_attr->private = &pdev->resource[num];
		retval = sysfs_create_bin_file(&pdev->dev.kobj, res_attr);
	} else
		retval = -ENOMEM;

	return retval;
}

/**
 * pci_create_resource_files - create resource files in sysfs for @dev
 * @pdev: dev in question
 *
 * Walk the resources in @pdev creating files for each resource available.
 */
static int pci_create_resource_files(struct pci_dev *pdev)
{
	int i;
	int retval;

	/* Expose the PCI resources from this device as files */
	for (i = 0; i < PCI_ROM_RESOURCE; i++) {

		/* skip empty resources */
		if (!pci_resource_len(pdev, i))
			continue;

		retval = pci_create_attr(pdev, i, 0);
		/* for prefetchable resources, create a WC mappable file */
		if (!retval && pdev->resource[i].flags & IORESOURCE_PREFETCH)
			retval = pci_create_attr(pdev, i, 1);

		if (retval) {
			pci_remove_resource_files(pdev);
			return retval;
		}
	}
	return 0;
}
#else /* !HAVE_PCI_MMAP */
int __weak pci_create_resource_files(struct pci_dev *dev) { return 0; }
void __weak pci_remove_resource_files(struct pci_dev *dev) { return; }
#endif /* HAVE_PCI_MMAP */

/**
 * pci_write_rom - used to enable access to the PCI ROM display
 * @filp: sysfs file
 * @kobj: kernel object handle
 * @bin_attr: struct bin_attribute for this file
 * @buf: user input
 * @off: file offset
 * @count: number of byte in input
 *
 * writing anything except 0 enables it
 */
static ssize_t pci_write_rom(struct file *filp, struct kobject *kobj,
			     struct bin_attribute *bin_attr, char *buf,
			     loff_t off, size_t count)
{
	struct pci_dev *pdev = to_pci_dev(container_of(kobj, struct device, kobj));

	if ((off ==  0) && (*buf == '0') && (count == 2))
		pdev->rom_attr_enabled = 0;
	else
		pdev->rom_attr_enabled = 1;

	return count;
}

/**
 * pci_read_rom - read a PCI ROM
 * @filp: sysfs file
 * @kobj: kernel object handle
 * @bin_attr: struct bin_attribute for this file
 * @buf: where to put the data we read from the ROM
 * @off: file offset
 * @count: number of bytes to read
 *
 * Put @count bytes starting at @off into @buf from the ROM in the PCI
 * device corresponding to @kobj.
 */
static ssize_t pci_read_rom(struct file *filp, struct kobject *kobj,
			    struct bin_attribute *bin_attr, char *buf,
			    loff_t off, size_t count)
{
	struct pci_dev *pdev = to_pci_dev(container_of(kobj, struct device, kobj));
	void __iomem *rom;
	size_t size;

	if (!pdev->rom_attr_enabled)
		return -EINVAL;

	rom = pci_map_rom(pdev, &size);	/* size starts out as PCI window size */
	if (!rom || !size)
		return -EIO;

	if (off >= size)
		count = 0;
	else {
		if (off + count > size)
			count = size - off;

		memcpy_fromio(buf, rom + off, count);
	}
	pci_unmap_rom(pdev, rom);

	return count;
}

static struct bin_attribute pci_config_attr = {
	.attr =	{
		.name = "config",
		.mode = S_IRUGO | S_IWUSR,
	},
	.size = PCI_CFG_SPACE_SIZE,
	.read = pci_read_config,
	.write = pci_write_config,
};

static struct bin_attribute pcie_config_attr = {
	.attr =	{
		.name = "config",
		.mode = S_IRUGO | S_IWUSR,
	},
	.size = PCI_CFG_SPACE_EXP_SIZE,
	.read = pci_read_config,
	.write = pci_write_config,
};

static ssize_t reset_store(struct device *dev, struct device_attribute *attr,
			   const char *buf, size_t count)
{
	struct pci_dev *pdev = to_pci_dev(dev);
	unsigned long val;
	ssize_t result = kstrtoul(buf, 0, &val);

	if (result < 0)
		return result;

	if (val != 1)
		return -EINVAL;

	result = pci_reset_function(pdev);
	if (result < 0)
		return result;

	return count;
}

static struct device_attribute reset_attr = __ATTR(reset, 0200, NULL, reset_store);

static int pci_create_capabilities_sysfs(struct pci_dev *dev)
{
	int retval;
	struct bin_attribute *attr;

	/* If the device has VPD, try to expose it in sysfs. */
	if (dev->vpd) {
		attr = kzalloc(sizeof(*attr), GFP_ATOMIC);
		if (!attr)
			return -ENOMEM;

		sysfs_bin_attr_init(attr);
		attr->size = dev->vpd->len;
		attr->attr.name = "vpd";
		attr->attr.mode = S_IRUSR | S_IWUSR;
		attr->read = read_vpd_attr;
		attr->write = write_vpd_attr;
		retval = sysfs_create_bin_file(&dev->dev.kobj, attr);
		if (retval) {
			kfree(attr);
			return retval;
		}
		dev->vpd->attr = attr;
	}

	/* Active State Power Management */
	pcie_aspm_create_sysfs_dev_files(dev);

	if (!pci_probe_reset_function(dev)) {
		retval = device_create_file(&dev->dev, &reset_attr);
		if (retval)
			goto error;
		dev->reset_fn = 1;
	}
	return 0;

error:
	pcie_aspm_remove_sysfs_dev_files(dev);
	if (dev->vpd && dev->vpd->attr) {
		sysfs_remove_bin_file(&dev->dev.kobj, dev->vpd->attr);
		kfree(dev->vpd->attr);
	}

	return retval;
}

int __must_check pci_create_sysfs_dev_files(struct pci_dev *pdev)
{
	int retval;
	int rom_size = 0;
	struct bin_attribute *attr;

	if (!sysfs_initialized)
		return -EACCES;

	if (pdev->cfg_size < PCI_CFG_SPACE_EXP_SIZE)
		retval = sysfs_create_bin_file(&pdev->dev.kobj, &pci_config_attr);
	else
		retval = sysfs_create_bin_file(&pdev->dev.kobj, &pcie_config_attr);
	if (retval)
		goto err;

	retval = pci_create_resource_files(pdev);
	if (retval)
		goto err_config_file;

	if (pci_resource_len(pdev, PCI_ROM_RESOURCE))
		rom_size = pci_resource_len(pdev, PCI_ROM_RESOURCE);
	else if (pdev->resource[PCI_ROM_RESOURCE].flags & IORESOURCE_ROM_SHADOW)
		rom_size = 0x20000;

	/* If the device has a ROM, try to expose it in sysfs. */
	if (rom_size) {
		attr = kzalloc(sizeof(*attr), GFP_ATOMIC);
		if (!attr) {
			retval = -ENOMEM;
			goto err_resource_files;
		}
		sysfs_bin_attr_init(attr);
		attr->size = rom_size;
		attr->attr.name = "rom";
		attr->attr.mode = S_IRUSR | S_IWUSR;
		attr->read = pci_read_rom;
		attr->write = pci_write_rom;
		retval = sysfs_create_bin_file(&pdev->dev.kobj, attr);
		if (retval) {
			kfree(attr);
			goto err_resource_files;
		}
		pdev->rom_attr = attr;
	}

	/* add sysfs entries for various capabilities */
	retval = pci_create_capabilities_sysfs(pdev);
	if (retval)
		goto err_rom_file;

	pci_create_firmware_label_files(pdev);

	return 0;

err_rom_file:
	if (rom_size) {
		sysfs_remove_bin_file(&pdev->dev.kobj, pdev->rom_attr);
		kfree(pdev->rom_attr);
		pdev->rom_attr = NULL;
	}
err_resource_files:
	pci_remove_resource_files(pdev);
err_config_file:
	if (pdev->cfg_size < PCI_CFG_SPACE_EXP_SIZE)
		sysfs_remove_bin_file(&pdev->dev.kobj, &pci_config_attr);
	else
		sysfs_remove_bin_file(&pdev->dev.kobj, &pcie_config_attr);
err:
	return retval;
}

static void pci_remove_capabilities_sysfs(struct pci_dev *dev)
{
	if (dev->vpd && dev->vpd->attr) {
		sysfs_remove_bin_file(&dev->dev.kobj, dev->vpd->attr);
		kfree(dev->vpd->attr);
	}

	pcie_aspm_remove_sysfs_dev_files(dev);
	if (dev->reset_fn) {
		device_remove_file(&dev->dev, &reset_attr);
		dev->reset_fn = 0;
	}
}

/**
 * pci_remove_sysfs_dev_files - cleanup PCI specific sysfs files
 * @pdev: device whose entries we should free
 *
 * Cleanup when @pdev is removed from sysfs.
 */
void pci_remove_sysfs_dev_files(struct pci_dev *pdev)
{
	int rom_size = 0;

	if (!sysfs_initialized)
		return;

	pci_remove_capabilities_sysfs(pdev);

	if (pdev->cfg_size < PCI_CFG_SPACE_EXP_SIZE)
		sysfs_remove_bin_file(&pdev->dev.kobj, &pci_config_attr);
	else
		sysfs_remove_bin_file(&pdev->dev.kobj, &pcie_config_attr);

	pci_remove_resource_files(pdev);

	if (pci_resource_len(pdev, PCI_ROM_RESOURCE))
		rom_size = pci_resource_len(pdev, PCI_ROM_RESOURCE);
	else if (pdev->resource[PCI_ROM_RESOURCE].flags & IORESOURCE_ROM_SHADOW)
		rom_size = 0x20000;

	if (rom_size && pdev->rom_attr) {
		sysfs_remove_bin_file(&pdev->dev.kobj, pdev->rom_attr);
		kfree(pdev->rom_attr);
	}

	pci_remove_firmware_label_files(pdev);

}

static int __init pci_sysfs_init(void)
{
	struct pci_dev *pdev = NULL;
	int retval;

	sysfs_initialized = 1;
	for_each_pci_dev(pdev) {
		retval = pci_create_sysfs_dev_files(pdev);
		if (retval) {
			pci_dev_put(pdev);
			return retval;
		}
	}

	return 0;
}
late_initcall(pci_sysfs_init);

static struct attribute *pci_dev_dev_attrs[] = {
	&vga_attr.attr,
	NULL,
};

static umode_t pci_dev_attrs_are_visible(struct kobject *kobj,
					 struct attribute *a, int n)
{
	struct device *dev = container_of(kobj, struct device, kobj);
	struct pci_dev *pdev = to_pci_dev(dev);

	if (a == &vga_attr.attr)
		if ((pdev->class >> 8) != PCI_CLASS_DISPLAY_VGA)
			return 0;

	return a->mode;
}

static struct attribute *pci_dev_hp_attrs[] = {
	&dev_remove_attr.attr,
	&dev_rescan_attr.attr,
	NULL,
};

static umode_t pci_dev_hp_attrs_are_visible(struct kobject *kobj,
					    struct attribute *a, int n)
{
	struct device *dev = container_of(kobj, struct device, kobj);
	struct pci_dev *pdev = to_pci_dev(dev);

	if (pdev->is_virtfn)
		return 0;

	return a->mode;
}

static struct attribute_group pci_dev_hp_attr_group = {
	.attrs = pci_dev_hp_attrs,
	.is_visible = pci_dev_hp_attrs_are_visible,
};

#ifdef CONFIG_PCI_IOV
static struct attribute *sriov_dev_attrs[] = {
	&sriov_totalvfs_attr.attr,
	&sriov_numvfs_attr.attr,
	NULL,
};

static umode_t sriov_attrs_are_visible(struct kobject *kobj,
				       struct attribute *a, int n)
{
	struct device *dev = container_of(kobj, struct device, kobj);

	if (!dev_is_pf(dev))
		return 0;

	return a->mode;
}

static struct attribute_group sriov_dev_attr_group = {
	.attrs = sriov_dev_attrs,
	.is_visible = sriov_attrs_are_visible,
};
#endif /* CONFIG_PCI_IOV */

static struct attribute_group pci_dev_attr_group = {
	.attrs = pci_dev_dev_attrs,
	.is_visible = pci_dev_attrs_are_visible,
};

static const struct attribute_group *pci_dev_attr_groups[] = {
	&pci_dev_attr_group,
	&pci_dev_hp_attr_group,
#ifdef CONFIG_PCI_IOV
	&sriov_dev_attr_group,
#endif
	NULL,
};

struct device_type pci_dev_type = {
	.groups = pci_dev_attr_groups,
};<|MERGE_RESOLUTION|>--- conflicted
+++ resolved
@@ -529,14 +529,10 @@
 	struct pci_dev *pdev = to_pci_dev(dev);
 	ssize_t len;
 
-<<<<<<< HEAD
 	device_lock(dev);
-	len = sprintf(buf, "%s\n", pdev->driver_override);
+	len = snprintf(buf, PAGE_SIZE, "%s\n", pdev->driver_override);
 	device_unlock(dev);
 	return len;
-=======
-	return snprintf(buf, PAGE_SIZE, "%s\n", pdev->driver_override);
->>>>>>> f154a14e
 }
 static DEVICE_ATTR_RW(driver_override);
 
