/*
 * Copyright (C) 2014 NVIDIA CORPORATION.  All rights reserved.
 *
 * This program is free software; you can redistribute it and/or modify
 * it under the terms of the GNU General Public License version 2 as
 * published by the Free Software Foundation.
 */

#include <linux/of.h>
#include <linux/slab.h>
#include <linux/sys_soc.h>

#include <soc/tegra/common.h>
#include <soc/tegra/fuse.h>

static const struct of_device_id tegra_machine_match[] = {
	{ .compatible = "nvidia,tegra20", },
	{ .compatible = "nvidia,tegra30", },
	{ .compatible = "nvidia,tegra114", },
	{ .compatible = "nvidia,tegra124", },
	{ .compatible = "nvidia,tegra210", },
	{ }
};

bool soc_is_tegra(void)
{
	const struct of_device_id *match;
	struct device_node *root;

	root = of_find_node_by_path("/");
	if (!root)
		return false;

<<<<<<< HEAD
	return of_match_node(tegra_machine_match, root) != NULL;
}

static int __init tegra_soc_init(void)
{
	struct soc_device_attribute *soc_dev_attr;
	struct soc_device *soc_dev;

	if (!soc_is_tegra())
		return 0;

	soc_dev_attr = kzalloc(sizeof(*soc_dev_attr), GFP_KERNEL);
	if (!soc_dev_attr)
		return -ENOMEM;

	soc_dev_attr->family = kasprintf(GFP_KERNEL, "Tegra");
	soc_dev_attr->revision = kasprintf(GFP_KERNEL, "%d",
					   tegra_sku_info.revision);
	soc_dev_attr->soc_id = kasprintf(GFP_KERNEL, "%u", tegra_get_chip_id());

	soc_dev = soc_device_register(soc_dev_attr);
	if (IS_ERR(soc_dev)) {
		kfree(soc_dev_attr->family);
		kfree(soc_dev_attr->revision);
		kfree(soc_dev_attr->soc_id);
		kfree(soc_dev_attr);
		return -ENODEV;
	}

	return 0;
}
device_initcall(tegra_soc_init);
=======
	match = of_match_node(tegra_machine_match, root);
	of_node_put(root);

	return match != NULL;
}
>>>>>>> b8fa9d76
<|MERGE_RESOLUTION|>--- conflicted
+++ resolved
@@ -31,8 +31,10 @@
 	if (!root)
 		return false;
 
-<<<<<<< HEAD
-	return of_match_node(tegra_machine_match, root) != NULL;
+	match = of_match_node(tegra_machine_match, root);
+	of_node_put(root);
+
+	return match != NULL;
 }
 
 static int __init tegra_soc_init(void)
@@ -63,11 +65,4 @@
 
 	return 0;
 }
-device_initcall(tegra_soc_init);
-=======
-	match = of_match_node(tegra_machine_match, root);
-	of_node_put(root);
-
-	return match != NULL;
-}
->>>>>>> b8fa9d76
+device_initcall(tegra_soc_init);