--- conflicted
+++ resolved
@@ -203,11 +203,7 @@
 	.chip    = &sdhci_acpi_chip_int,
 	.caps    = MMC_CAP_8_BIT_DATA | MMC_CAP_NONREMOVABLE |
 		   MMC_CAP_HW_RESET | MMC_CAP_1_8V_DDR |
-<<<<<<< HEAD
-		   MMC_CAP_BUS_WIDTH_TEST | MMC_CAP_WAIT_WHILE_BUSY,
-=======
 		   MMC_CAP_WAIT_WHILE_BUSY,
->>>>>>> b5076139
 	.caps2   = MMC_CAP2_HC_ERASE_SZ,
 	.flags   = SDHCI_ACPI_RUNTIME_PM,
 	.quirks  = SDHCI_QUIRK_NO_ENDATTR_IN_NOPDESC,
@@ -221,11 +217,7 @@
 		   SDHCI_QUIRK_NO_ENDATTR_IN_NOPDESC,
 	.quirks2 = SDHCI_QUIRK2_HOST_OFF_CARD_ON,
 	.caps    = MMC_CAP_NONREMOVABLE | MMC_CAP_POWER_OFF_CARD |
-<<<<<<< HEAD
-		   MMC_CAP_BUS_WIDTH_TEST | MMC_CAP_WAIT_WHILE_BUSY,
-=======
 		   MMC_CAP_WAIT_WHILE_BUSY,
->>>>>>> b5076139
 	.flags   = SDHCI_ACPI_RUNTIME_PM,
 	.pm_caps = MMC_PM_KEEP_POWER,
 	.probe_slot	= sdhci_acpi_sdio_probe_slot,
@@ -236,14 +228,9 @@
 		   SDHCI_ACPI_RUNTIME_PM,
 	.quirks  = SDHCI_QUIRK_NO_ENDATTR_IN_NOPDESC,
 	.quirks2 = SDHCI_QUIRK2_CARD_ON_NEEDS_BUS_ON |
-<<<<<<< HEAD
 		   SDHCI_QUIRK2_STOP_WITH_TC |
 		   SDHCI_QUIRK2_BAYTRAIL_EMMC,
-	.caps    = MMC_CAP_BUS_WIDTH_TEST | MMC_CAP_WAIT_WHILE_BUSY,
-=======
-		   SDHCI_QUIRK2_STOP_WITH_TC,
 	.caps    = MMC_CAP_WAIT_WHILE_BUSY,
->>>>>>> b5076139
 	.probe_slot	= sdhci_acpi_sd_probe_slot,
 };
 
