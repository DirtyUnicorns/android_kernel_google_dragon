--- conflicted
+++ resolved
@@ -2042,18 +2042,8 @@
 			ctrl &= ~SDHCI_CTRL_EXEC_TUNING;
 			sdhci_writew(host, ctrl, SDHCI_HOST_CONTROL2);
 
-<<<<<<< HEAD
-			/*
-			 * Timeout could result in data inhibit bit
-			 * not being released.
-			 */
-			if (host->quirks2 & SDHCI_QUIRK2_RESET_ON_TUNE_TIMEOUT)
-				sdhci_do_reset(host,
-					SDHCI_RESET_CMD | SDHCI_RESET_DATA);
-=======
 			sdhci_do_reset(host, SDHCI_RESET_CMD);
 			sdhci_do_reset(host, SDHCI_RESET_DATA);
->>>>>>> 8433e5c9
 
 			err = -EIO;
 
