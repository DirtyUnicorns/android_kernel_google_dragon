--- conflicted
+++ resolved
@@ -424,11 +424,7 @@
 
 /* Must hold the client lock */
 static struct ion_handle *ion_handle_get_check_overflow(
-<<<<<<< HEAD
-	struct ion_handle *handle)
-=======
 					struct ion_handle *handle)
->>>>>>> a5f9be35
 {
 	if (atomic_read(&handle->ref.refcount) + 1 == 0)
 		return ERR_PTR(-EOVERFLOW);
