/*
 * phy-core.c  --  Generic Phy framework.
 *
 * Copyright (C) 2013 Texas Instruments Incorporated - http://www.ti.com
 *
 * Author: Kishon Vijay Abraham I <kishon@ti.com>
 *
 * This program is free software; you can redistribute  it and/or modify it
 * under  the terms of  the GNU General  Public License as published by the
 * Free Software Foundation;  either version 2 of the  License, or (at your
 * option) any later version.
 */

#include <linux/kernel.h>
#include <linux/export.h>
#include <linux/module.h>
#include <linux/err.h>
#include <linux/device.h>
#include <linux/slab.h>
#include <linux/of.h>
#include <linux/phy/phy.h>
#include <linux/idr.h>
#include <linux/pm_runtime.h>
#include <linux/regulator/consumer.h>

static struct class *phy_class;
static DEFINE_MUTEX(phy_provider_mutex);
static LIST_HEAD(phy_provider_list);
static LIST_HEAD(phys);
static DEFINE_IDA(phy_ida);

static void devm_phy_release(struct device *dev, void *res)
{
	struct phy *phy = *(struct phy **)res;

	phy_put(phy);
}

static void devm_phy_provider_release(struct device *dev, void *res)
{
	struct phy_provider *phy_provider = *(struct phy_provider **)res;

	of_phy_provider_unregister(phy_provider);
}

static void devm_phy_consume(struct device *dev, void *res)
{
	struct phy *phy = *(struct phy **)res;

	phy_destroy(phy);
}

static int devm_phy_match(struct device *dev, void *res, void *match_data)
{
	struct phy **phy = res;

	return *phy == match_data;
}

/**
 * phy_create_lookup() - allocate and register PHY/device association
 * @phy: the phy of the association
 * @con_id: connection ID string on device
 * @dev_id: the device of the association
 *
 * Creates and registers phy_lookup entry.
 */
int phy_create_lookup(struct phy *phy, const char *con_id, const char *dev_id)
{
	struct phy_lookup *pl;

	if (!phy || !dev_id || !con_id)
		return -EINVAL;

	pl = kzalloc(sizeof(*pl), GFP_KERNEL);
	if (!pl)
		return -ENOMEM;

	pl->dev_id = dev_id;
	pl->con_id = con_id;
	pl->phy = phy;

	mutex_lock(&phy_provider_mutex);
	list_add_tail(&pl->node, &phys);
	mutex_unlock(&phy_provider_mutex);

	return 0;
}
EXPORT_SYMBOL_GPL(phy_create_lookup);

/**
 * phy_remove_lookup() - find and remove PHY/device association
 * @phy: the phy of the association
 * @con_id: connection ID string on device
 * @dev_id: the device of the association
 *
 * Finds and unregisters phy_lookup entry that was created with
 * phy_create_lookup().
 */
void phy_remove_lookup(struct phy *phy, const char *con_id, const char *dev_id)
{
	struct phy_lookup *pl;

	if (!phy || !dev_id || !con_id)
		return;

	mutex_lock(&phy_provider_mutex);
	list_for_each_entry(pl, &phys, node)
		if (pl->phy == phy && !strcmp(pl->dev_id, dev_id) &&
		    !strcmp(pl->con_id, con_id)) {
			list_del(&pl->node);
			kfree(pl);
			break;
		}
	mutex_unlock(&phy_provider_mutex);
}
EXPORT_SYMBOL_GPL(phy_remove_lookup);

static struct phy *phy_find(struct device *dev, const char *con_id)
{
	const char *dev_id = dev_name(dev);
	struct phy_lookup *p, *pl = NULL;

	mutex_lock(&phy_provider_mutex);
	list_for_each_entry(p, &phys, node)
		if (!strcmp(p->dev_id, dev_id) && !strcmp(p->con_id, con_id)) {
			pl = p;
			break;
		}
	mutex_unlock(&phy_provider_mutex);

	return pl ? pl->phy : ERR_PTR(-ENODEV);
}

static struct phy_provider *of_phy_provider_lookup(struct device_node *node)
{
	struct phy_provider *phy_provider;
	struct device_node *child;

	list_for_each_entry(phy_provider, &phy_provider_list, list) {
		if (phy_provider->dev->of_node == node)
			return phy_provider;

		for_each_child_of_node(phy_provider->dev->of_node, child)
			if (child == node)
				return phy_provider;
	}

	return ERR_PTR(-EPROBE_DEFER);
}

int phy_pm_runtime_get(struct phy *phy)
{
	int ret;

	if (!pm_runtime_enabled(&phy->dev))
		return -ENOTSUPP;

	ret = pm_runtime_get(&phy->dev);
	if (ret < 0 && ret != -EINPROGRESS)
		pm_runtime_put_noidle(&phy->dev);

	return ret;
}
EXPORT_SYMBOL_GPL(phy_pm_runtime_get);

int phy_pm_runtime_get_sync(struct phy *phy)
{
	int ret;

	if (!pm_runtime_enabled(&phy->dev))
		return -ENOTSUPP;

	ret = pm_runtime_get_sync(&phy->dev);
	if (ret < 0)
		pm_runtime_put_sync(&phy->dev);

	return ret;
}
EXPORT_SYMBOL_GPL(phy_pm_runtime_get_sync);

int phy_pm_runtime_put(struct phy *phy)
{
	if (!pm_runtime_enabled(&phy->dev))
		return -ENOTSUPP;

	return pm_runtime_put(&phy->dev);
}
EXPORT_SYMBOL_GPL(phy_pm_runtime_put);

int phy_pm_runtime_put_sync(struct phy *phy)
{
	if (!pm_runtime_enabled(&phy->dev))
		return -ENOTSUPP;

	return pm_runtime_put_sync(&phy->dev);
}
EXPORT_SYMBOL_GPL(phy_pm_runtime_put_sync);

void phy_pm_runtime_allow(struct phy *phy)
{
	if (!pm_runtime_enabled(&phy->dev))
		return;

	pm_runtime_allow(&phy->dev);
}
EXPORT_SYMBOL_GPL(phy_pm_runtime_allow);

void phy_pm_runtime_forbid(struct phy *phy)
{
	if (!pm_runtime_enabled(&phy->dev))
		return;

	pm_runtime_forbid(&phy->dev);
}
EXPORT_SYMBOL_GPL(phy_pm_runtime_forbid);

int phy_init(struct phy *phy)
{
	int ret;

	if (!phy)
		return 0;

	ret = phy_pm_runtime_get_sync(phy);
	if (ret < 0 && ret != -ENOTSUPP)
		return ret;
	ret = 0; /* Override possible ret == -ENOTSUPP */

	mutex_lock(&phy->mutex);
	if (phy->init_count == 0 && phy->ops->init) {
		ret = phy->ops->init(phy);
		if (ret < 0) {
			dev_err(&phy->dev, "phy init failed --> %d\n", ret);
			goto out;
		}
	}
	++phy->init_count;

out:
	mutex_unlock(&phy->mutex);
	phy_pm_runtime_put(phy);
	return ret;
}
EXPORT_SYMBOL_GPL(phy_init);

int phy_exit(struct phy *phy)
{
	int ret;

	if (!phy)
		return 0;

	ret = phy_pm_runtime_get_sync(phy);
	if (ret < 0 && ret != -ENOTSUPP)
		return ret;
	ret = 0; /* Override possible ret == -ENOTSUPP */

	mutex_lock(&phy->mutex);
	if (phy->init_count == 1 && phy->ops->exit) {
		ret = phy->ops->exit(phy);
		if (ret < 0) {
			dev_err(&phy->dev, "phy exit failed --> %d\n", ret);
			goto out;
		}
	}
	--phy->init_count;

out:
	mutex_unlock(&phy->mutex);
	phy_pm_runtime_put(phy);
	return ret;
}
EXPORT_SYMBOL_GPL(phy_exit);

int phy_power_on(struct phy *phy)
{
	int ret = 0;

	if (!phy)
		goto out;

	if (phy->pwr) {
		ret = regulator_enable(phy->pwr);
		if (ret)
			goto out;
	}

	ret = phy_pm_runtime_get_sync(phy);
	if (ret < 0 && ret != -ENOTSUPP)
<<<<<<< HEAD
		return ret;
=======
		goto err_pm_sync;

>>>>>>> 0f67c5be
	ret = 0; /* Override possible ret == -ENOTSUPP */

	mutex_lock(&phy->mutex);
	if (phy->power_count == 0 && phy->ops->power_on) {
		ret = phy->ops->power_on(phy);
		if (ret < 0) {
			dev_err(&phy->dev, "phy poweron failed --> %d\n", ret);
			goto err_pwr_on;
		}
	}
	++phy->power_count;
	mutex_unlock(&phy->mutex);
	return 0;

err_pwr_on:
	mutex_unlock(&phy->mutex);
	phy_pm_runtime_put_sync(phy);
err_pm_sync:
	if (phy->pwr)
		regulator_disable(phy->pwr);
out:
	return ret;
}
EXPORT_SYMBOL_GPL(phy_power_on);

int phy_power_off(struct phy *phy)
{
	int ret;

	if (!phy)
		return 0;

	mutex_lock(&phy->mutex);
	if (phy->power_count == 1 && phy->ops->power_off) {
		ret =  phy->ops->power_off(phy);
		if (ret < 0) {
			dev_err(&phy->dev, "phy poweroff failed --> %d\n", ret);
			mutex_unlock(&phy->mutex);
			return ret;
		}
	}
	--phy->power_count;
	mutex_unlock(&phy->mutex);
	phy_pm_runtime_put(phy);

	if (phy->pwr)
		regulator_disable(phy->pwr);

	return 0;
}
EXPORT_SYMBOL_GPL(phy_power_off);

/**
 * _of_phy_get() - lookup and obtain a reference to a phy by phandle
 * @np: device_node for which to get the phy
 * @index: the index of the phy
 *
 * Returns the phy associated with the given phandle value,
 * after getting a refcount to it or -ENODEV if there is no such phy or
 * -EPROBE_DEFER if there is a phandle to the phy, but the device is
 * not yet loaded. This function uses of_xlate call back function provided
 * while registering the phy_provider to find the phy instance.
 */
static struct phy *_of_phy_get(struct device_node *np, int index)
{
	int ret;
	struct phy_provider *phy_provider;
	struct phy *phy = NULL;
	struct of_phandle_args args;

	ret = of_parse_phandle_with_args(np, "phys", "#phy-cells",
		index, &args);
	if (ret)
		return ERR_PTR(-ENODEV);

	mutex_lock(&phy_provider_mutex);
	phy_provider = of_phy_provider_lookup(args.np);
	if (IS_ERR(phy_provider) || !try_module_get(phy_provider->owner)) {
		phy = ERR_PTR(-EPROBE_DEFER);
		goto out_unlock;
	}

	if (!of_device_is_available(args.np)) {
		dev_warn(phy_provider->dev, "Requested PHY is disabled\n");
		phy = ERR_PTR(-ENODEV);
		goto out_put_module;
	}

	phy = phy_provider->of_xlate(phy_provider->dev, &args);

out_put_module:
	module_put(phy_provider->owner);

out_unlock:
	mutex_unlock(&phy_provider_mutex);
	of_node_put(args.np);

	return phy;
}

/**
 * of_phy_get() - lookup and obtain a reference to a phy using a device_node.
 * @np: device_node for which to get the phy
 * @con_id: name of the phy from device's point of view
 *
 * Returns the phy driver, after getting a refcount to it; or
 * -ENODEV if there is no such phy. The caller is responsible for
 * calling phy_put() to release that count.
 */
struct phy *of_phy_get(struct device_node *np, const char *con_id)
{
	struct phy *phy = NULL;
	int index = 0;

	if (con_id)
		index = of_property_match_string(np, "phy-names", con_id);

	phy = _of_phy_get(np, index);
	if (IS_ERR(phy))
		return phy;

	if (!try_module_get(phy->ops->owner))
		return ERR_PTR(-EPROBE_DEFER);

	get_device(&phy->dev);

	return phy;
}
EXPORT_SYMBOL_GPL(of_phy_get);

/**
 * phy_put() - release the PHY
 * @phy: the phy returned by phy_get()
 *
 * Releases a refcount the caller received from phy_get().
 */
void phy_put(struct phy *phy)
{
	if (!phy || IS_ERR(phy))
		return;

	module_put(phy->ops->owner);
	put_device(&phy->dev);
}
EXPORT_SYMBOL_GPL(phy_put);

/**
 * devm_phy_put() - release the PHY
 * @dev: device that wants to release this phy
 * @phy: the phy returned by devm_phy_get()
 *
 * destroys the devres associated with this phy and invokes phy_put
 * to release the phy.
 */
void devm_phy_put(struct device *dev, struct phy *phy)
{
	int r;

	if (!phy)
		return;

	r = devres_destroy(dev, devm_phy_release, devm_phy_match, phy);
	dev_WARN_ONCE(dev, r, "couldn't find PHY resource\n");
}
EXPORT_SYMBOL_GPL(devm_phy_put);

/**
 * of_phy_simple_xlate() - returns the phy instance from phy provider
 * @dev: the PHY provider device
 * @args: of_phandle_args (not used here)
 *
 * Intended to be used by phy provider for the common case where #phy-cells is
 * 0. For other cases where #phy-cells is greater than '0', the phy provider
 * should provide a custom of_xlate function that reads the *args* and returns
 * the appropriate phy.
 */
struct phy *of_phy_simple_xlate(struct device *dev, struct of_phandle_args
	*args)
{
	struct phy *phy;
	struct class_dev_iter iter;

	class_dev_iter_init(&iter, phy_class, NULL, NULL);
	while ((dev = class_dev_iter_next(&iter))) {
		phy = to_phy(dev);
		if (args->np != phy->dev.of_node)
			continue;

		class_dev_iter_exit(&iter);
		return phy;
	}

	class_dev_iter_exit(&iter);
	return ERR_PTR(-ENODEV);
}
EXPORT_SYMBOL_GPL(of_phy_simple_xlate);

/**
 * phy_get() - lookup and obtain a reference to a phy.
 * @dev: device that requests this phy
 * @string: the phy name as given in the dt data or the name of the controller
 * port for non-dt case
 *
 * Returns the phy driver, after getting a refcount to it; or
 * -ENODEV if there is no such phy.  The caller is responsible for
 * calling phy_put() to release that count.
 */
struct phy *phy_get(struct device *dev, const char *string)
{
	int index = 0;
	struct phy *phy;

	if (string == NULL) {
		dev_WARN(dev, "missing string\n");
		return ERR_PTR(-EINVAL);
	}

	if (dev->of_node) {
		index = of_property_match_string(dev->of_node, "phy-names",
			string);
		phy = _of_phy_get(dev->of_node, index);
	} else {
		phy = phy_find(dev, string);
	}
	if (IS_ERR(phy))
		return phy;

	if (!try_module_get(phy->ops->owner))
		return ERR_PTR(-EPROBE_DEFER);

	get_device(&phy->dev);

	return phy;
}
EXPORT_SYMBOL_GPL(phy_get);

/**
 * phy_optional_get() - lookup and obtain a reference to an optional phy.
 * @dev: device that requests this phy
 * @string: the phy name as given in the dt data or the name of the controller
 * port for non-dt case
 *
 * Returns the phy driver, after getting a refcount to it; or
 * NULL if there is no such phy.  The caller is responsible for
 * calling phy_put() to release that count.
 */
struct phy *phy_optional_get(struct device *dev, const char *string)
{
	struct phy *phy = phy_get(dev, string);

	if (IS_ERR(phy) && (PTR_ERR(phy) == -ENODEV))
		phy = NULL;

	return phy;
}
EXPORT_SYMBOL_GPL(phy_optional_get);

/**
 * devm_phy_get() - lookup and obtain a reference to a phy.
 * @dev: device that requests this phy
 * @string: the phy name as given in the dt data or phy device name
 * for non-dt case
 *
 * Gets the phy using phy_get(), and associates a device with it using
 * devres. On driver detach, release function is invoked on the devres data,
 * then, devres data is freed.
 */
struct phy *devm_phy_get(struct device *dev, const char *string)
{
	struct phy **ptr, *phy;

	ptr = devres_alloc(devm_phy_release, sizeof(*ptr), GFP_KERNEL);
	if (!ptr)
		return ERR_PTR(-ENOMEM);

	phy = phy_get(dev, string);
	if (!IS_ERR(phy)) {
		*ptr = phy;
		devres_add(dev, ptr);
	} else {
		devres_free(ptr);
	}

	return phy;
}
EXPORT_SYMBOL_GPL(devm_phy_get);

/**
 * devm_phy_optional_get() - lookup and obtain a reference to an optional phy.
 * @dev: device that requests this phy
 * @string: the phy name as given in the dt data or phy device name
 * for non-dt case
 *
 * Gets the phy using phy_get(), and associates a device with it using
 * devres. On driver detach, release function is invoked on the devres
 * data, then, devres data is freed. This differs to devm_phy_get() in
 * that if the phy does not exist, it is not considered an error and
 * -ENODEV will not be returned. Instead the NULL phy is returned,
 * which can be passed to all other phy consumer calls.
 */
struct phy *devm_phy_optional_get(struct device *dev, const char *string)
{
	struct phy *phy = devm_phy_get(dev, string);

	if (IS_ERR(phy) && (PTR_ERR(phy) == -ENODEV))
		phy = NULL;

	return phy;
}
EXPORT_SYMBOL_GPL(devm_phy_optional_get);

/**
 * devm_of_phy_get() - lookup and obtain a reference to a phy.
 * @dev: device that requests this phy
 * @np: node containing the phy
 * @con_id: name of the phy from device's point of view
 *
 * Gets the phy using of_phy_get(), and associates a device with it using
 * devres. On driver detach, release function is invoked on the devres data,
 * then, devres data is freed.
 */
struct phy *devm_of_phy_get(struct device *dev, struct device_node *np,
			    const char *con_id)
{
	struct phy **ptr, *phy;

	ptr = devres_alloc(devm_phy_release, sizeof(*ptr), GFP_KERNEL);
	if (!ptr)
		return ERR_PTR(-ENOMEM);

	phy = of_phy_get(np, con_id);
	if (!IS_ERR(phy)) {
		*ptr = phy;
		devres_add(dev, ptr);
	} else {
		devres_free(ptr);
	}

	return phy;
}
EXPORT_SYMBOL_GPL(devm_of_phy_get);

/**
 * devm_of_phy_get_by_index() - lookup and obtain a reference to a phy by index.
 * @dev: device that requests this phy
 * @np: node containing the phy
 * @index: index of the phy
 *
 * Gets the phy using _of_phy_get(), then gets a refcount to it,
 * and associates a device with it using devres. On driver detach,
 * release function is invoked on the devres data,
 * then, devres data is freed.
 *
 */
struct phy *devm_of_phy_get_by_index(struct device *dev, struct device_node *np,
				     int index)
{
	struct phy **ptr, *phy;

	ptr = devres_alloc(devm_phy_release, sizeof(*ptr), GFP_KERNEL);
	if (!ptr)
		return ERR_PTR(-ENOMEM);

	phy = _of_phy_get(np, index);
	if (IS_ERR(phy)) {
		devres_free(ptr);
		return phy;
	}

	if (!try_module_get(phy->ops->owner)) {
		devres_free(ptr);
		return ERR_PTR(-EPROBE_DEFER);
	}

	get_device(&phy->dev);

	*ptr = phy;
	devres_add(dev, ptr);

	return phy;
}
EXPORT_SYMBOL_GPL(devm_of_phy_get_by_index);

/**
 * phy_create() - create a new phy
 * @dev: device that is creating the new phy
 * @node: device node of the phy
 * @ops: function pointers for performing phy operations
 *
 * Called to create a phy using phy framework.
 */
struct phy *phy_create(struct device *dev, struct device_node *node,
		       const struct phy_ops *ops)
{
	int ret;
	int id;
	struct phy *phy;

	if (WARN_ON(!dev))
		return ERR_PTR(-EINVAL);

	phy = kzalloc(sizeof(*phy), GFP_KERNEL);
	if (!phy)
		return ERR_PTR(-ENOMEM);

	id = ida_simple_get(&phy_ida, 0, 0, GFP_KERNEL);
	if (id < 0) {
		dev_err(dev, "unable to get id\n");
		ret = id;
		goto free_phy;
	}

	device_initialize(&phy->dev);
	mutex_init(&phy->mutex);

	phy->dev.class = phy_class;
	phy->dev.parent = dev;
	phy->dev.of_node = node ?: dev->of_node;
	phy->id = id;
	phy->ops = ops;

	ret = dev_set_name(&phy->dev, "phy-%s.%d", dev_name(dev), id);
	if (ret)
		goto put_dev;

	/* phy-supply */
	phy->pwr = regulator_get_optional(&phy->dev, "phy");
	if (IS_ERR(phy->pwr)) {
		ret = PTR_ERR(phy->pwr);
		if (ret == -EPROBE_DEFER)
			goto put_dev;

		phy->pwr = NULL;
	}

	ret = device_add(&phy->dev);
	if (ret)
		goto put_dev;

	if (pm_runtime_enabled(dev)) {
		pm_runtime_enable(&phy->dev);
		pm_runtime_no_callbacks(&phy->dev);
	}

	return phy;

put_dev:
	put_device(&phy->dev);  /* calls phy_release() which frees resources */
	return ERR_PTR(ret);

free_phy:
	kfree(phy);
	return ERR_PTR(ret);
}
EXPORT_SYMBOL_GPL(phy_create);

/**
 * devm_phy_create() - create a new phy
 * @dev: device that is creating the new phy
 * @node: device node of the phy
 * @ops: function pointers for performing phy operations
 *
 * Creates a new PHY device adding it to the PHY class.
 * While at that, it also associates the device with the phy using devres.
 * On driver detach, release function is invoked on the devres data,
 * then, devres data is freed.
 */
struct phy *devm_phy_create(struct device *dev, struct device_node *node,
			    const struct phy_ops *ops)
{
	struct phy **ptr, *phy;

	ptr = devres_alloc(devm_phy_consume, sizeof(*ptr), GFP_KERNEL);
	if (!ptr)
		return ERR_PTR(-ENOMEM);

	phy = phy_create(dev, node, ops);
	if (!IS_ERR(phy)) {
		*ptr = phy;
		devres_add(dev, ptr);
	} else {
		devres_free(ptr);
	}

	return phy;
}
EXPORT_SYMBOL_GPL(devm_phy_create);

/**
 * phy_destroy() - destroy the phy
 * @phy: the phy to be destroyed
 *
 * Called to destroy the phy.
 */
void phy_destroy(struct phy *phy)
{
	pm_runtime_disable(&phy->dev);
	device_unregister(&phy->dev);
}
EXPORT_SYMBOL_GPL(phy_destroy);

/**
 * devm_phy_destroy() - destroy the PHY
 * @dev: device that wants to release this phy
 * @phy: the phy returned by devm_phy_get()
 *
 * destroys the devres associated with this phy and invokes phy_destroy
 * to destroy the phy.
 */
void devm_phy_destroy(struct device *dev, struct phy *phy)
{
	int r;

	r = devres_destroy(dev, devm_phy_consume, devm_phy_match, phy);
	dev_WARN_ONCE(dev, r, "couldn't find PHY resource\n");
}
EXPORT_SYMBOL_GPL(devm_phy_destroy);

/**
 * __of_phy_provider_register() - create/register phy provider with the framework
 * @dev: struct device of the phy provider
 * @owner: the module owner containing of_xlate
 * @of_xlate: function pointer to obtain phy instance from phy provider
 *
 * Creates struct phy_provider from dev and of_xlate function pointer.
 * This is used in the case of dt boot for finding the phy instance from
 * phy provider.
 */
struct phy_provider *__of_phy_provider_register(struct device *dev,
	struct module *owner, struct phy * (*of_xlate)(struct device *dev,
	struct of_phandle_args *args))
{
	struct phy_provider *phy_provider;

	phy_provider = kzalloc(sizeof(*phy_provider), GFP_KERNEL);
	if (!phy_provider)
		return ERR_PTR(-ENOMEM);

	phy_provider->dev = dev;
	phy_provider->owner = owner;
	phy_provider->of_xlate = of_xlate;

	mutex_lock(&phy_provider_mutex);
	list_add_tail(&phy_provider->list, &phy_provider_list);
	mutex_unlock(&phy_provider_mutex);

	return phy_provider;
}
EXPORT_SYMBOL_GPL(__of_phy_provider_register);

/**
 * __devm_of_phy_provider_register() - create/register phy provider with the
 * framework
 * @dev: struct device of the phy provider
 * @owner: the module owner containing of_xlate
 * @of_xlate: function pointer to obtain phy instance from phy provider
 *
 * Creates struct phy_provider from dev and of_xlate function pointer.
 * This is used in the case of dt boot for finding the phy instance from
 * phy provider. While at that, it also associates the device with the
 * phy provider using devres. On driver detach, release function is invoked
 * on the devres data, then, devres data is freed.
 */
struct phy_provider *__devm_of_phy_provider_register(struct device *dev,
	struct module *owner, struct phy * (*of_xlate)(struct device *dev,
	struct of_phandle_args *args))
{
	struct phy_provider **ptr, *phy_provider;

	ptr = devres_alloc(devm_phy_provider_release, sizeof(*ptr), GFP_KERNEL);
	if (!ptr)
		return ERR_PTR(-ENOMEM);

	phy_provider = __of_phy_provider_register(dev, owner, of_xlate);
	if (!IS_ERR(phy_provider)) {
		*ptr = phy_provider;
		devres_add(dev, ptr);
	} else {
		devres_free(ptr);
	}

	return phy_provider;
}
EXPORT_SYMBOL_GPL(__devm_of_phy_provider_register);

/**
 * of_phy_provider_unregister() - unregister phy provider from the framework
 * @phy_provider: phy provider returned by of_phy_provider_register()
 *
 * Removes the phy_provider created using of_phy_provider_register().
 */
void of_phy_provider_unregister(struct phy_provider *phy_provider)
{
	if (IS_ERR(phy_provider))
		return;

	mutex_lock(&phy_provider_mutex);
	list_del(&phy_provider->list);
	kfree(phy_provider);
	mutex_unlock(&phy_provider_mutex);
}
EXPORT_SYMBOL_GPL(of_phy_provider_unregister);

/**
 * devm_of_phy_provider_unregister() - remove phy provider from the framework
 * @dev: struct device of the phy provider
 *
 * destroys the devres associated with this phy provider and invokes
 * of_phy_provider_unregister to unregister the phy provider.
 */
void devm_of_phy_provider_unregister(struct device *dev,
	struct phy_provider *phy_provider) {
	int r;

	r = devres_destroy(dev, devm_phy_provider_release, devm_phy_match,
		phy_provider);
	dev_WARN_ONCE(dev, r, "couldn't find PHY provider device resource\n");
}
EXPORT_SYMBOL_GPL(devm_of_phy_provider_unregister);

/**
 * phy_release() - release the phy
 * @dev: the dev member within phy
 *
 * When the last reference to the device is removed, it is called
 * from the embedded kobject as release method.
 */
static void phy_release(struct device *dev)
{
	struct phy *phy;

	phy = to_phy(dev);
	dev_vdbg(dev, "releasing '%s'\n", dev_name(dev));
	regulator_put(phy->pwr);
	ida_simple_remove(&phy_ida, phy->id);
	kfree(phy);
}

static int __init phy_core_init(void)
{
	phy_class = class_create(THIS_MODULE, "phy");
	if (IS_ERR(phy_class)) {
		pr_err("failed to create phy class --> %ld\n",
			PTR_ERR(phy_class));
		return PTR_ERR(phy_class);
	}

	phy_class->dev_release = phy_release;

	return 0;
}
module_init(phy_core_init);

static void __exit phy_core_exit(void)
{
	class_destroy(phy_class);
}
module_exit(phy_core_exit);

MODULE_DESCRIPTION("Generic PHY Framework");
MODULE_AUTHOR("Kishon Vijay Abraham I <kishon@ti.com>");
MODULE_LICENSE("GPL v2");<|MERGE_RESOLUTION|>--- conflicted
+++ resolved
@@ -288,12 +288,8 @@
 
 	ret = phy_pm_runtime_get_sync(phy);
 	if (ret < 0 && ret != -ENOTSUPP)
-<<<<<<< HEAD
-		return ret;
-=======
 		goto err_pm_sync;
 
->>>>>>> 0f67c5be
 	ret = 0; /* Override possible ret == -ENOTSUPP */
 
 	mutex_lock(&phy->mutex);
