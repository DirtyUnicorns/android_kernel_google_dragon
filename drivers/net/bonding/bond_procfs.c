#include <linux/proc_fs.h>
#include <linux/export.h>
#include <net/net_namespace.h>
#include <net/netns/generic.h>
#include "bonding.h"


static void *bond_info_seq_start(struct seq_file *seq, loff_t *pos)
	__acquires(RCU)
	__acquires(&bond->lock)
{
	struct bonding *bond = seq->private;
	struct list_head *iter;
	struct slave *slave;
<<<<<<< HEAD
=======
	loff_t off = 0;
>>>>>>> d8ec26d7

	/* make sure the bond won't be taken away */
	rcu_read_lock();
	read_lock(&bond->lock);

	if (*pos == 0)
		return SEQ_START_TOKEN;

<<<<<<< HEAD
	bond_for_each_slave(bond, slave)
=======
	bond_for_each_slave(bond, slave, iter)
>>>>>>> d8ec26d7
		if (++off == *pos)
			return slave;

	return NULL;
}

static void *bond_info_seq_next(struct seq_file *seq, void *v, loff_t *pos)
{
	struct bonding *bond = seq->private;
	struct list_head *iter;
	struct slave *slave;
	bool found = false;

	++*pos;
	if (v == SEQ_START_TOKEN)
		return bond_first_slave(bond);

<<<<<<< HEAD
	if (bond_is_last_slave(bond, slave))
		return NULL;
	slave = bond_next_slave(bond, slave);

	return slave;
=======
	if (bond_is_last_slave(bond, v))
		return NULL;

	bond_for_each_slave(bond, slave, iter) {
		if (found)
			return slave;
		if (slave == v)
			found = true;
	}

	return NULL;
>>>>>>> d8ec26d7
}

static void bond_info_seq_stop(struct seq_file *seq, void *v)
	__releases(&bond->lock)
	__releases(RCU)
{
	struct bonding *bond = seq->private;

	read_unlock(&bond->lock);
	rcu_read_unlock();
}

static void bond_info_show_master(struct seq_file *seq)
{
	struct bonding *bond = seq->private;
	struct slave *curr;
	int i;

	read_lock(&bond->curr_slave_lock);
	curr = bond->curr_active_slave;
	read_unlock(&bond->curr_slave_lock);

	seq_printf(seq, "Bonding Mode: %s",
		   bond_mode_name(bond->params.mode));

	if (bond->params.mode == BOND_MODE_ACTIVEBACKUP &&
	    bond->params.fail_over_mac)
		seq_printf(seq, " (fail_over_mac %s)",
		   fail_over_mac_tbl[bond->params.fail_over_mac].modename);

	seq_printf(seq, "\n");

	if (bond->params.mode == BOND_MODE_XOR ||
		bond->params.mode == BOND_MODE_8023AD) {
		seq_printf(seq, "Transmit Hash Policy: %s (%d)\n",
			xmit_hashtype_tbl[bond->params.xmit_policy].modename,
			bond->params.xmit_policy);
	}

	if (USES_PRIMARY(bond->params.mode)) {
		seq_printf(seq, "Primary Slave: %s",
			   (bond->primary_slave) ?
			   bond->primary_slave->dev->name : "None");
		if (bond->primary_slave)
			seq_printf(seq, " (primary_reselect %s)",
		   pri_reselect_tbl[bond->params.primary_reselect].modename);

		seq_printf(seq, "\nCurrently Active Slave: %s\n",
			   (curr) ? curr->dev->name : "None");
	}

	seq_printf(seq, "MII Status: %s\n", netif_carrier_ok(bond->dev) ?
		   "up" : "down");
	seq_printf(seq, "MII Polling Interval (ms): %d\n", bond->params.miimon);
	seq_printf(seq, "Up Delay (ms): %d\n",
		   bond->params.updelay * bond->params.miimon);
	seq_printf(seq, "Down Delay (ms): %d\n",
		   bond->params.downdelay * bond->params.miimon);


	/* ARP information */
	if (bond->params.arp_interval > 0) {
		int printed = 0;
		seq_printf(seq, "ARP Polling Interval (ms): %d\n",
				bond->params.arp_interval);

		seq_printf(seq, "ARP IP target/s (n.n.n.n form):");

		for (i = 0; (i < BOND_MAX_ARP_TARGETS); i++) {
			if (!bond->params.arp_targets[i])
				break;
			if (printed)
				seq_printf(seq, ",");
			seq_printf(seq, " %pI4", &bond->params.arp_targets[i]);
			printed = 1;
		}
		seq_printf(seq, "\n");
	}

	if (bond->params.mode == BOND_MODE_8023AD) {
		struct ad_info ad_info;

		seq_puts(seq, "\n802.3ad info\n");
		seq_printf(seq, "LACP rate: %s\n",
			   (bond->params.lacp_fast) ? "fast" : "slow");
		seq_printf(seq, "Min links: %d\n", bond->params.min_links);
		seq_printf(seq, "Aggregator selection policy (ad_select): %s\n",
			   ad_select_tbl[bond->params.ad_select].modename);

		if (__bond_3ad_get_active_agg_info(bond, &ad_info)) {
			seq_printf(seq, "bond %s has no active aggregator\n",
				   bond->dev->name);
		} else {
			seq_printf(seq, "Active Aggregator Info:\n");

			seq_printf(seq, "\tAggregator ID: %d\n",
				   ad_info.aggregator_id);
			seq_printf(seq, "\tNumber of ports: %d\n",
				   ad_info.ports);
			seq_printf(seq, "\tActor Key: %d\n",
				   ad_info.actor_key);
			seq_printf(seq, "\tPartner Key: %d\n",
				   ad_info.partner_key);
			seq_printf(seq, "\tPartner Mac Address: %pM\n",
				   ad_info.partner_system);
		}
	}
}

static const char *bond_slave_link_status(s8 link)
{
	static const char * const status[] = {
		[BOND_LINK_UP] = "up",
		[BOND_LINK_FAIL] = "going down",
		[BOND_LINK_DOWN] = "down",
		[BOND_LINK_BACK] = "going back",
	};

	return status[link];
}

static void bond_info_show_slave(struct seq_file *seq,
				 const struct slave *slave)
{
	struct bonding *bond = seq->private;

	seq_printf(seq, "\nSlave Interface: %s\n", slave->dev->name);
	seq_printf(seq, "MII Status: %s\n", bond_slave_link_status(slave->link));
	if (slave->speed == SPEED_UNKNOWN)
		seq_printf(seq, "Speed: %s\n", "Unknown");
	else
		seq_printf(seq, "Speed: %d Mbps\n", slave->speed);

	if (slave->duplex == DUPLEX_UNKNOWN)
		seq_printf(seq, "Duplex: %s\n", "Unknown");
	else
		seq_printf(seq, "Duplex: %s\n", slave->duplex ? "full" : "half");

	seq_printf(seq, "Link Failure Count: %u\n",
		   slave->link_failure_count);

	seq_printf(seq, "Permanent HW addr: %pM\n", slave->perm_hwaddr);

	if (bond->params.mode == BOND_MODE_8023AD) {
		const struct aggregator *agg
			= SLAVE_AD_INFO(slave).port.aggregator;

		if (agg)
			seq_printf(seq, "Aggregator ID: %d\n",
				   agg->aggregator_identifier);
		else
			seq_puts(seq, "Aggregator ID: N/A\n");
	}
	seq_printf(seq, "Slave queue ID: %d\n", slave->queue_id);
}

static int bond_info_seq_show(struct seq_file *seq, void *v)
{
	if (v == SEQ_START_TOKEN) {
		seq_printf(seq, "%s\n", bond_version);
		bond_info_show_master(seq);
	} else
		bond_info_show_slave(seq, v);

	return 0;
}

static const struct seq_operations bond_info_seq_ops = {
	.start = bond_info_seq_start,
	.next  = bond_info_seq_next,
	.stop  = bond_info_seq_stop,
	.show  = bond_info_seq_show,
};

static int bond_info_open(struct inode *inode, struct file *file)
{
	struct seq_file *seq;
	int res;

	res = seq_open(file, &bond_info_seq_ops);
	if (!res) {
		/* recover the pointer buried in proc_dir_entry data */
		seq = file->private_data;
		seq->private = PDE_DATA(inode);
	}

	return res;
}

static const struct file_operations bond_info_fops = {
	.owner   = THIS_MODULE,
	.open    = bond_info_open,
	.read    = seq_read,
	.llseek  = seq_lseek,
	.release = seq_release,
};

void bond_create_proc_entry(struct bonding *bond)
{
	struct net_device *bond_dev = bond->dev;
	struct bond_net *bn = net_generic(dev_net(bond_dev), bond_net_id);

	if (bn->proc_dir) {
		bond->proc_entry = proc_create_data(bond_dev->name,
						    S_IRUGO, bn->proc_dir,
						    &bond_info_fops, bond);
		if (bond->proc_entry == NULL)
			pr_warning("Warning: Cannot create /proc/net/%s/%s\n",
				   DRV_NAME, bond_dev->name);
		else
			memcpy(bond->proc_file_name, bond_dev->name, IFNAMSIZ);
	}
}

void bond_remove_proc_entry(struct bonding *bond)
{
	struct net_device *bond_dev = bond->dev;
	struct bond_net *bn = net_generic(dev_net(bond_dev), bond_net_id);

	if (bn->proc_dir && bond->proc_entry) {
		remove_proc_entry(bond->proc_file_name, bn->proc_dir);
		memset(bond->proc_file_name, 0, IFNAMSIZ);
		bond->proc_entry = NULL;
	}
}

/* Create the bonding directory under /proc/net, if doesn't exist yet.
 * Caller must hold rtnl_lock.
 */
void __net_init bond_create_proc_dir(struct bond_net *bn)
{
	if (!bn->proc_dir) {
		bn->proc_dir = proc_mkdir(DRV_NAME, bn->net->proc_net);
		if (!bn->proc_dir)
			pr_warning("Warning: cannot create /proc/net/%s\n",
				   DRV_NAME);
	}
}

/* Destroy the bonding directory under /proc/net, if empty.
 * Caller must hold rtnl_lock.
 */
void __net_exit bond_destroy_proc_dir(struct bond_net *bn)
{
	if (bn->proc_dir) {
		remove_proc_entry(DRV_NAME, bn->net->proc_net);
		bn->proc_dir = NULL;
	}
}<|MERGE_RESOLUTION|>--- conflicted
+++ resolved
@@ -12,10 +12,7 @@
 	struct bonding *bond = seq->private;
 	struct list_head *iter;
 	struct slave *slave;
-<<<<<<< HEAD
-=======
 	loff_t off = 0;
->>>>>>> d8ec26d7
 
 	/* make sure the bond won't be taken away */
 	rcu_read_lock();
@@ -24,11 +21,7 @@
 	if (*pos == 0)
 		return SEQ_START_TOKEN;
 
-<<<<<<< HEAD
-	bond_for_each_slave(bond, slave)
-=======
 	bond_for_each_slave(bond, slave, iter)
->>>>>>> d8ec26d7
 		if (++off == *pos)
 			return slave;
 
@@ -46,13 +39,6 @@
 	if (v == SEQ_START_TOKEN)
 		return bond_first_slave(bond);
 
-<<<<<<< HEAD
-	if (bond_is_last_slave(bond, slave))
-		return NULL;
-	slave = bond_next_slave(bond, slave);
-
-	return slave;
-=======
 	if (bond_is_last_slave(bond, v))
 		return NULL;
 
@@ -64,7 +50,6 @@
 	}
 
 	return NULL;
->>>>>>> d8ec26d7
 }
 
 static void bond_info_seq_stop(struct seq_file *seq, void *v)
