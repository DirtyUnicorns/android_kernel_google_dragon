/* tuner-xc2028
 *
 * Copyright (c) 2007-2008 Mauro Carvalho Chehab (mchehab@infradead.org)
 *
 * Copyright (c) 2007 Michel Ludwig (michel.ludwig@gmail.com)
 *       - frontend interface
 *
 * This code is placed under the terms of the GNU General Public License v2
 */

#include <linux/i2c.h>
#include <asm/div64.h>
#include <linux/firmware.h>
#include <linux/videodev2.h>
#include <linux/delay.h>
#include <media/tuner.h>
#include <linux/mutex.h>
#include <linux/slab.h>
#include <asm/unaligned.h>
#include "tuner-i2c.h"
#include "tuner-xc2028.h"
#include "tuner-xc2028-types.h"

#include <linux/dvb/frontend.h>
#include "dvb_frontend.h"

/* Max transfer size done by I2C transfer functions */
#define MAX_XFER_SIZE  80

/* Registers (Write-only) */
#define XREG_INIT         0x00
#define XREG_RF_FREQ      0x02
#define XREG_POWER_DOWN   0x08

/* Registers (Read-only) */
#define XREG_FREQ_ERROR   0x01
#define XREG_LOCK         0x02
#define XREG_VERSION      0x04
#define XREG_PRODUCT_ID   0x08
#define XREG_HSYNC_FREQ   0x10
#define XREG_FRAME_LINES  0x20
#define XREG_SNR          0x40

#define XREG_ADC_ENV      0x0100

static int debug;
module_param(debug, int, 0644);
MODULE_PARM_DESC(debug, "enable verbose debug messages");

static int no_poweroff;
module_param(no_poweroff, int, 0644);
MODULE_PARM_DESC(no_poweroff, "0 (default) powers device off when not used.\n"
	"1 keep device energized and with tuner ready all the times.\n"
	"  Faster, but consumes more power and keeps the device hotter\n");

static char audio_std[8];
module_param_string(audio_std, audio_std, sizeof(audio_std), 0);
MODULE_PARM_DESC(audio_std,
	"Audio standard. XC3028 audio decoder explicitly "
	"needs to know what audio\n"
	"standard is needed for some video standards with audio A2 or NICAM.\n"
	"The valid values are:\n"
	"A2\n"
	"A2/A\n"
	"A2/B\n"
	"NICAM\n"
	"NICAM/A\n"
	"NICAM/B\n");

static char firmware_name[30];
module_param_string(firmware_name, firmware_name, sizeof(firmware_name), 0);
MODULE_PARM_DESC(firmware_name, "Firmware file name. Allows overriding the "
				"default firmware name\n");

static LIST_HEAD(hybrid_tuner_instance_list);
static DEFINE_MUTEX(xc2028_list_mutex);

/* struct for storing firmware table */
struct firmware_description {
	unsigned int  type;
	v4l2_std_id   id;
	__u16         int_freq;
	unsigned char *ptr;
	unsigned int  size;
};

struct firmware_properties {
	unsigned int	type;
	v4l2_std_id	id;
	v4l2_std_id	std_req;
	__u16		int_freq;
	unsigned int	scode_table;
	int 		scode_nr;
};

enum xc2028_state {
	XC2028_NO_FIRMWARE = 0,
	XC2028_WAITING_FIRMWARE,
	XC2028_ACTIVE,
	XC2028_SLEEP,
	XC2028_NODEV,
};

struct xc2028_data {
	struct list_head        hybrid_tuner_instance_list;
	struct tuner_i2c_props  i2c_props;
	__u32			frequency;

	enum xc2028_state	state;
	const char		*fname;

	struct firmware_description *firm;
	int			firm_size;
	__u16			firm_version;

	__u16			hwmodel;
	__u16			hwvers;

	struct xc2028_ctrl	ctrl;

	struct firmware_properties cur_fw;

	struct mutex lock;
};

#define i2c_send(priv, buf, size) ({					\
	int _rc;							\
	_rc = tuner_i2c_xfer_send(&priv->i2c_props, buf, size);		\
	if (size != _rc)						\
		tuner_info("i2c output error: rc = %d (should be %d)\n",\
			   _rc, (int)size);				\
	if (priv->ctrl.msleep)						\
		msleep(priv->ctrl.msleep);				\
	_rc;								\
})

#define i2c_send_recv(priv, obuf, osize, ibuf, isize) ({		\
	int _rc;							\
	_rc = tuner_i2c_xfer_send_recv(&priv->i2c_props, obuf, osize,	\
				       ibuf, isize);			\
	if (isize != _rc)						\
		tuner_err("i2c input error: rc = %d (should be %d)\n",	\
			   _rc, (int)isize); 				\
	if (priv->ctrl.msleep)						\
		msleep(priv->ctrl.msleep);				\
	_rc;								\
})

#define send_seq(priv, data...)	({					\
	static u8 _val[] = data;					\
	int _rc;							\
	if (sizeof(_val) !=						\
			(_rc = tuner_i2c_xfer_send(&priv->i2c_props,	\
						_val, sizeof(_val)))) {	\
		tuner_err("Error on line %d: %d\n", __LINE__, _rc);	\
	} else if (priv->ctrl.msleep)					\
		msleep(priv->ctrl.msleep);				\
	_rc;								\
})

static int xc2028_get_reg(struct xc2028_data *priv, u16 reg, u16 *val)
{
	unsigned char buf[2];
	unsigned char ibuf[2];

	tuner_dbg("%s %04x called\n", __func__, reg);

	buf[0] = reg >> 8;
	buf[1] = (unsigned char) reg;

	if (i2c_send_recv(priv, buf, 2, ibuf, 2) != 2)
		return -EIO;

	*val = (ibuf[1]) | (ibuf[0] << 8);
	return 0;
}

#define dump_firm_type(t) 	dump_firm_type_and_int_freq(t, 0)
static void dump_firm_type_and_int_freq(unsigned int type, u16 int_freq)
{
	if (type & BASE)
		printk("BASE ");
	if (type & INIT1)
		printk("INIT1 ");
	if (type & F8MHZ)
		printk("F8MHZ ");
	if (type & MTS)
		printk("MTS ");
	if (type & D2620)
		printk("D2620 ");
	if (type & D2633)
		printk("D2633 ");
	if (type & DTV6)
		printk("DTV6 ");
	if (type & QAM)
		printk("QAM ");
	if (type & DTV7)
		printk("DTV7 ");
	if (type & DTV78)
		printk("DTV78 ");
	if (type & DTV8)
		printk("DTV8 ");
	if (type & FM)
		printk("FM ");
	if (type & INPUT1)
		printk("INPUT1 ");
	if (type & LCD)
		printk("LCD ");
	if (type & NOGD)
		printk("NOGD ");
	if (type & MONO)
		printk("MONO ");
	if (type & ATSC)
		printk("ATSC ");
	if (type & IF)
		printk("IF ");
	if (type & LG60)
		printk("LG60 ");
	if (type & ATI638)
		printk("ATI638 ");
	if (type & OREN538)
		printk("OREN538 ");
	if (type & OREN36)
		printk("OREN36 ");
	if (type & TOYOTA388)
		printk("TOYOTA388 ");
	if (type & TOYOTA794)
		printk("TOYOTA794 ");
	if (type & DIBCOM52)
		printk("DIBCOM52 ");
	if (type & ZARLINK456)
		printk("ZARLINK456 ");
	if (type & CHINA)
		printk("CHINA ");
	if (type & F6MHZ)
		printk("F6MHZ ");
	if (type & INPUT2)
		printk("INPUT2 ");
	if (type & SCODE)
		printk("SCODE ");
	if (type & HAS_IF)
		printk("HAS_IF_%d ", int_freq);
}

static  v4l2_std_id parse_audio_std_option(void)
{
	if (strcasecmp(audio_std, "A2") == 0)
		return V4L2_STD_A2;
	if (strcasecmp(audio_std, "A2/A") == 0)
		return V4L2_STD_A2_A;
	if (strcasecmp(audio_std, "A2/B") == 0)
		return V4L2_STD_A2_B;
	if (strcasecmp(audio_std, "NICAM") == 0)
		return V4L2_STD_NICAM;
	if (strcasecmp(audio_std, "NICAM/A") == 0)
		return V4L2_STD_NICAM_A;
	if (strcasecmp(audio_std, "NICAM/B") == 0)
		return V4L2_STD_NICAM_B;

	return 0;
}

static int check_device_status(struct xc2028_data *priv)
{
	switch (priv->state) {
	case XC2028_NO_FIRMWARE:
	case XC2028_WAITING_FIRMWARE:
		return -EAGAIN;
	case XC2028_ACTIVE:
		return 1;
	case XC2028_SLEEP:
		return 0;
	case XC2028_NODEV:
		return -ENODEV;
	}
	return 0;
}

static void free_firmware(struct xc2028_data *priv)
{
	int i;
	tuner_dbg("%s called\n", __func__);

	if (!priv->firm)
		return;

	for (i = 0; i < priv->firm_size; i++)
		kfree(priv->firm[i].ptr);

	kfree(priv->firm);

	priv->firm = NULL;
	priv->firm_size = 0;
	priv->state = XC2028_NO_FIRMWARE;

	memset(&priv->cur_fw, 0, sizeof(priv->cur_fw));
}

static int load_all_firmwares(struct dvb_frontend *fe,
			      const struct firmware *fw)
{
	struct xc2028_data    *priv = fe->tuner_priv;
	const unsigned char   *p, *endp;
	int                   rc = 0;
	int		      n, n_array;
	char		      name[33];

	tuner_dbg("%s called\n", __func__);

	p = fw->data;
	endp = p + fw->size;

	if (fw->size < sizeof(name) - 1 + 2 + 2) {
		tuner_err("Error: firmware file %s has invalid size!\n",
			  priv->fname);
		goto corrupt;
	}

	memcpy(name, p, sizeof(name) - 1);
	name[sizeof(name) - 1] = 0;
	p += sizeof(name) - 1;

	priv->firm_version = get_unaligned_le16(p);
	p += 2;

	n_array = get_unaligned_le16(p);
	p += 2;

	tuner_info("Loading %d firmware images from %s, type: %s, ver %d.%d\n",
		   n_array, priv->fname, name,
		   priv->firm_version >> 8, priv->firm_version & 0xff);

	priv->firm = kcalloc(n_array, sizeof(*priv->firm), GFP_KERNEL);
	if (priv->firm == NULL) {
		tuner_err("Not enough memory to load firmware file.\n");
		rc = -ENOMEM;
		goto err;
	}
	priv->firm_size = n_array;

	n = -1;
	while (p < endp) {
		__u32 type, size;
		v4l2_std_id id;
		__u16 int_freq = 0;

		n++;
		if (n >= n_array) {
			tuner_err("More firmware images in file than "
				  "were expected!\n");
			goto corrupt;
		}

		/* Checks if there's enough bytes to read */
		if (endp - p < sizeof(type) + sizeof(id) + sizeof(size))
			goto header;

		type = get_unaligned_le32(p);
		p += sizeof(type);

		id = get_unaligned_le64(p);
		p += sizeof(id);

		if (type & HAS_IF) {
			int_freq = get_unaligned_le16(p);
			p += sizeof(int_freq);
			if (endp - p < sizeof(size))
				goto header;
		}

		size = get_unaligned_le32(p);
		p += sizeof(size);

		if (!size || size > endp - p) {
			tuner_err("Firmware type ");
			dump_firm_type(type);
			printk("(%x), id %llx is corrupted "
			       "(size=%d, expected %d)\n",
			       type, (unsigned long long)id,
			       (unsigned)(endp - p), size);
			goto corrupt;
		}

		priv->firm[n].ptr = kzalloc(size, GFP_KERNEL);
		if (priv->firm[n].ptr == NULL) {
			tuner_err("Not enough memory to load firmware file.\n");
			rc = -ENOMEM;
			goto err;
		}
		tuner_dbg("Reading firmware type ");
		if (debug) {
			dump_firm_type_and_int_freq(type, int_freq);
			printk("(%x), id %llx, size=%d.\n",
			       type, (unsigned long long)id, size);
		}

		memcpy(priv->firm[n].ptr, p, size);
		priv->firm[n].type = type;
		priv->firm[n].id   = id;
		priv->firm[n].size = size;
		priv->firm[n].int_freq = int_freq;

		p += size;
	}

	if (n + 1 != priv->firm_size) {
		tuner_err("Firmware file is incomplete!\n");
		goto corrupt;
	}

	goto done;

header:
	tuner_err("Firmware header is incomplete!\n");
corrupt:
	rc = -EINVAL;
	tuner_err("Error: firmware file is corrupted!\n");

err:
	tuner_info("Releasing partially loaded firmware file.\n");
	free_firmware(priv);

done:
	if (rc == 0)
		tuner_dbg("Firmware files loaded.\n");
	else
		priv->state = XC2028_NODEV;

	return rc;
}

static int seek_firmware(struct dvb_frontend *fe, unsigned int type,
			 v4l2_std_id *id)
{
	struct xc2028_data *priv = fe->tuner_priv;
	int                 i, best_i = -1, best_nr_matches = 0;
	unsigned int        type_mask = 0;

	tuner_dbg("%s called, want type=", __func__);
	if (debug) {
		dump_firm_type(type);
		printk("(%x), id %016llx.\n", type, (unsigned long long)*id);
	}

	if (!priv->firm) {
		tuner_err("Error! firmware not loaded\n");
		return -EINVAL;
	}

	if (((type & ~SCODE) == 0) && (*id == 0))
		*id = V4L2_STD_PAL;

	if (type & BASE)
		type_mask = BASE_TYPES;
	else if (type & SCODE) {
		type &= SCODE_TYPES;
		type_mask = SCODE_TYPES & ~HAS_IF;
	} else if (type & DTV_TYPES)
		type_mask = DTV_TYPES;
	else if (type & STD_SPECIFIC_TYPES)
		type_mask = STD_SPECIFIC_TYPES;

	type &= type_mask;

	if (!(type & SCODE))
		type_mask = ~0;

	/* Seek for exact match */
	for (i = 0; i < priv->firm_size; i++) {
		if ((type == (priv->firm[i].type & type_mask)) &&
		    (*id == priv->firm[i].id))
			goto found;
	}

	/* Seek for generic video standard match */
	for (i = 0; i < priv->firm_size; i++) {
		v4l2_std_id match_mask;
		int nr_matches;

		if (type != (priv->firm[i].type & type_mask))
			continue;

		match_mask = *id & priv->firm[i].id;
		if (!match_mask)
			continue;

		if ((*id & match_mask) == *id)
			goto found; /* Supports all the requested standards */

		nr_matches = hweight64(match_mask);
		if (nr_matches > best_nr_matches) {
			best_nr_matches = nr_matches;
			best_i = i;
		}
	}

	if (best_nr_matches > 0) {
		tuner_dbg("Selecting best matching firmware (%d bits) for "
			  "type=", best_nr_matches);
		dump_firm_type(type);
		printk("(%x), id %016llx:\n", type, (unsigned long long)*id);
		i = best_i;
		goto found;
	}

	/*FIXME: Would make sense to seek for type "hint" match ? */

	i = -ENOENT;
	goto ret;

found:
	*id = priv->firm[i].id;

ret:
	tuner_dbg("%s firmware for type=", (i < 0) ? "Can't find" : "Found");
	if (debug) {
		dump_firm_type(type);
		printk("(%x), id %016llx.\n", type, (unsigned long long)*id);
	}
	return i;
}

static inline int do_tuner_callback(struct dvb_frontend *fe, int cmd, int arg)
{
	struct xc2028_data *priv = fe->tuner_priv;

	/* analog side (tuner-core) uses i2c_adap->algo_data.
	 * digital side is not guaranteed to have algo_data defined.
	 *
	 * digital side will always have fe->dvb defined.
	 * analog side (tuner-core) doesn't (yet) define fe->dvb.
	 */

	return (!fe->callback) ? -EINVAL :
		fe->callback(((fe->dvb) && (fe->dvb->priv)) ?
				fe->dvb->priv : priv->i2c_props.adap->algo_data,
			     DVB_FRONTEND_COMPONENT_TUNER, cmd, arg);
}

static int load_firmware(struct dvb_frontend *fe, unsigned int type,
			 v4l2_std_id *id)
{
	struct xc2028_data *priv = fe->tuner_priv;
	int                pos, rc;
	unsigned char      *p, *endp, buf[MAX_XFER_SIZE];

	if (priv->ctrl.max_len > sizeof(buf))
		priv->ctrl.max_len = sizeof(buf);

	tuner_dbg("%s called\n", __func__);

	pos = seek_firmware(fe, type, id);
	if (pos < 0)
		return pos;

	tuner_info("Loading firmware for type=");
	dump_firm_type(priv->firm[pos].type);
	printk("(%x), id %016llx.\n", priv->firm[pos].type,
	       (unsigned long long)*id);

	p = priv->firm[pos].ptr;
	endp = p + priv->firm[pos].size;

	while (p < endp) {
		__u16 size;

		/* Checks if there's enough bytes to read */
		if (p + sizeof(size) > endp) {
			tuner_err("Firmware chunk size is wrong\n");
			return -EINVAL;
		}

		size = le16_to_cpu(*(__le16 *) p);
		p += sizeof(size);

		if (size == 0xffff)
			return 0;

		if (!size) {
			/* Special callback command received */
			rc = do_tuner_callback(fe, XC2028_TUNER_RESET, 0);
			if (rc < 0) {
				tuner_err("Error at RESET code %d\n",
					   (*p) & 0x7f);
				return -EINVAL;
			}
			continue;
		}
		if (size >= 0xff00) {
			switch (size) {
			case 0xff00:
				rc = do_tuner_callback(fe, XC2028_RESET_CLK, 0);
				if (rc < 0) {
					tuner_err("Error at RESET code %d\n",
						  (*p) & 0x7f);
					return -EINVAL;
				}
				break;
			default:
				tuner_info("Invalid RESET code %d\n",
					   size & 0x7f);
				return -EINVAL;

			}
			continue;
		}

		/* Checks for a sleep command */
		if (size & 0x8000) {
			msleep(size & 0x7fff);
			continue;
		}

		if ((size + p > endp)) {
			tuner_err("missing bytes: need %d, have %d\n",
				   size, (int)(endp - p));
			return -EINVAL;
		}

		buf[0] = *p;
		p++;
		size--;

		/* Sends message chunks */
		while (size > 0) {
			int len = (size < priv->ctrl.max_len - 1) ?
				   size : priv->ctrl.max_len - 1;

			memcpy(buf + 1, p, len);

			rc = i2c_send(priv, buf, len + 1);
			if (rc < 0) {
				tuner_err("%d returned from send\n", rc);
				return -EINVAL;
			}

			p += len;
			size -= len;
		}

		/* silently fail if the frontend doesn't support I2C flush */
		rc = do_tuner_callback(fe, XC2028_I2C_FLUSH, 0);
		if ((rc < 0) && (rc != -EINVAL)) {
			tuner_err("error executing flush: %d\n", rc);
			return rc;
		}
	}
	return 0;
}

static int load_scode(struct dvb_frontend *fe, unsigned int type,
			 v4l2_std_id *id, __u16 int_freq, int scode)
{
	struct xc2028_data *priv = fe->tuner_priv;
	int                pos, rc;
	unsigned char	   *p;

	tuner_dbg("%s called\n", __func__);

	if (!int_freq) {
		pos = seek_firmware(fe, type, id);
		if (pos < 0)
			return pos;
	} else {
		for (pos = 0; pos < priv->firm_size; pos++) {
			if ((priv->firm[pos].int_freq == int_freq) &&
			    (priv->firm[pos].type & HAS_IF))
				break;
		}
		if (pos == priv->firm_size)
			return -ENOENT;
	}

	p = priv->firm[pos].ptr;

	if (priv->firm[pos].type & HAS_IF) {
		if (priv->firm[pos].size != 12 * 16 || scode >= 16)
			return -EINVAL;
		p += 12 * scode;
	} else {
		/* 16 SCODE entries per file; each SCODE entry is 12 bytes and
		 * has a 2-byte size header in the firmware format. */
		if (priv->firm[pos].size != 14 * 16 || scode >= 16 ||
		    le16_to_cpu(*(__le16 *)(p + 14 * scode)) != 12)
			return -EINVAL;
		p += 14 * scode + 2;
	}

	tuner_info("Loading SCODE for type=");
	dump_firm_type_and_int_freq(priv->firm[pos].type,
				    priv->firm[pos].int_freq);
	printk("(%x), id %016llx.\n", priv->firm[pos].type,
	       (unsigned long long)*id);

	if (priv->firm_version < 0x0202)
		rc = send_seq(priv, {0x20, 0x00, 0x00, 0x00});
	else
		rc = send_seq(priv, {0xa0, 0x00, 0x00, 0x00});
	if (rc < 0)
		return -EIO;

	rc = i2c_send(priv, p, 12);
	if (rc < 0)
		return -EIO;

	rc = send_seq(priv, {0x00, 0x8c});
	if (rc < 0)
		return -EIO;

	return 0;
}

static int xc2028_sleep(struct dvb_frontend *fe);

static int check_firmware(struct dvb_frontend *fe, unsigned int type,
			  v4l2_std_id std, __u16 int_freq)
{
	struct xc2028_data         *priv = fe->tuner_priv;
	struct firmware_properties new_fw;
	int			   rc, retry_count = 0;
	u16			   version, hwmodel;
	v4l2_std_id		   std0;

	tuner_dbg("%s called\n", __func__);

	rc = check_device_status(priv);
	if (rc < 0)
		return rc;

	if (priv->ctrl.mts && !(type & FM))
		type |= MTS;

retry:
	new_fw.type = type;
	new_fw.id = std;
	new_fw.std_req = std;
	new_fw.scode_table = SCODE | priv->ctrl.scode_table;
	new_fw.scode_nr = 0;
	new_fw.int_freq = int_freq;

	tuner_dbg("checking firmware, user requested type=");
	if (debug) {
		dump_firm_type(new_fw.type);
		printk("(%x), id %016llx, ", new_fw.type,
		       (unsigned long long)new_fw.std_req);
		if (!int_freq) {
			printk("scode_tbl ");
			dump_firm_type(priv->ctrl.scode_table);
			printk("(%x), ", priv->ctrl.scode_table);
		} else
			printk("int_freq %d, ", new_fw.int_freq);
		printk("scode_nr %d\n", new_fw.scode_nr);
	}

	/*
	 * No need to reload base firmware if it matches and if the tuner
	 * is not at sleep mode
	 */
	if ((priv->state == XC2028_ACTIVE) &&
	    (((BASE | new_fw.type) & BASE_TYPES) ==
	    (priv->cur_fw.type & BASE_TYPES))) {
		tuner_dbg("BASE firmware not changed.\n");
		goto skip_base;
	}

	/* Updating BASE - forget about all currently loaded firmware */
	memset(&priv->cur_fw, 0, sizeof(priv->cur_fw));

	/* Reset is needed before loading firmware */
	rc = do_tuner_callback(fe, XC2028_TUNER_RESET, 0);
	if (rc < 0)
		goto fail;

	/* BASE firmwares are all std0 */
	std0 = 0;
	rc = load_firmware(fe, BASE | new_fw.type, &std0);
	if (rc < 0) {
		tuner_err("Error %d while loading base firmware\n",
			  rc);
		goto fail;
	}

	/* Load INIT1, if needed */
	tuner_dbg("Load init1 firmware, if exists\n");

	rc = load_firmware(fe, BASE | INIT1 | new_fw.type, &std0);
	if (rc == -ENOENT)
		rc = load_firmware(fe, (BASE | INIT1 | new_fw.type) & ~F8MHZ,
				   &std0);
	if (rc < 0 && rc != -ENOENT) {
		tuner_err("Error %d while loading init1 firmware\n",
			  rc);
		goto fail;
	}

skip_base:
	/*
	 * No need to reload standard specific firmware if base firmware
	 * was not reloaded and requested video standards have not changed.
	 */
	if (priv->cur_fw.type == (BASE | new_fw.type) &&
	    priv->cur_fw.std_req == std) {
		tuner_dbg("Std-specific firmware already loaded.\n");
		goto skip_std_specific;
	}

	/* Reloading std-specific firmware forces a SCODE update */
	priv->cur_fw.scode_table = 0;

	rc = load_firmware(fe, new_fw.type, &new_fw.id);
	if (rc == -ENOENT)
		rc = load_firmware(fe, new_fw.type & ~F8MHZ, &new_fw.id);

	if (rc < 0)
		goto fail;

skip_std_specific:
	if (priv->cur_fw.scode_table == new_fw.scode_table &&
	    priv->cur_fw.scode_nr == new_fw.scode_nr) {
		tuner_dbg("SCODE firmware already loaded.\n");
		goto check_device;
	}

	if (new_fw.type & FM)
		goto check_device;

	/* Load SCODE firmware, if exists */
	tuner_dbg("Trying to load scode %d\n", new_fw.scode_nr);

	rc = load_scode(fe, new_fw.type | new_fw.scode_table, &new_fw.id,
			new_fw.int_freq, new_fw.scode_nr);

check_device:
	if (xc2028_get_reg(priv, 0x0004, &version) < 0 ||
	    xc2028_get_reg(priv, 0x0008, &hwmodel) < 0) {
		tuner_err("Unable to read tuner registers.\n");
		goto fail;
	}

	tuner_dbg("Device is Xceive %d version %d.%d, "
		  "firmware version %d.%d\n",
		  hwmodel, (version & 0xf000) >> 12, (version & 0xf00) >> 8,
		  (version & 0xf0) >> 4, version & 0xf);


	if (priv->ctrl.read_not_reliable)
		goto read_not_reliable;

	/* Check firmware version against what we downloaded. */
	if (priv->firm_version != ((version & 0xf0) << 4 | (version & 0x0f))) {
		if (!priv->ctrl.read_not_reliable) {
			tuner_err("Incorrect readback of firmware version.\n");
			goto fail;
		} else {
			tuner_err("Returned an incorrect version. However, "
				  "read is not reliable enough. Ignoring it.\n");
			hwmodel = 3028;
		}
	}

	/* Check that the tuner hardware model remains consistent over time. */
	if (priv->hwmodel == 0 && (hwmodel == 2028 || hwmodel == 3028)) {
		priv->hwmodel = hwmodel;
		priv->hwvers  = version & 0xff00;
	} else if (priv->hwmodel == 0 || priv->hwmodel != hwmodel ||
		   priv->hwvers != (version & 0xff00)) {
		tuner_err("Read invalid device hardware information - tuner "
			  "hung?\n");
		goto fail;
	}

read_not_reliable:
	priv->cur_fw = new_fw;

	/*
	 * By setting BASE in cur_fw.type only after successfully loading all
	 * firmwares, we can:
	 * 1. Identify that BASE firmware with type=0 has been loaded;
	 * 2. Tell whether BASE firmware was just changed the next time through.
	 */
	priv->cur_fw.type |= BASE;
	priv->state = XC2028_ACTIVE;

	return 0;

fail:
	priv->state = XC2028_NO_FIRMWARE;

	memset(&priv->cur_fw, 0, sizeof(priv->cur_fw));
	if (retry_count < 8) {
		msleep(50);
		retry_count++;
		tuner_dbg("Retrying firmware load\n");
		goto retry;
	}

	/* Firmware didn't load. Put the device to sleep */
	xc2028_sleep(fe);

	if (rc == -ENOENT)
		rc = -EINVAL;
	return rc;
}

static int xc2028_signal(struct dvb_frontend *fe, u16 *strength)
{
	struct xc2028_data *priv = fe->tuner_priv;
	u16                 frq_lock, signal = 0;
	int                 rc, i;

	tuner_dbg("%s called\n", __func__);

	rc = check_device_status(priv);
	if (rc < 0)
		return rc;

	/* If the device is sleeping, no channel is tuned */
	if (!rc) {
		*strength = 0;
		return 0;
	}

	mutex_lock(&priv->lock);

	/* Sync Lock Indicator */
	for (i = 0; i < 3; i++) {
		rc = xc2028_get_reg(priv, XREG_LOCK, &frq_lock);
		if (rc < 0)
			goto ret;

		if (frq_lock)
			break;
		msleep(6);
	}

	/* Frequency didn't lock */
	if (frq_lock == 2)
		goto ret;

	/* Get SNR of the video signal */
	rc = xc2028_get_reg(priv, XREG_SNR, &signal);
	if (rc < 0)
		goto ret;

	/* Signal level is 3 bits only */

	signal = ((1 << 12) - 1) | ((signal & 0x07) << 12);

ret:
	mutex_unlock(&priv->lock);

	*strength = signal;

	tuner_dbg("signal strength is %d\n", signal);

	return rc;
}

static int xc2028_get_afc(struct dvb_frontend *fe, s32 *afc)
{
	struct xc2028_data *priv = fe->tuner_priv;
	int i, rc;
	u16 frq_lock = 0;
	s16 afc_reg = 0;

	rc = check_device_status(priv);
	if (rc < 0)
		return rc;

	/* If the device is sleeping, no channel is tuned */
	if (!rc) {
		*afc = 0;
		return 0;
	}

	mutex_lock(&priv->lock);

	/* Sync Lock Indicator */
	for (i = 0; i < 3; i++) {
		rc = xc2028_get_reg(priv, XREG_LOCK, &frq_lock);
		if (rc < 0)
			goto ret;

		if (frq_lock)
			break;
		msleep(6);
	}

	/* Frequency didn't lock */
	if (frq_lock == 2)
		goto ret;

	/* Get AFC */
	rc = xc2028_get_reg(priv, XREG_FREQ_ERROR, &afc_reg);
	if (rc < 0)
		goto ret;

	*afc = afc_reg * 15625; /* Hz */

	tuner_dbg("AFC is %d Hz\n", *afc);

ret:
	mutex_unlock(&priv->lock);

	return rc;
}

#define DIV 15625

static int generic_set_freq(struct dvb_frontend *fe, u32 freq /* in HZ */,
			    enum v4l2_tuner_type new_type,
			    unsigned int type,
			    v4l2_std_id std,
			    u16 int_freq)
{
	struct xc2028_data *priv = fe->tuner_priv;
	int		   rc = -EINVAL;
	unsigned char	   buf[4];
	u32		   div, offset = 0;

	tuner_dbg("%s called\n", __func__);

	mutex_lock(&priv->lock);

	tuner_dbg("should set frequency %d kHz\n", freq / 1000);

	if (check_firmware(fe, type, std, int_freq) < 0)
		goto ret;

	/* On some cases xc2028 can disable video output, if
	 * very weak signals are received. By sending a soft
	 * reset, this is re-enabled. So, it is better to always
	 * send a soft reset before changing channels, to be sure
	 * that xc2028 will be in a safe state.
	 * Maybe this might also be needed for DTV.
	 */
	switch (new_type) {
	case V4L2_TUNER_ANALOG_TV:
		rc = send_seq(priv, {0x00, 0x00});

		/* Analog mode requires offset = 0 */
		break;
	case V4L2_TUNER_RADIO:
		/* Radio mode requires offset = 0 */
		break;
	case V4L2_TUNER_DIGITAL_TV:
		/*
		 * Digital modes require an offset to adjust to the
		 * proper frequency. The offset depends on what
		 * firmware version is used.
		 */

		/*
		 * Adjust to the center frequency. This is calculated by the
		 * formula: offset = 1.25MHz - BW/2
		 * For DTV 7/8, the firmware uses BW = 8000, so it needs a
		 * further adjustment to get the frequency center on VHF
		 */

		/*
		 * The firmware DTV78 used to work fine in UHF band (8 MHz
		 * bandwidth) but not at all in VHF band (7 MHz bandwidth).
		 * The real problem was connected to the formula used to
		 * calculate the center frequency offset in VHF band.
		 * In fact, removing the 500KHz adjustment fixed the problem.
		 * This is coherent to what was implemented for the DTV7
		 * firmware.
		 * In the end, now the center frequency is the same for all 3
		 * firmwares (DTV7, DTV8, DTV78) and doesn't depend on channel
		 * bandwidth.
		 */

		if (priv->cur_fw.type & DTV6)
			offset = 1750000;
		else	/* DTV7 or DTV8 or DTV78 */
			offset = 2750000;

		/*
		 * xc3028 additional "magic"
		 * Depending on the firmware version, it needs some adjustments
		 * to properly centralize the frequency. This seems to be
		 * needed to compensate the SCODE table adjustments made by
		 * newer firmwares
		 */

		/*
		 * The proper adjustment would be to do it at s-code table.
		 * However, this didn't work, as reported by
		 * Robert Lowery <rglowery@exemail.com.au>
		 */

#if 0
		/*
		 * Still need tests for XC3028L (firmware 3.2 or upper)
		 * So, for now, let's just comment the per-firmware
		 * version of this change. Reports with xc3028l working
		 * with and without the lines bellow are welcome
		 */

		if (priv->firm_version < 0x0302) {
			if (priv->cur_fw.type & DTV7)
				offset += 500000;
		} else {
			if (priv->cur_fw.type & DTV7)
				offset -= 300000;
			else if (type != ATSC) /* DVB @6MHz, DTV 8 and DTV 7/8 */
				offset += 200000;
		}
#endif
		break;
	default:
		tuner_err("Unsupported tuner type %d.\n", new_type);
		break;
	}

	div = (freq - offset + DIV / 2) / DIV;

	/* CMD= Set frequency */
	if (priv->firm_version < 0x0202)
		rc = send_seq(priv, {0x00, XREG_RF_FREQ, 0x00, 0x00});
	else
		rc = send_seq(priv, {0x80, XREG_RF_FREQ, 0x00, 0x00});
	if (rc < 0)
		goto ret;

	/* Return code shouldn't be checked.
	   The reset CLK is needed only with tm6000.
	   Driver should work fine even if this fails.
	 */
	if (priv->ctrl.msleep)
		msleep(priv->ctrl.msleep);
	do_tuner_callback(fe, XC2028_RESET_CLK, 1);

	msleep(10);

	buf[0] = 0xff & (div >> 24);
	buf[1] = 0xff & (div >> 16);
	buf[2] = 0xff & (div >> 8);
	buf[3] = 0xff & (div);

	rc = i2c_send(priv, buf, sizeof(buf));
	if (rc < 0)
		goto ret;
	msleep(100);

	priv->frequency = freq;

	tuner_dbg("divisor= %*ph (freq=%d.%03d)\n", 4, buf,
	       freq / 1000000, (freq % 1000000) / 1000);

	rc = 0;

ret:
	mutex_unlock(&priv->lock);

	return rc;
}

static int xc2028_set_analog_freq(struct dvb_frontend *fe,
			      struct analog_parameters *p)
{
	struct xc2028_data *priv = fe->tuner_priv;
	unsigned int       type=0;

	tuner_dbg("%s called\n", __func__);

	if (p->mode == V4L2_TUNER_RADIO) {
		type |= FM;
		if (priv->ctrl.input1)
			type |= INPUT1;
		return generic_set_freq(fe, (625l * p->frequency) / 10,
				V4L2_TUNER_RADIO, type, 0, 0);
	}

	/* if std is not defined, choose one */
	if (!p->std)
		p->std = V4L2_STD_MN;

	/* PAL/M, PAL/N, PAL/Nc and NTSC variants should use 6MHz firmware */
	if (!(p->std & V4L2_STD_MN))
		type |= F8MHZ;

	/* Add audio hack to std mask */
	p->std |= parse_audio_std_option();

	return generic_set_freq(fe, 62500l * p->frequency,
				V4L2_TUNER_ANALOG_TV, type, p->std, 0);
}

static int xc2028_set_params(struct dvb_frontend *fe)
{
	struct dtv_frontend_properties *c = &fe->dtv_property_cache;
	u32 delsys = c->delivery_system;
	u32 bw = c->bandwidth_hz;
	struct xc2028_data *priv = fe->tuner_priv;
	int rc;
	unsigned int       type = 0;
	u16                demod = 0;

	tuner_dbg("%s called\n", __func__);

	rc = check_device_status(priv);
	if (rc < 0)
		return rc;

	switch (delsys) {
	case SYS_DVBT:
	case SYS_DVBT2:
		/*
		 * The only countries with 6MHz seem to be Taiwan/Uruguay.
		 * Both seem to require QAM firmware for OFDM decoding
		 * Tested in Taiwan by Terry Wu <terrywu2009@gmail.com>
		 */
		if (bw <= 6000000)
			type |= QAM;

		switch (priv->ctrl.type) {
		case XC2028_D2633:
			type |= D2633;
			break;
		case XC2028_D2620:
			type |= D2620;
			break;
		case XC2028_AUTO:
		default:
			/* Zarlink seems to need D2633 */
			if (priv->ctrl.demod == XC3028_FE_ZARLINK456)
				type |= D2633;
			else
				type |= D2620;
		}
		break;
	case SYS_ATSC:
		/* The only ATSC firmware (at least on v2.7) is D2633 */
		type |= ATSC | D2633;
		break;
	/* DVB-S and pure QAM (FE_QAM) are not supported */
	default:
		return -EINVAL;
	}

	if (bw <= 6000000) {
		type |= DTV6;
		priv->ctrl.vhfbw7 = 0;
		priv->ctrl.uhfbw8 = 0;
	} else if (bw <= 7000000) {
		if (c->frequency < 470000000)
			priv->ctrl.vhfbw7 = 1;
		else
			priv->ctrl.uhfbw8 = 0;
		type |= (priv->ctrl.vhfbw7 && priv->ctrl.uhfbw8) ? DTV78 : DTV7;
		type |= F8MHZ;
	} else {
		if (c->frequency < 470000000)
			priv->ctrl.vhfbw7 = 0;
		else
			priv->ctrl.uhfbw8 = 1;
		type |= (priv->ctrl.vhfbw7 && priv->ctrl.uhfbw8) ? DTV78 : DTV8;
		type |= F8MHZ;
	}

	/* All S-code tables need a 200kHz shift */
	if (priv->ctrl.demod) {
		demod = priv->ctrl.demod;

		/*
		 * Newer firmwares require a 200 kHz offset only for ATSC
		 */
		if (type == ATSC || priv->firm_version < 0x0302)
			demod += 200;
		/*
		 * The DTV7 S-code table needs a 700 kHz shift.
		 *
		 * DTV7 is only used in Australia.  Germany or Italy may also
		 * use this firmware after initialization, but a tune to a UHF
		 * channel should then cause DTV78 to be used.
		 *
		 * Unfortunately, on real-field tests, the s-code offset
		 * didn't work as expected, as reported by
		 * Robert Lowery <rglowery@exemail.com.au>
		 */
	}

	return generic_set_freq(fe, c->frequency,
				V4L2_TUNER_DIGITAL_TV, type, 0, demod);
}

static int xc2028_sleep(struct dvb_frontend *fe)
{
	struct xc2028_data *priv = fe->tuner_priv;
	int rc;

	rc = check_device_status(priv);
	if (rc < 0)
		return rc;

	/* Device is already in sleep mode */
	if (!rc)
		return 0;

	/* Avoid firmware reload on slow devices or if PM disabled */
	if (no_poweroff || priv->ctrl.disable_power_mgmt)
		return 0;

	tuner_dbg("Putting xc2028/3028 into poweroff mode.\n");
	if (debug > 1) {
		tuner_dbg("Printing sleep stack trace:\n");
		dump_stack();
	}

	mutex_lock(&priv->lock);

	if (priv->firm_version < 0x0202)
		rc = send_seq(priv, {0x00, XREG_POWER_DOWN, 0x00, 0x00});
	else
		rc = send_seq(priv, {0x80, XREG_POWER_DOWN, 0x00, 0x00});

	if (rc >= 0)
		priv->state = XC2028_SLEEP;

	mutex_unlock(&priv->lock);

	return rc;
}

static int xc2028_dvb_release(struct dvb_frontend *fe)
{
	struct xc2028_data *priv = fe->tuner_priv;

	tuner_dbg("%s called\n", __func__);

	mutex_lock(&xc2028_list_mutex);

	/* only perform final cleanup if this is the last instance */
	if (hybrid_tuner_report_instance_count(priv) == 1) {
		free_firmware(priv);
		kfree(priv->ctrl.fname);
		priv->ctrl.fname = NULL;
	}

	if (priv)
		hybrid_tuner_release_state(priv);

	mutex_unlock(&xc2028_list_mutex);

	fe->tuner_priv = NULL;

	return 0;
}

static int xc2028_get_frequency(struct dvb_frontend *fe, u32 *frequency)
{
	struct xc2028_data *priv = fe->tuner_priv;
	int rc;

	tuner_dbg("%s called\n", __func__);

	rc = check_device_status(priv);
	if (rc < 0)
		return rc;

	*frequency = priv->frequency;

	return 0;
}

static void load_firmware_cb(const struct firmware *fw,
			     void *context)
{
	struct dvb_frontend *fe = context;
	struct xc2028_data *priv = fe->tuner_priv;
	int rc;

	tuner_dbg("request_firmware_nowait(): %s\n", fw ? "OK" : "error");
	if (!fw) {
		tuner_err("Could not load firmware %s.\n", priv->fname);
		priv->state = XC2028_NODEV;
		return;
	}

	rc = load_all_firmwares(fe, fw);

	release_firmware(fw);

	if (rc < 0)
		return;
	priv->state = XC2028_ACTIVE;
}

static int xc2028_set_config(struct dvb_frontend *fe, void *priv_cfg)
{
	struct xc2028_data *priv = fe->tuner_priv;
	struct xc2028_ctrl *p    = priv_cfg;
	int                 rc   = 0;

	tuner_dbg("%s called\n", __func__);

	mutex_lock(&priv->lock);

	/*
	 * Copy the config data.
	 * For the firmware name, keep a local copy of the string,
	 * in order to avoid troubles during device release.
	 */
	kfree(priv->ctrl.fname);
	priv->ctrl.fname = NULL;
	memcpy(&priv->ctrl, p, sizeof(priv->ctrl));
	if (p->fname) {
		priv->ctrl.fname = kstrdup(p->fname, GFP_KERNEL);
<<<<<<< HEAD
		if (priv->ctrl.fname == NULL) {
			rc = -ENOMEM;
			goto unlock;
		}
=======
		if (priv->ctrl.fname == NULL)
			return -ENOMEM;
>>>>>>> ce88f027
	}

	/*
	 * If firmware name changed, frees firmware. As free_firmware will
	 * reset the status to NO_FIRMWARE, this forces a new request_firmware
	 */
	if (!firmware_name[0] && p->fname &&
	    priv->fname && strcmp(p->fname, priv->fname))
		free_firmware(priv);

	if (priv->ctrl.max_len < 9)
		priv->ctrl.max_len = 13;

	if (priv->state == XC2028_NO_FIRMWARE) {
		if (!firmware_name[0])
			priv->fname = priv->ctrl.fname;
		else
			priv->fname = firmware_name;

		rc = request_firmware_nowait(THIS_MODULE, 1,
					     priv->fname,
					     priv->i2c_props.adap->dev.parent,
					     GFP_KERNEL,
					     fe, load_firmware_cb);
		if (rc < 0) {
			tuner_err("Failed to request firmware %s\n",
				  priv->fname);
			priv->state = XC2028_NODEV;
		} else
			priv->state = XC2028_WAITING_FIRMWARE;
	}
unlock:
	mutex_unlock(&priv->lock);

	return rc;
}

static const struct dvb_tuner_ops xc2028_dvb_tuner_ops = {
	.info = {
		 .name = "Xceive XC3028",
		 .frequency_min = 42000000,
		 .frequency_max = 864000000,
		 .frequency_step = 50000,
		 },

	.set_config	   = xc2028_set_config,
	.set_analog_params = xc2028_set_analog_freq,
	.release           = xc2028_dvb_release,
	.get_frequency     = xc2028_get_frequency,
	.get_rf_strength   = xc2028_signal,
	.get_afc           = xc2028_get_afc,
	.set_params        = xc2028_set_params,
	.sleep             = xc2028_sleep,
};

struct dvb_frontend *xc2028_attach(struct dvb_frontend *fe,
				   struct xc2028_config *cfg)
{
	struct xc2028_data *priv;
	int instance;

	if (debug)
		printk(KERN_DEBUG "xc2028: Xcv2028/3028 init called!\n");

	if (NULL == cfg)
		return NULL;

	if (!fe) {
		printk(KERN_ERR "xc2028: No frontend!\n");
		return NULL;
	}

	mutex_lock(&xc2028_list_mutex);

	instance = hybrid_tuner_request_state(struct xc2028_data, priv,
					      hybrid_tuner_instance_list,
					      cfg->i2c_adap, cfg->i2c_addr,
					      "xc2028");
	switch (instance) {
	case 0:
		/* memory allocation failure */
		goto fail;
	case 1:
		/* new tuner instance */
		priv->ctrl.max_len = 13;

		mutex_init(&priv->lock);

		fe->tuner_priv = priv;
		break;
	case 2:
		/* existing tuner instance */
		fe->tuner_priv = priv;
		break;
	}

	memcpy(&fe->ops.tuner_ops, &xc2028_dvb_tuner_ops,
	       sizeof(xc2028_dvb_tuner_ops));

	tuner_info("type set to %s\n", "XCeive xc2028/xc3028 tuner");

	if (cfg->ctrl)
		xc2028_set_config(fe, cfg->ctrl);

	mutex_unlock(&xc2028_list_mutex);

	return fe;
fail:
	mutex_unlock(&xc2028_list_mutex);

	xc2028_dvb_release(fe);
	return NULL;
}

EXPORT_SYMBOL(xc2028_attach);

MODULE_DESCRIPTION("Xceive xc2028/xc3028 tuner driver");
MODULE_AUTHOR("Michel Ludwig <michel.ludwig@gmail.com>");
MODULE_AUTHOR("Mauro Carvalho Chehab <mchehab@infradead.org>");
MODULE_LICENSE("GPL");
MODULE_FIRMWARE(XC2028_DEFAULT_FIRMWARE);
MODULE_FIRMWARE(XC3028L_DEFAULT_FIRMWARE);<|MERGE_RESOLUTION|>--- conflicted
+++ resolved
@@ -1407,15 +1407,8 @@
 	memcpy(&priv->ctrl, p, sizeof(priv->ctrl));
 	if (p->fname) {
 		priv->ctrl.fname = kstrdup(p->fname, GFP_KERNEL);
-<<<<<<< HEAD
-		if (priv->ctrl.fname == NULL) {
-			rc = -ENOMEM;
-			goto unlock;
-		}
-=======
 		if (priv->ctrl.fname == NULL)
 			return -ENOMEM;
->>>>>>> ce88f027
 	}
 
 	/*
@@ -1447,7 +1440,6 @@
 		} else
 			priv->state = XC2028_WAITING_FIRMWARE;
 	}
-unlock:
 	mutex_unlock(&priv->lock);
 
 	return rc;
