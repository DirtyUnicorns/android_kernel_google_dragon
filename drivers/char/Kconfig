#
# Character device configuration
#

menu "Character devices"

source "drivers/tty/Kconfig"

config DEVMEM
	bool "Memory device driver"
	default y
	help
	  The memory driver provides two character devices, mem and kmem, which
	  provide access to the system's memory. The mem device is a view of
	  physical memory, and each byte in the device corresponds to the
	  matching physical address. The kmem device is the same as mem, but
	  the addresses correspond to the kernel's virtual address space rather
	  than physical memory. These devices are standard parts of a Linux
	  system and most users should say Y here. You might say N if very
	  security conscience or memory is tight.

config DEVKMEM
	bool "/dev/kmem virtual device support"
	default y
	help
	  Say Y here if you want to support the /dev/kmem device. The
	  /dev/kmem device is rarely used, but can be used for certain
	  kind of kernel debugging operations.
	  When in doubt, say "N".

config SGI_SNSC
	bool "SGI Altix system controller communication support"
	depends on (IA64_SGI_SN2 || IA64_GENERIC)
	help
	  If you have an SGI Altix and you want to enable system
	  controller communication from user space (you want this!),
	  say Y.  Otherwise, say N.

config SGI_TIOCX
       bool "SGI TIO CX driver support"
       depends on (IA64_SGI_SN2 || IA64_GENERIC)
       help
         If you have an SGI Altix and you have fpga devices attached
         to your TIO, say Y here, otherwise say N.

config SGI_MBCS
       tristate "SGI FPGA Core Services driver support"
       depends on SGI_TIOCX
       help
         If you have an SGI Altix with an attached SABrick
         say Y or M here, otherwise say N.

source "drivers/tty/serial/Kconfig"

config TTY_PRINTK
	tristate "TTY driver to output user messages via printk"
	depends on EXPERT && TTY
	default n
	---help---
	  If you say Y here, the support for writing user messages (i.e.
	  console messages) via printk is available.

	  The feature is useful to inline user messages with kernel
	  messages.
	  In order to use this feature, you should output user messages
	  to /dev/ttyprintk or redirect console to this TTY.

	  If unsure, say N.

config BFIN_OTP
	tristate "Blackfin On-Chip OTP Memory Support"
	depends on BLACKFIN && (BF51x || BF52x || BF54x)
	default y
	help
	  If you say Y here, you will get support for a character device
	  interface into the One Time Programmable memory pages that are
	  stored on the Blackfin processor.  This will not get you access
	  to the secure memory pages however.  You will need to write your
	  own secure code and reader for that.

	  To compile this driver as a module, choose M here: the module
	  will be called bfin-otp.

	  If unsure, it is safe to say Y.

config BFIN_OTP_WRITE_ENABLE
	bool "Enable writing support of OTP pages"
	depends on BFIN_OTP
	default n
	help
	  If you say Y here, you will enable support for writing of the
	  OTP pages.  This is dangerous by nature as you can only program
	  the pages once, so only enable this option when you actually
	  need it so as to not inadvertently clobber data.

	  If unsure, say N.

config PRINTER
	tristate "Parallel printer support"
	depends on PARPORT
	---help---
	  If you intend to attach a printer to the parallel port of your Linux
	  box (as opposed to using a serial printer; if the connector at the
	  printer has 9 or 25 holes ["female"], then it's serial), say Y.
	  Also read the Printing-HOWTO, available from
	  <http://www.tldp.org/docs.html#howto>.

	  It is possible to share one parallel port among several devices
	  (e.g. printer and ZIP drive) and it is safe to compile the
	  corresponding drivers into the kernel.

	  To compile this driver as a module, choose M here and read
	  <file:Documentation/parport.txt>.  The module will be called lp.

	  If you have several parallel ports, you can specify which ports to
	  use with the "lp" kernel command line option.  (Try "man bootparam"
	  or see the documentation of your boot loader (lilo or loadlin) about
	  how to pass options to the kernel at boot time.)  The syntax of the
	  "lp" command line option can be found in <file:drivers/char/lp.c>.

	  If you have more than 8 printers, you need to increase the LP_NO
	  macro in lp.c and the PARPORT_MAX macro in parport.h.

config LP_CONSOLE
	bool "Support for console on line printer"
	depends on PRINTER
	---help---
	  If you want kernel messages to be printed out as they occur, you
	  can have a console on the printer. This option adds support for
	  doing that; to actually get it to happen you need to pass the
	  option "console=lp0" to the kernel at boot time.

	  If the printer is out of paper (or off, or unplugged, or too
	  busy..) the kernel will stall until the printer is ready again.
	  By defining CONSOLE_LP_STRICT to 0 (at your own risk) you
	  can make the kernel continue when this happens,
	  but it'll lose the kernel messages.

	  If unsure, say N.

config PPDEV
	tristate "Support for user-space parallel port device drivers"
	depends on PARPORT
	---help---
	  Saying Y to this adds support for /dev/parport device nodes.  This
	  is needed for programs that want portable access to the parallel
	  port, for instance deviceid (which displays Plug-and-Play device
	  IDs).

	  This is the parallel port equivalent of SCSI generic support (sg).
	  It is safe to say N to this -- it is not needed for normal printing
	  or parallel port CD-ROM/disk support.

	  To compile this driver as a module, choose M here: the
	  module will be called ppdev.

	  If unsure, say N.

source "drivers/tty/hvc/Kconfig"

config VIRTIO_CONSOLE
	tristate "Virtio console"
	depends on VIRTIO && TTY
	select HVC_DRIVER
	help
	  Virtio console for use with lguest and other hypervisors.

	  Also serves as a general-purpose serial device for data
	  transfer between the guest and host.  Character devices at
	  /dev/vportNpn will be created when corresponding ports are
	  found, where N is the device number and n is the port number
	  within that device.  If specified by the host, a sysfs
	  attribute called 'name' will be populated with a name for
	  the port which can be used by udev scripts to create a
	  symlink to the device.

config IBM_BSR
	tristate "IBM POWER Barrier Synchronization Register support"
	depends on PPC_PSERIES
	help
	  This devices exposes a hardware mechanism for fast synchronization
	  of threads across a large system which avoids bouncing a cacheline
	  between several cores on a system

source "drivers/char/ipmi/Kconfig"

config DS1620
	tristate "NetWinder thermometer support"
	depends on ARCH_NETWINDER
	help
	  Say Y here to include support for the thermal management hardware
	  found in the NetWinder. This driver allows the user to control the
	  temperature set points and to read the current temperature.

	  It is also possible to say M here to build it as a module (ds1620)
	  It is recommended to be used on a NetWinder, but it is not a
	  necessity.

config NWBUTTON
	tristate "NetWinder Button"
	depends on ARCH_NETWINDER
	---help---
	  If you say Y here and create a character device node /dev/nwbutton
	  with major and minor numbers 10 and 158 ("man mknod"), then every
	  time the orange button is pressed a number of times, the number of
	  times the button was pressed will be written to that device.

	  This is most useful for applications, as yet unwritten, which
	  perform actions based on how many times the button is pressed in a
	  row.

	  Do not hold the button down for too long, as the driver does not
	  alter the behaviour of the hardware reset circuitry attached to the
	  button; it will still execute a hard reset if the button is held
	  down for longer than approximately five seconds.

	  To compile this driver as a module, choose M here: the
	  module will be called nwbutton.

	  Most people will answer Y to this question and "Reboot Using Button"
	  below to be able to initiate a system shutdown from the button.

config NWBUTTON_REBOOT
	bool "Reboot Using Button"
	depends on NWBUTTON
	help
	  If you say Y here, then you will be able to initiate a system
	  shutdown and reboot by pressing the orange button a number of times.
	  The number of presses to initiate the shutdown is two by default,
	  but this can be altered by modifying the value of NUM_PRESSES_REBOOT
	  in nwbutton.h and recompiling the driver or, if you compile the
	  driver as a module, you can specify the number of presses at load
	  time with "insmod button reboot_count=<something>".

config NWFLASH
	tristate "NetWinder flash support"
	depends on ARCH_NETWINDER
	---help---
	  If you say Y here and create a character device /dev/flash with
	  major 10 and minor 160 you can manipulate the flash ROM containing
	  the NetWinder firmware. Be careful as accidentally overwriting the
	  flash contents can render your computer unbootable. On no account
	  allow random users access to this device. :-)

	  To compile this driver as a module, choose M here: the
	  module will be called nwflash.

	  If you're not sure, say N.

source "drivers/char/hw_random/Kconfig"

config NVRAM
	tristate "/dev/nvram support"
	depends on ATARI || X86 || (ARM && RTC_DRV_CMOS) || GENERIC_NVRAM
	---help---
	  If you say Y here and create a character special file /dev/nvram
	  with major number 10 and minor number 144 using mknod ("man mknod"),
	  you get read and write access to the extra bytes of non-volatile
	  memory in the real time clock (RTC), which is contained in every PC
	  and most Ataris.  The actual number of bytes varies, depending on the
	  nvram in the system, but is usually 114 (128-14 for the RTC).

	  This memory is conventionally called "CMOS RAM" on PCs and "NVRAM"
	  on Ataris. /dev/nvram may be used to view settings there, or to
	  change them (with some utility). It could also be used to frequently
	  save a few bits of very important data that may not be lost over
	  power-off and for which writing to disk is too insecure. Note
	  however that most NVRAM space in a PC belongs to the BIOS and you
	  should NEVER idly tamper with it. See Ralf Brown's interrupt list
	  for a guide to the use of CMOS bytes by your BIOS.

	  On Atari machines, /dev/nvram is always configured and does not need
	  to be selected.

	  To compile this driver as a module, choose M here: the
	  module will be called nvram.

#
# These legacy RTC drivers just cause too many conflicts with the generic
# RTC framework ... let's not even try to coexist any more.
#
if RTC_LIB=n

config RTC
	tristate "Enhanced Real Time Clock Support (legacy PC RTC driver)"
	depends on !PPC && !PARISC && !IA64 && !M68K && !SPARC && !FRV \
			&& !ARM && !SUPERH && !S390 && !AVR32 && !BLACKFIN && !UML
	---help---
	  If you say Y here and create a character special file /dev/rtc with
	  major number 10 and minor number 135 using mknod ("man mknod"), you
	  will get access to the real time clock (or hardware clock) built
	  into your computer.

	  Every PC has such a clock built in. It can be used to generate
	  signals from as low as 1Hz up to 8192Hz, and can also be used
	  as a 24 hour alarm. It reports status information via the file
	  /proc/driver/rtc and its behaviour is set by various ioctls on
	  /dev/rtc.

	  If you run Linux on a multiprocessor machine and said Y to
	  "Symmetric Multi Processing" above, you should say Y here to read
	  and set the RTC in an SMP compatible fashion.

	  If you think you have a use for such a device (such as periodic data
	  sampling), then say Y here, and read <file:Documentation/rtc.txt>
	  for details.

	  To compile this driver as a module, choose M here: the
	  module will be called rtc.

config JS_RTC
	tristate "Enhanced Real Time Clock Support"
	depends on SPARC32 && PCI
	---help---
	  If you say Y here and create a character special file /dev/rtc with
	  major number 10 and minor number 135 using mknod ("man mknod"), you
	  will get access to the real time clock (or hardware clock) built
	  into your computer.

	  Every PC has such a clock built in. It can be used to generate
	  signals from as low as 1Hz up to 8192Hz, and can also be used
	  as a 24 hour alarm. It reports status information via the file
	  /proc/driver/rtc and its behaviour is set by various ioctls on
	  /dev/rtc.

	  If you think you have a use for such a device (such as periodic data
	  sampling), then say Y here, and read <file:Documentation/rtc.txt>
	  for details.

	  To compile this driver as a module, choose M here: the
	  module will be called js-rtc.

config GEN_RTC
	tristate "Generic /dev/rtc emulation"
	depends on RTC!=y && !IA64 && !ARM && !M32R && !MIPS && !SPARC && !FRV && !S390 && !SUPERH && !AVR32 && !BLACKFIN && !UML
	---help---
	  If you say Y here and create a character special file /dev/rtc with
	  major number 10 and minor number 135 using mknod ("man mknod"), you
	  will get access to the real time clock (or hardware clock) built
	  into your computer.

	  It reports status information via the file /proc/driver/rtc and its
	  behaviour is set by various ioctls on /dev/rtc. If you enable the
	  "extended RTC operation" below it will also provide an emulation
	  for RTC_UIE which is required by some programs and may improve
	  precision in some cases.

	  To compile this driver as a module, choose M here: the
	  module will be called genrtc.

config GEN_RTC_X
	bool "Extended RTC operation"
	depends on GEN_RTC
	help
	  Provides an emulation for RTC_UIE which is required by some programs
	  and may improve precision of the generic RTC support in some cases.

config EFI_RTC
	bool "EFI Real Time Clock Services"
	depends on IA64

config DS1302
	tristate "DS1302 RTC support"
	depends on M32R && (PLAT_M32700UT || PLAT_OPSPUT)
	help
	  If you say Y here and create a character special file /dev/rtc with
	  major number 121 and minor number 0 using mknod ("man mknod"), you
	  will get access to the real time clock (or hardware clock) built
	  into your computer.

endif # RTC_LIB

config DTLK
	tristate "Double Talk PC internal speech card support"
	depends on ISA
	help
	  This driver is for the DoubleTalk PC, a speech synthesizer
	  manufactured by RC Systems (<http://www.rcsys.com/>).  It is also
	  called the `internal DoubleTalk'.

	  To compile this driver as a module, choose M here: the
	  module will be called dtlk.

config XILINX_HWICAP
	tristate "Xilinx HWICAP Support"
	depends on XILINX_VIRTEX || MICROBLAZE
	help
	  This option enables support for Xilinx Internal Configuration
	  Access Port (ICAP) driver.  The ICAP is used on Xilinx Virtex
	  FPGA platforms to partially reconfigure the FPGA at runtime.

	  If unsure, say N.

config R3964
	tristate "Siemens R3964 line discipline"
	depends on TTY
	---help---
	  This driver allows synchronous communication with devices using the
	  Siemens R3964 packet protocol. Unless you are dealing with special
	  hardware like PLCs, you are unlikely to need this.

	  To compile this driver as a module, choose M here: the
	  module will be called n_r3964.

	  If unsure, say N.

config APPLICOM
	tristate "Applicom intelligent fieldbus card support"
	depends on PCI
	---help---
	  This driver provides the kernel-side support for the intelligent
	  fieldbus cards made by Applicom International. More information
	  about these cards can be found on the WWW at the address
	  <http://www.applicom-int.com/>, or by email from David Woodhouse
	  <dwmw2@infradead.org>.

	  To compile this driver as a module, choose M here: the
	  module will be called applicom.

	  If unsure, say N.

config SONYPI
	tristate "Sony Vaio Programmable I/O Control Device support"
	depends on X86_32 && PCI && INPUT
	---help---
	  This driver enables access to the Sony Programmable I/O Control
	  Device which can be found in many (all ?) Sony Vaio laptops.

	  If you have one of those laptops, read
	  <file:Documentation/laptops/sonypi.txt>, and say Y or M here.

	  To compile this driver as a module, choose M here: the
	  module will be called sonypi.

config GPIO_TB0219
	tristate "TANBAC TB0219 GPIO support"
	depends on TANBAC_TB022X
	select GPIO_VR41XX

source "drivers/char/pcmcia/Kconfig"

config MWAVE
	tristate "ACP Modem (Mwave) support"
	depends on X86 && TTY
	select SERIAL_8250
	---help---
	  The ACP modem (Mwave) for Linux is a WinModem. It is composed of a
	  kernel driver and a user level application. Together these components
	  support direct attachment to public switched telephone networks (PSTNs)
	  and support selected world wide countries.

	  This version of the ACP Modem driver supports the IBM Thinkpad 600E,
	  600, and 770 that include on board ACP modem hardware.

	  The modem also supports the standard communications port interface
	  (ttySx) and is compatible with the Hayes AT Command Set.

	  The user level application needed to use this driver can be found at
	  the IBM Linux Technology Center (LTC) web site:
	  <http://www.ibm.com/linux/ltc/>.

	  If you own one of the above IBM Thinkpads which has the Mwave chipset
	  in it, say Y.

	  To compile this driver as a module, choose M here: the
	  module will be called mwave.

config SCx200_GPIO
	tristate "NatSemi SCx200 GPIO Support"
	depends on SCx200
	select NSC_GPIO
	help
	  Give userspace access to the GPIO pins on the National
	  Semiconductor SCx200 processors.

	  If compiled as a module, it will be called scx200_gpio.

config PC8736x_GPIO
	tristate "NatSemi PC8736x GPIO Support"
	depends on X86_32 && !UML
	default SCx200_GPIO	# mostly N
	select NSC_GPIO		# needed for support routines
	help
	  Give userspace access to the GPIO pins on the National
	  Semiconductor PC-8736x (x=[03456]) SuperIO chip.  The chip
	  has multiple functional units, inc several managed by
	  hwmon/pc87360 driver.  Tested with PC-87366

	  If compiled as a module, it will be called pc8736x_gpio.

config NSC_GPIO
	tristate "NatSemi Base GPIO Support"
	depends on X86_32
	# selected by SCx200_GPIO and PC8736x_GPIO
	# what about 2 selectors differing: m != y
	help
	  Common support used (and needed) by scx200_gpio and
	  pc8736x_gpio drivers.  If those drivers are built as
	  modules, this one will be too, named nsc_gpio

config RAW_DRIVER
	tristate "RAW driver (/dev/raw/rawN)"
	depends on BLOCK
	help
	  The raw driver permits block devices to be bound to /dev/raw/rawN.
	  Once bound, I/O against /dev/raw/rawN uses efficient zero-copy I/O.
	  See the raw(8) manpage for more details.

          Applications should preferably open the device (eg /dev/hda1)
          with the O_DIRECT flag.

config MAX_RAW_DEVS
	int "Maximum number of RAW devices to support (1-65536)"
	depends on RAW_DRIVER
	range 1 65536
	default "256"
	help
	  The maximum number of RAW devices that are supported.
	  Default is 256. Increase this number in case you need lots of
	  raw devices.

config HPET
	bool "HPET - High Precision Event Timer" if (X86 || IA64)
	default n
	depends on ACPI
	help
	  If you say Y here, you will have a miscdevice named "/dev/hpet/".  Each
	  open selects one of the timers supported by the HPET.  The timers are
	  non-periodic and/or periodic.

config HPET_MMAP
	bool "Allow mmap of HPET"
	default y
	depends on HPET
	help
	  If you say Y here, user applications will be able to mmap
	  the HPET registers.

config HPET_MMAP_DEFAULT
	bool "Enable HPET MMAP access by default"
	default y
	depends on HPET_MMAP
	help
	  In some hardware implementations, the page containing HPET
	  registers may also contain other things that shouldn't be
	  exposed to the user.  This option selects the default (if
	  kernel parameter hpet_mmap is not set) user access to the
	  registers for applications that require it.

config HANGCHECK_TIMER
	tristate "Hangcheck timer"
	depends on X86 || IA64 || PPC64 || S390
	help
	  The hangcheck-timer module detects when the system has gone
	  out to lunch past a certain margin.  It can reboot the system
	  or merely print a warning.

config MMTIMER
	tristate "MMTIMER Memory mapped RTC for SGI Altix"
	depends on IA64_GENERIC || IA64_SGI_SN2
	default y
	help
	  The mmtimer device allows direct userspace access to the
	  Altix system timer.

config UV_MMTIMER
	tristate "UV_MMTIMER Memory mapped RTC for SGI UV"
	depends on X86_UV
	default m
	help
	  The uv_mmtimer device allows direct userspace access to the
	  UV system timer.

source "drivers/char/tpm/Kconfig"

config TELCLOCK
	tristate "Telecom clock driver for ATCA SBC"
	depends on X86
	default n
	help
	  The telecom clock device is specific to the MPCBL0010 and MPCBL0050
	  ATCA computers and allows direct userspace access to the
	  configuration of the telecom clock configuration settings.  This
	  device is used for hardware synchronization across the ATCA backplane
	  fabric.  Upon loading, the driver exports a sysfs directory,
	  /sys/devices/platform/telco_clock, with a number of files for
	  controlling the behavior of this hardware.

config DEVPORT
	bool "/dev/port character device"
	depends on ISA || PCI
	default y
	help
<<<<<<< HEAD
	  Say Y here if you want to support the /dev/port device. The
	  /dev/port device is similar to /dev/mem, but for I/O ports.

config DCC_TTY
	tristate "DCC tty driver"
	depends on ARM
=======
	  Say Y here if you want to support the /dev/port device. The /dev/port
	  device is similar to /dev/mem, but for I/O ports.
>>>>>>> 630b59cd

source "drivers/s390/char/Kconfig"

config MSM_SMD_PKT
	bool "Enable device interface for some SMD packet ports"
	default n
	depends on MSM_SMD
	help
	  Enables userspace clients to read and write to some packet SMD
	  ports via device interface for MSM chipset.

config TILE_SROM
	bool "Character-device access via hypervisor to the Tilera SPI ROM"
	depends on TILE
	default y
	---help---
	  This device provides character-level read-write access
	  to the SROM, typically via the "0", "1", and "2" devices
	  in /dev/srom/.  The Tilera hypervisor makes the flash
	  device appear much like a simple EEPROM, and knows
	  how to partition a single ROM for multiple purposes.

source "drivers/char/xillybus/Kconfig"

endmenu
<|MERGE_RESOLUTION|>--- conflicted
+++ resolved
@@ -591,17 +591,12 @@
 	depends on ISA || PCI
 	default y
 	help
-<<<<<<< HEAD
-	  Say Y here if you want to support the /dev/port device. The
-	  /dev/port device is similar to /dev/mem, but for I/O ports.
+	  Say Y here if you want to support the /dev/port device. The /dev/port
+	  device is similar to /dev/mem, but for I/O ports.
 
 config DCC_TTY
 	tristate "DCC tty driver"
 	depends on ARM
-=======
-	  Say Y here if you want to support the /dev/port device. The /dev/port
-	  device is similar to /dev/mem, but for I/O ports.
->>>>>>> 630b59cd
 
 source "drivers/s390/char/Kconfig"
 
