/*
 *  thermal.c - Generic Thermal Management Sysfs support.
 *
 *  Copyright (C) 2008 Intel Corp
 *  Copyright (C) 2008 Zhang Rui <rui.zhang@intel.com>
 *  Copyright (C) 2008 Sujith Thomas <sujith.thomas@intel.com>
 *
 *  ~~~~~~~~~~~~~~~~~~~~~~~~~~~~~~~~~~~~~~~~~~~~~~~~~~~~~~~~~~~~~~~~~~~~~~~~~~
 *
 *  This program is free software; you can redistribute it and/or modify
 *  it under the terms of the GNU General Public License as published by
 *  the Free Software Foundation; version 2 of the License.
 *
 *  This program is distributed in the hope that it will be useful, but
 *  WITHOUT ANY WARRANTY; without even the implied warranty of
 *  MERCHANTABILITY or FITNESS FOR A PARTICULAR PURPOSE.  See the GNU
 *  General Public License for more details.
 *
 *  You should have received a copy of the GNU General Public License along
 *  with this program; if not, write to the Free Software Foundation, Inc.,
 *  59 Temple Place, Suite 330, Boston, MA 02111-1307 USA.
 *
 * ~~~~~~~~~~~~~~~~~~~~~~~~~~~~~~~~~~~~~~~~~~~~~~~~~~~~~~~~~~~~~~~~~~~~~~~~~~
 */

#define pr_fmt(fmt) KBUILD_MODNAME ": " fmt

#include <linux/module.h>
#include <linux/device.h>
#include <linux/err.h>
#include <linux/slab.h>
#include <linux/kdev_t.h>
#include <linux/idr.h>
#include <linux/notifier.h>
#include <linux/thermal.h>
#include <linux/reboot.h>
#include <linux/string.h>
#include <linux/of.h>
#include <net/netlink.h>
#include <net/genetlink.h>
#include <linux/suspend.h>

#define CREATE_TRACE_POINTS
#include <trace/events/thermal.h>

#include "thermal_core.h"
#include "thermal_hwmon.h"

MODULE_AUTHOR("Zhang Rui");
MODULE_DESCRIPTION("Generic thermal management sysfs support");
MODULE_LICENSE("GPL v2");

static DEFINE_IDR(thermal_tz_idr);
static DEFINE_IDR(thermal_cdev_idr);
static DEFINE_MUTEX(thermal_idr_lock);

static LIST_HEAD(thermal_tz_list);
static LIST_HEAD(thermal_cdev_list);
static LIST_HEAD(thermal_governor_list);

static DEFINE_MUTEX(thermal_list_lock);
static DEFINE_MUTEX(thermal_governor_lock);

static atomic_t in_suspend;

static struct thermal_governor *def_governor;

static struct thermal_governor *__find_governor(const char *name)
{
	struct thermal_governor *pos;

	if (!name || !name[0])
		return def_governor;

	list_for_each_entry(pos, &thermal_governor_list, governor_list)
		if (!strncasecmp(name, pos->name, THERMAL_NAME_LENGTH))
			return pos;

	return NULL;
}

/**
 * bind_previous_governor() - bind the previous governor of the thermal zone
 * @tz:		a valid pointer to a struct thermal_zone_device
 * @failed_gov_name:	the name of the governor that failed to register
 *
 * Register the previous governor of the thermal zone after a new
 * governor has failed to be bound.
 */
static void bind_previous_governor(struct thermal_zone_device *tz,
				   const char *failed_gov_name)
{
	if (tz->governor && tz->governor->bind_to_tz) {
		if (tz->governor->bind_to_tz(tz)) {
			dev_err(&tz->device,
				"governor %s failed to bind and the previous one (%s) failed to bind again, thermal zone %s has no governor\n",
				failed_gov_name, tz->governor->name, tz->type);
			tz->governor = NULL;
		}
	}
}

/**
 * thermal_set_governor() - Switch to another governor
 * @tz:		a valid pointer to a struct thermal_zone_device
 * @new_gov:	pointer to the new governor
 *
 * Change the governor of thermal zone @tz.
 *
 * Return: 0 on success, an error if the new governor's bind_to_tz() failed.
 */
static int thermal_set_governor(struct thermal_zone_device *tz,
				struct thermal_governor *new_gov)
{
	int ret = 0;

	if (tz->governor && tz->governor->unbind_from_tz)
		tz->governor->unbind_from_tz(tz);

	if (new_gov && new_gov->bind_to_tz) {
		ret = new_gov->bind_to_tz(tz);
		if (ret) {
			bind_previous_governor(tz, new_gov->name);

			return ret;
		}
	}

	tz->governor = new_gov;

	return ret;
}

int thermal_register_governor(struct thermal_governor *governor)
{
	int err;
	const char *name;
	struct thermal_zone_device *pos;

	if (!governor)
		return -EINVAL;

	mutex_lock(&thermal_governor_lock);

	err = -EBUSY;
	if (__find_governor(governor->name) == NULL) {
		err = 0;
		list_add(&governor->governor_list, &thermal_governor_list);
		if (!def_governor && !strncmp(governor->name,
			DEFAULT_THERMAL_GOVERNOR, THERMAL_NAME_LENGTH))
			def_governor = governor;
	}

	mutex_lock(&thermal_list_lock);

	list_for_each_entry(pos, &thermal_tz_list, node) {
		/*
		 * only thermal zones with specified tz->tzp->governor_name
		 * may run with tz->govenor unset
		 */
		if (pos->governor)
			continue;

		name = pos->tzp->governor_name;

		if (!strncasecmp(name, governor->name, THERMAL_NAME_LENGTH)) {
			int ret;

			ret = thermal_set_governor(pos, governor);
			if (ret)
				dev_err(&pos->device,
					"Failed to set governor %s for thermal zone %s: %d\n",
					governor->name, pos->type, ret);
		}
	}

	mutex_unlock(&thermal_list_lock);
	mutex_unlock(&thermal_governor_lock);

	return err;
}

void thermal_unregister_governor(struct thermal_governor *governor)
{
	struct thermal_zone_device *pos;

	if (!governor)
		return;

	mutex_lock(&thermal_governor_lock);

	if (__find_governor(governor->name) == NULL)
		goto exit;

	mutex_lock(&thermal_list_lock);

	list_for_each_entry(pos, &thermal_tz_list, node) {
		if (!strncasecmp(pos->governor->name, governor->name,
						THERMAL_NAME_LENGTH))
			thermal_set_governor(pos, NULL);
	}

	mutex_unlock(&thermal_list_lock);
	list_del(&governor->governor_list);
exit:
	mutex_unlock(&thermal_governor_lock);
	return;
}

static int get_idr(struct idr *idr, struct mutex *lock, int *id)
{
	int ret;

	if (lock)
		mutex_lock(lock);
	ret = idr_alloc(idr, NULL, 0, 0, GFP_KERNEL);
	if (lock)
		mutex_unlock(lock);
	if (unlikely(ret < 0))
		return ret;
	*id = ret;
	return 0;
}

static void release_idr(struct idr *idr, struct mutex *lock, int id)
{
	if (lock)
		mutex_lock(lock);
	idr_remove(idr, id);
	if (lock)
		mutex_unlock(lock);
}

int get_tz_trend(struct thermal_zone_device *tz, int trip)
{
	enum thermal_trend trend;

	if (tz->emul_temperature || !tz->ops->get_trend ||
	    tz->ops->get_trend(tz, trip, &trend)) {
		if (tz->temperature > tz->last_temperature)
			trend = THERMAL_TREND_RAISING;
		else if (tz->temperature < tz->last_temperature)
			trend = THERMAL_TREND_DROPPING;
		else
			trend = THERMAL_TREND_STABLE;
	}

	return trend;
}
EXPORT_SYMBOL(get_tz_trend);

struct thermal_instance *get_thermal_instance(struct thermal_zone_device *tz,
			struct thermal_cooling_device *cdev, int trip)
{
	struct thermal_instance *pos = NULL;
	struct thermal_instance *target_instance = NULL;

	mutex_lock(&tz->lock);
	mutex_lock(&cdev->lock);

	list_for_each_entry(pos, &tz->thermal_instances, tz_node) {
		if (pos->tz == tz && pos->trip == trip && pos->cdev == cdev) {
			target_instance = pos;
			break;
		}
	}

	mutex_unlock(&cdev->lock);
	mutex_unlock(&tz->lock);

	return target_instance;
}
EXPORT_SYMBOL(get_thermal_instance);

BLOCKING_NOTIFIER_HEAD(thermal_notifier_list);

/**
 * register_thermal_notifier - Register function to be called for
 *                             critical thermal events.
 *
 * @nb: Info about notifier function to be called
 *
 * Currently always returns zero, as blocking_notifier_chain_register()
 * always returns zero.
 */
int register_thermal_notifier(struct notifier_block *nb)
{
	return blocking_notifier_chain_register(&thermal_notifier_list, nb);
}
EXPORT_SYMBOL(register_thermal_notifier);

/**
 * unregister_thermal_notifier - Unregister thermal notifier
 *
 * @nb: Hook to be unregistered
 *
 * Returns zero on success, or %-ENOENT on failure.
 */
int unregister_thermal_notifier(struct notifier_block *nb)
{
	return blocking_notifier_chain_unregister(&thermal_notifier_list, nb);
}
EXPORT_SYMBOL(unregister_thermal_notifier);

static void print_bind_err_msg(struct thermal_zone_device *tz,
			struct thermal_cooling_device *cdev, int ret)
{
	dev_err(&tz->device, "binding zone %s with cdev %s failed:%d\n",
				tz->type, cdev->type, ret);
}

static void __bind(struct thermal_zone_device *tz, int mask,
			struct thermal_cooling_device *cdev,
			unsigned long *limits,
			unsigned int weight)
{
	int i, ret;

	for (i = 0; i < tz->trips; i++) {
		if (mask & (1 << i)) {
			unsigned long upper, lower;

			upper = THERMAL_NO_LIMIT;
			lower = THERMAL_NO_LIMIT;
			if (limits) {
				lower = limits[i * 2];
				upper = limits[i * 2 + 1];
			}
			ret = thermal_zone_bind_cooling_device(tz, i, cdev,
							       upper, lower,
							       weight);
			if (ret)
				print_bind_err_msg(tz, cdev, ret);
		}
	}
}

static void __unbind(struct thermal_zone_device *tz, int mask,
			struct thermal_cooling_device *cdev)
{
	int i;

	for (i = 0; i < tz->trips; i++)
		if (mask & (1 << i))
			thermal_zone_unbind_cooling_device(tz, i, cdev);
}

static void bind_cdev(struct thermal_cooling_device *cdev)
{
	int i, ret;
	const struct thermal_zone_params *tzp;
	struct thermal_zone_device *pos = NULL;

	mutex_lock(&thermal_list_lock);

	list_for_each_entry(pos, &thermal_tz_list, node) {
		if (!pos->tzp && !pos->ops->bind)
			continue;

		if (pos->ops->bind) {
			ret = pos->ops->bind(pos, cdev);
			if (ret)
				print_bind_err_msg(pos, cdev, ret);
			else
				thermal_zone_device_update(pos);
			continue;
		}

		tzp = pos->tzp;
		if (!tzp || !tzp->tbp)
			continue;

		for (i = 0; i < tzp->num_tbps; i++) {
			if (tzp->tbp[i].cdev || !tzp->tbp[i].match)
				continue;
			if (tzp->tbp[i].match(pos, cdev))
				continue;
			tzp->tbp[i].cdev = cdev;
			__bind(pos, tzp->tbp[i].trip_mask, cdev,
			       tzp->tbp[i].binding_limits,
			       tzp->tbp[i].weight);
		}
		thermal_zone_device_update(pos);
	}

	mutex_unlock(&thermal_list_lock);
}

static void bind_tz(struct thermal_zone_device *tz)
{
	int i, ret;
	struct thermal_cooling_device *pos = NULL;
	const struct thermal_zone_params *tzp = tz->tzp;

	if (!tzp && !tz->ops->bind)
		return;

	mutex_lock(&thermal_list_lock);

	/* If there is ops->bind, try to use ops->bind */
	if (tz->ops->bind) {
		list_for_each_entry(pos, &thermal_cdev_list, node) {
			ret = tz->ops->bind(tz, pos);
			if (ret)
				print_bind_err_msg(tz, pos, ret);
		}
		goto exit;
	}

	if (!tzp || !tzp->tbp)
		goto exit;

	list_for_each_entry(pos, &thermal_cdev_list, node) {
		for (i = 0; i < tzp->num_tbps; i++) {
			if (tzp->tbp[i].cdev || !tzp->tbp[i].match)
				continue;
			if (tzp->tbp[i].match(tz, pos))
				continue;
			tzp->tbp[i].cdev = pos;
			__bind(tz, tzp->tbp[i].trip_mask, pos,
			       tzp->tbp[i].binding_limits,
			       tzp->tbp[i].weight);
		}
	}
exit:
	mutex_unlock(&thermal_list_lock);
}

static void thermal_zone_device_set_polling(struct thermal_zone_device *tz,
					    int delay)
{
	if (delay > 1000)
		mod_delayed_work(system_freezable_wq, &tz->poll_queue,
				 round_jiffies(msecs_to_jiffies(delay)));
	else if (delay)
		mod_delayed_work(system_freezable_wq, &tz->poll_queue,
				 msecs_to_jiffies(delay));
	else
		cancel_delayed_work(&tz->poll_queue);
}

static void monitor_thermal_zone(struct thermal_zone_device *tz)
{
	mutex_lock(&tz->lock);

	if (tz->passive)
		thermal_zone_device_set_polling(tz, tz->passive_delay);
	else if (tz->polling_delay)
		thermal_zone_device_set_polling(tz, tz->polling_delay);
	else
		thermal_zone_device_set_polling(tz, 0);

	mutex_unlock(&tz->lock);
}

static void handle_non_critical_trips(struct thermal_zone_device *tz,
			int trip, enum thermal_trip_type trip_type)
{
	tz->governor ? tz->governor->throttle(tz, trip) :
		       def_governor->throttle(tz, trip);

	blocking_notifier_call_chain(&thermal_notifier_list,
				     trip_type, NULL);
}

static void handle_critical_trips(struct thermal_zone_device *tz,
				int trip, enum thermal_trip_type trip_type)
{
	int trip_temp;

	tz->ops->get_trip_temp(tz, trip, &trip_temp);

	/* If we have not crossed the trip_temp, we do not care. */
	if (trip_temp <= 0 || tz->temperature < trip_temp)
		return;

	trace_thermal_zone_trip(tz, trip, trip_type);

	if (tz->ops->notify)
		tz->ops->notify(tz, trip, trip_type);

	blocking_notifier_call_chain(&thermal_notifier_list,
				     trip_type, NULL);

	if (trip_type == THERMAL_TRIP_CRITICAL) {
		dev_emerg(&tz->device,
			  "critical temperature reached(%d C),shutting down\n",
			  tz->temperature / 1000);
		orderly_poweroff(true);
	}
}

static void handle_thermal_trip(struct thermal_zone_device *tz, int trip)
{
	enum thermal_trip_type type;

	tz->ops->get_trip_type(tz, trip, &type);

	if (type == THERMAL_TRIP_CRITICAL || type == THERMAL_TRIP_HOT)
		handle_critical_trips(tz, trip, type);
	else
		handle_non_critical_trips(tz, trip, type);
	/*
	 * Alright, we handled this trip successfully.
	 * So, start monitoring again.
	 */
	monitor_thermal_zone(tz);
}

/**
 * thermal_zone_get_temp() - returns the temperature of a thermal zone
 * @tz: a valid pointer to a struct thermal_zone_device
 * @temp: a valid pointer to where to store the resulting temperature.
 *
 * When a valid thermal zone reference is passed, it will fetch its
 * temperature and fill @temp.
 *
 * Return: On success returns 0, an error code otherwise
 */
int thermal_zone_get_temp(struct thermal_zone_device *tz, int *temp)
{
	int ret = -EINVAL;
	int count;
	int crit_temp = INT_MAX;
	enum thermal_trip_type type;

	if (!tz || IS_ERR(tz) || !tz->ops->get_temp)
		goto exit;

	mutex_lock(&tz->lock);

	ret = tz->ops->get_temp(tz, temp);

	if (IS_ENABLED(CONFIG_THERMAL_EMULATION) && tz->emul_temperature) {
		for (count = 0; count < tz->trips; count++) {
			ret = tz->ops->get_trip_type(tz, count, &type);
			if (!ret && type == THERMAL_TRIP_CRITICAL) {
				ret = tz->ops->get_trip_temp(tz, count,
						&crit_temp);
				break;
			}
		}

		/*
		 * Only allow emulating a temperature when the real temperature
		 * is below the critical temperature so that the emulation code
		 * cannot hide critical conditions.
		 */
		if (!ret && *temp < crit_temp)
			*temp = tz->emul_temperature;
	}
 
	mutex_unlock(&tz->lock);
exit:
	return ret;
}
EXPORT_SYMBOL_GPL(thermal_zone_get_temp);

static void update_temperature(struct thermal_zone_device *tz)
{
	int temp, ret;

	ret = thermal_zone_get_temp(tz, &temp);
	if (ret) {
		if (ret != -EAGAIN)
			dev_warn(&tz->device,
				 "failed to read out thermal zone (%d)\n",
				 ret);
		return;
	}

	mutex_lock(&tz->lock);
	tz->last_temperature = tz->temperature;
	tz->temperature = temp;
	mutex_unlock(&tz->lock);

	trace_thermal_temperature(tz);
	if (tz->last_temperature == THERMAL_TEMP_INVALID)
		dev_dbg(&tz->device, "last_temperature N/A, current_temperature=%d\n",
			tz->temperature);
	else
		dev_dbg(&tz->device, "last_temperature=%d, current_temperature=%d\n",
			tz->last_temperature, tz->temperature);
}

static void thermal_zone_device_reset(struct thermal_zone_device *tz)
{
	struct thermal_instance *pos;

	tz->temperature = THERMAL_TEMP_INVALID;
	tz->passive = 0;
	list_for_each_entry(pos, &tz->thermal_instances, tz_node)
		pos->initialized = false;
}

void thermal_zone_device_update(struct thermal_zone_device *tz)
{
	int count;

	if (atomic_read(&in_suspend))
		return;

	if (!tz->ops->get_temp)
		return;

	update_temperature(tz);

	for (count = 0; count < tz->trips; count++)
		handle_thermal_trip(tz, count);
}
EXPORT_SYMBOL_GPL(thermal_zone_device_update);

static void thermal_zone_device_check(struct work_struct *work)
{
	struct thermal_zone_device *tz = container_of(work, struct
						      thermal_zone_device,
						      poll_queue.work);
	thermal_zone_device_update(tz);
}

/* sys I/F for thermal zone */

#define to_thermal_zone(_dev) \
	container_of(_dev, struct thermal_zone_device, device)

static ssize_t
type_show(struct device *dev, struct device_attribute *attr, char *buf)
{
	struct thermal_zone_device *tz = to_thermal_zone(dev);

	return sprintf(buf, "%s\n", tz->type);
}

static ssize_t
temp_show(struct device *dev, struct device_attribute *attr, char *buf)
{
	struct thermal_zone_device *tz = to_thermal_zone(dev);
	int temperature, ret;

	ret = thermal_zone_get_temp(tz, &temperature);

	if (ret)
		return ret;

	return sprintf(buf, "%d\n", temperature);
}

static ssize_t
mode_show(struct device *dev, struct device_attribute *attr, char *buf)
{
	struct thermal_zone_device *tz = to_thermal_zone(dev);
	enum thermal_device_mode mode;
	int result;

	if (!tz->ops->get_mode)
		return -EPERM;

	result = tz->ops->get_mode(tz, &mode);
	if (result)
		return result;

	return sprintf(buf, "%s\n", mode == THERMAL_DEVICE_ENABLED ? "enabled"
		       : "disabled");
}

static ssize_t
mode_store(struct device *dev, struct device_attribute *attr,
	   const char *buf, size_t count)
{
	struct thermal_zone_device *tz = to_thermal_zone(dev);
	int result;

	if (!tz->ops->set_mode)
		return -EPERM;

	if (!strncmp(buf, "enabled", sizeof("enabled") - 1))
		result = tz->ops->set_mode(tz, THERMAL_DEVICE_ENABLED);
	else if (!strncmp(buf, "disabled", sizeof("disabled") - 1))
		result = tz->ops->set_mode(tz, THERMAL_DEVICE_DISABLED);
	else
		result = -EINVAL;

	if (result)
		return result;

	return count;
}

static ssize_t
trip_point_type_show(struct device *dev, struct device_attribute *attr,
		     char *buf)
{
	struct thermal_zone_device *tz = to_thermal_zone(dev);
	enum thermal_trip_type type;
	int trip, result;

	if (!tz->ops->get_trip_type)
		return -EPERM;

	if (!sscanf(attr->attr.name, "trip_point_%d_type", &trip))
		return -EINVAL;

	result = tz->ops->get_trip_type(tz, trip, &type);
	if (result)
		return result;

	switch (type) {
	case THERMAL_TRIP_CRITICAL:
		return sprintf(buf, "critical\n");
	case THERMAL_TRIP_HOT:
		return sprintf(buf, "hot\n");
	case THERMAL_TRIP_PASSIVE:
		return sprintf(buf, "passive\n");
	case THERMAL_TRIP_ACTIVE:
		return sprintf(buf, "active\n");
	default:
		return sprintf(buf, "unknown\n");
	}
}

static ssize_t
trip_point_temp_store(struct device *dev, struct device_attribute *attr,
		     const char *buf, size_t count)
{
	struct thermal_zone_device *tz = to_thermal_zone(dev);
	int trip, ret;
	unsigned long temperature;

	if (!tz->ops->set_trip_temp)
		return -EPERM;

	if (!sscanf(attr->attr.name, "trip_point_%d_temp", &trip))
		return -EINVAL;

	if (kstrtoul(buf, 10, &temperature))
		return -EINVAL;

	ret = tz->ops->set_trip_temp(tz, trip, temperature);

	return ret ? ret : count;
}

static ssize_t
trip_point_temp_show(struct device *dev, struct device_attribute *attr,
		     char *buf)
{
	struct thermal_zone_device *tz = to_thermal_zone(dev);
	int trip, ret;
	int temperature;

	if (!tz->ops->get_trip_temp)
		return -EPERM;

	if (!sscanf(attr->attr.name, "trip_point_%d_temp", &trip))
		return -EINVAL;

	ret = tz->ops->get_trip_temp(tz, trip, &temperature);

	if (ret)
		return ret;

	return sprintf(buf, "%d\n", temperature);
}

static ssize_t
trip_point_hyst_store(struct device *dev, struct device_attribute *attr,
			const char *buf, size_t count)
{
	struct thermal_zone_device *tz = to_thermal_zone(dev);
	int trip, ret;
	int temperature;

	if (!tz->ops->set_trip_hyst)
		return -EPERM;

	if (!sscanf(attr->attr.name, "trip_point_%d_hyst", &trip))
		return -EINVAL;

	if (kstrtoint(buf, 10, &temperature))
		return -EINVAL;

	/*
	 * We are not doing any check on the 'temperature' value
	 * here. The driver implementing 'set_trip_hyst' has to
	 * take care of this.
	 */
	ret = tz->ops->set_trip_hyst(tz, trip, temperature);

	return ret ? ret : count;
}

static ssize_t
trip_point_hyst_show(struct device *dev, struct device_attribute *attr,
			char *buf)
{
	struct thermal_zone_device *tz = to_thermal_zone(dev);
	int trip, ret;
	int temperature;

	if (!tz->ops->get_trip_hyst)
		return -EPERM;

	if (!sscanf(attr->attr.name, "trip_point_%d_hyst", &trip))
		return -EINVAL;

	ret = tz->ops->get_trip_hyst(tz, trip, &temperature);

	return ret ? ret : sprintf(buf, "%d\n", temperature);
}

static ssize_t
passive_store(struct device *dev, struct device_attribute *attr,
		    const char *buf, size_t count)
{
	struct thermal_zone_device *tz = to_thermal_zone(dev);
	struct thermal_cooling_device *cdev = NULL;
	int state;

	if (!sscanf(buf, "%d\n", &state))
		return -EINVAL;

	/* sanity check: values below 1000 millicelcius don't make sense
	 * and can cause the system to go into a thermal heart attack
	 */
	if (state && state < 1000)
		return -EINVAL;

	if (state && !tz->forced_passive) {
		mutex_lock(&thermal_list_lock);
		list_for_each_entry(cdev, &thermal_cdev_list, node) {
			if (!strncmp("Processor", cdev->type,
				     sizeof("Processor")))
				thermal_zone_bind_cooling_device(tz,
						THERMAL_TRIPS_NONE, cdev,
						THERMAL_NO_LIMIT,
						THERMAL_NO_LIMIT,
						THERMAL_WEIGHT_DEFAULT);
		}
		mutex_unlock(&thermal_list_lock);
		if (!tz->passive_delay)
			tz->passive_delay = 1000;
	} else if (!state && tz->forced_passive) {
		mutex_lock(&thermal_list_lock);
		list_for_each_entry(cdev, &thermal_cdev_list, node) {
			if (!strncmp("Processor", cdev->type,
				     sizeof("Processor")))
				thermal_zone_unbind_cooling_device(tz,
								   THERMAL_TRIPS_NONE,
								   cdev);
		}
		mutex_unlock(&thermal_list_lock);
		tz->passive_delay = 0;
	}

	tz->forced_passive = state;

	thermal_zone_device_update(tz);

	return count;
}

static ssize_t
passive_show(struct device *dev, struct device_attribute *attr,
		   char *buf)
{
	struct thermal_zone_device *tz = to_thermal_zone(dev);

	return sprintf(buf, "%d\n", tz->forced_passive);
}

static ssize_t
policy_store(struct device *dev, struct device_attribute *attr,
		    const char *buf, size_t count)
{
	int ret = -EINVAL;
	struct thermal_zone_device *tz = to_thermal_zone(dev);
	struct thermal_governor *gov;
	char name[THERMAL_NAME_LENGTH];

	snprintf(name, sizeof(name), "%s", buf);

	mutex_lock(&thermal_governor_lock);
	mutex_lock(&tz->lock);

	gov = __find_governor(strim(name));
	if (!gov)
		goto exit;

	ret = thermal_set_governor(tz, gov);
	if (!ret)
		ret = count;

exit:
	mutex_unlock(&tz->lock);
	mutex_unlock(&thermal_governor_lock);
	return ret;
}

static ssize_t
policy_show(struct device *dev, struct device_attribute *devattr, char *buf)
{
	struct thermal_zone_device *tz = to_thermal_zone(dev);

	return sprintf(buf, "%s\n", tz->governor->name);
}

static ssize_t
available_policies_show(struct device *dev, struct device_attribute *devattr,
			char *buf)
{
	struct thermal_governor *pos;
	ssize_t count = 0;
	ssize_t size = PAGE_SIZE;

	mutex_lock(&thermal_governor_lock);

	list_for_each_entry(pos, &thermal_governor_list, governor_list) {
		size = PAGE_SIZE - count;
		count += scnprintf(buf + count, size, "%s ", pos->name);
	}
	count += scnprintf(buf + count, size, "\n");

	mutex_unlock(&thermal_governor_lock);

	return count;
}

static ssize_t
emul_temp_store(struct device *dev, struct device_attribute *attr,
		     const char *buf, size_t count)
{
	struct thermal_zone_device *tz = to_thermal_zone(dev);
	int ret = 0;
	unsigned long temperature;

	if (kstrtoul(buf, 10, &temperature))
		return -EINVAL;

	if (!tz->ops->set_emul_temp) {
		mutex_lock(&tz->lock);
		tz->emul_temperature = temperature;
		mutex_unlock(&tz->lock);
	} else {
		ret = tz->ops->set_emul_temp(tz, temperature);
	}

	if (!ret)
		thermal_zone_device_update(tz);

	return ret ? ret : count;
}
static DEVICE_ATTR(emul_temp, S_IWUSR, NULL, emul_temp_store);

static ssize_t
sustainable_power_show(struct device *dev, struct device_attribute *devattr,
		       char *buf)
{
	struct thermal_zone_device *tz = to_thermal_zone(dev);

	if (tz->tzp)
		return sprintf(buf, "%u\n", tz->tzp->sustainable_power);
	else
		return -EIO;
}

static ssize_t
sustainable_power_store(struct device *dev, struct device_attribute *devattr,
			const char *buf, size_t count)
{
	struct thermal_zone_device *tz = to_thermal_zone(dev);
	u32 sustainable_power;

	if (!tz->tzp)
		return -EIO;

	if (kstrtou32(buf, 10, &sustainable_power))
		return -EINVAL;

	tz->tzp->sustainable_power = sustainable_power;

	return count;
}
static DEVICE_ATTR(sustainable_power, S_IWUSR | S_IRUGO, sustainable_power_show,
		sustainable_power_store);

#define create_s32_tzp_attr(name)					\
	static ssize_t							\
	name##_show(struct device *dev, struct device_attribute *devattr, \
		char *buf)						\
	{								\
	struct thermal_zone_device *tz = to_thermal_zone(dev);		\
									\
	if (tz->tzp)							\
		return sprintf(buf, "%u\n", tz->tzp->name);		\
	else								\
		return -EIO;						\
	}								\
									\
	static ssize_t							\
	name##_store(struct device *dev, struct device_attribute *devattr, \
		const char *buf, size_t count)				\
	{								\
		struct thermal_zone_device *tz = to_thermal_zone(dev);	\
		s32 value;						\
									\
		if (!tz->tzp)						\
			return -EIO;					\
									\
		if (kstrtos32(buf, 10, &value))				\
			return -EINVAL;					\
									\
		tz->tzp->name = value;					\
									\
		return count;						\
	}								\
	static DEVICE_ATTR(name, S_IWUSR | S_IRUGO, name##_show, name##_store)

create_s32_tzp_attr(k_po);
create_s32_tzp_attr(k_pu);
create_s32_tzp_attr(k_i);
create_s32_tzp_attr(k_d);
create_s32_tzp_attr(integral_cutoff);
create_s32_tzp_attr(slope);
create_s32_tzp_attr(offset);
#undef create_s32_tzp_attr

static struct device_attribute *dev_tzp_attrs[] = {
	&dev_attr_sustainable_power,
	&dev_attr_k_po,
	&dev_attr_k_pu,
	&dev_attr_k_i,
	&dev_attr_k_d,
	&dev_attr_integral_cutoff,
	&dev_attr_slope,
	&dev_attr_offset,
};

static int create_tzp_attrs(struct device *dev)
{
	int i;

	for (i = 0; i < ARRAY_SIZE(dev_tzp_attrs); i++) {
		int ret;
		struct device_attribute *dev_attr = dev_tzp_attrs[i];

		ret = device_create_file(dev, dev_attr);
		if (ret)
			return ret;
	}

	return 0;
}

/**
 * power_actor_get_max_power() - get the maximum power that a cdev can consume
 * @cdev:	pointer to &thermal_cooling_device
 * @tz:		a valid thermal zone device pointer
 * @max_power:	pointer in which to store the maximum power
 *
 * Calculate the maximum power consumption in milliwats that the
 * cooling device can currently consume and store it in @max_power.
 *
 * Return: 0 on success, -EINVAL if @cdev doesn't support the
 * power_actor API or -E* on other error.
 */
int power_actor_get_max_power(struct thermal_cooling_device *cdev,
			      struct thermal_zone_device *tz, u32 *max_power)
{
	if (!cdev_is_power_actor(cdev))
		return -EINVAL;

	return cdev->ops->state2power(cdev, tz, 0, max_power);
}

/**
 * power_actor_get_min_power() - get the mainimum power that a cdev can consume
 * @cdev:	pointer to &thermal_cooling_device
 * @tz:		a valid thermal zone device pointer
 * @min_power:	pointer in which to store the minimum power
 *
 * Calculate the minimum power consumption in milliwatts that the
 * cooling device can currently consume and store it in @min_power.
 *
 * Return: 0 on success, -EINVAL if @cdev doesn't support the
 * power_actor API or -E* on other error.
 */
int power_actor_get_min_power(struct thermal_cooling_device *cdev,
			      struct thermal_zone_device *tz, u32 *min_power)
{
	unsigned long max_state;
	int ret;

	if (!cdev_is_power_actor(cdev))
		return -EINVAL;

	ret = cdev->ops->get_max_state(cdev, &max_state);
	if (ret)
		return ret;

	return cdev->ops->state2power(cdev, tz, max_state, min_power);
}

/**
 * power_actor_set_power() - limit the maximum power that a cooling device can consume
 * @cdev:	pointer to &thermal_cooling_device
 * @instance:	thermal instance to update
 * @power:	the power in milliwatts
 *
 * Set the cooling device to consume at most @power milliwatts.
 *
 * Return: 0 on success, -EINVAL if the cooling device does not
 * implement the power actor API or -E* for other failures.
 */
int power_actor_set_power(struct thermal_cooling_device *cdev,
			  struct thermal_instance *instance, u32 power)
{
	unsigned long state;
	int ret;

	if (!cdev_is_power_actor(cdev))
		return -EINVAL;

	ret = cdev->ops->power2state(cdev, instance->tz, power, &state);
	if (ret)
		return ret;

	instance->target = state;
	cdev->updated = false;
	thermal_cdev_update(cdev);

	return 0;
}

static DEVICE_ATTR(type, 0444, type_show, NULL);
static DEVICE_ATTR(temp, 0444, temp_show, NULL);
static DEVICE_ATTR(mode, 0644, mode_show, mode_store);
static DEVICE_ATTR(passive, S_IRUGO | S_IWUSR, passive_show, passive_store);
static DEVICE_ATTR(policy, S_IRUGO | S_IWUSR, policy_show, policy_store);
static DEVICE_ATTR(available_policies, S_IRUGO, available_policies_show, NULL);

/* sys I/F for cooling device */
#define to_cooling_device(_dev)	\
	container_of(_dev, struct thermal_cooling_device, device)

static ssize_t
thermal_cooling_device_type_show(struct device *dev,
				 struct device_attribute *attr, char *buf)
{
	struct thermal_cooling_device *cdev = to_cooling_device(dev);

	return sprintf(buf, "%s\n", cdev->type);
}

static ssize_t
thermal_cooling_device_max_state_show(struct device *dev,
				      struct device_attribute *attr, char *buf)
{
	struct thermal_cooling_device *cdev = to_cooling_device(dev);
	unsigned long state;
	int ret;

	ret = cdev->ops->get_max_state(cdev, &state);
	if (ret)
		return ret;
	return sprintf(buf, "%ld\n", state);
}

static ssize_t
thermal_cooling_device_cur_state_show(struct device *dev,
				      struct device_attribute *attr, char *buf)
{
	struct thermal_cooling_device *cdev = to_cooling_device(dev);
	unsigned long state;
	int ret;

	ret = cdev->ops->get_cur_state(cdev, &state);
	if (ret)
		return ret;
	return sprintf(buf, "%ld\n", state);
}

static ssize_t
thermal_cooling_device_cur_state_store(struct device *dev,
				       struct device_attribute *attr,
				       const char *buf, size_t count)
{
	struct thermal_cooling_device *cdev = to_cooling_device(dev);
	unsigned long state;
	int result;

	if (!sscanf(buf, "%ld\n", &state))
		return -EINVAL;

	if ((long)state < 0)
		return -EINVAL;

	result = cdev->ops->set_cur_state(cdev, state);
	if (result)
		return result;
	return count;
}

static struct device_attribute dev_attr_cdev_type =
__ATTR(type, 0444, thermal_cooling_device_type_show, NULL);
static DEVICE_ATTR(max_state, 0444,
		   thermal_cooling_device_max_state_show, NULL);
static DEVICE_ATTR(cur_state, 0644,
		   thermal_cooling_device_cur_state_show,
		   thermal_cooling_device_cur_state_store);

static ssize_t
thermal_cooling_device_trip_point_show(struct device *dev,
				       struct device_attribute *attr, char *buf)
{
	struct thermal_instance *instance;

	instance =
	    container_of(attr, struct thermal_instance, attr);

	if (instance->trip == THERMAL_TRIPS_NONE)
		return sprintf(buf, "-1\n");
	else
		return sprintf(buf, "%d\n", instance->trip);
}

static struct attribute *cooling_device_attrs[] = {
	&dev_attr_cdev_type.attr,
	&dev_attr_max_state.attr,
	&dev_attr_cur_state.attr,
	NULL,
};

static const struct attribute_group cooling_device_attr_group = {
	.attrs = cooling_device_attrs,
};

static const struct attribute_group *cooling_device_attr_groups[] = {
	&cooling_device_attr_group,
	NULL,
};

static ssize_t
thermal_cooling_device_weight_show(struct device *dev,
				   struct device_attribute *attr, char *buf)
{
	struct thermal_instance *instance;

	instance = container_of(attr, struct thermal_instance, weight_attr);

	return sprintf(buf, "%d\n", instance->weight);
}

static ssize_t
thermal_cooling_device_weight_store(struct device *dev,
				    struct device_attribute *attr,
				    const char *buf, size_t count)
{
	struct thermal_instance *instance;
	int ret, weight;

	ret = kstrtoint(buf, 0, &weight);
	if (ret)
		return ret;

	instance = container_of(attr, struct thermal_instance, weight_attr);
	instance->weight = weight;

	return count;
}
/* Device management */

/**
 * thermal_zone_bind_cooling_device() - bind a cooling device to a thermal zone
 * @tz:		pointer to struct thermal_zone_device
 * @trip:	indicates which trip point the cooling devices is
 *		associated with in this thermal zone.
 * @cdev:	pointer to struct thermal_cooling_device
 * @upper:	the Maximum cooling state for this trip point.
 *		THERMAL_NO_LIMIT means no upper limit,
 *		and the cooling device can be in max_state.
 * @lower:	the Minimum cooling state can be used for this trip point.
 *		THERMAL_NO_LIMIT means no lower limit,
 *		and the cooling device can be in cooling state 0.
 * @weight:	The weight of the cooling device to be bound to the
 *		thermal zone. Use THERMAL_WEIGHT_DEFAULT for the
 *		default value
 *
 * This interface function bind a thermal cooling device to the certain trip
 * point of a thermal zone device.
 * This function is usually called in the thermal zone device .bind callback.
 *
 * Return: 0 on success, the proper error value otherwise.
 */
int thermal_zone_bind_cooling_device(struct thermal_zone_device *tz,
				     int trip,
				     struct thermal_cooling_device *cdev,
				     unsigned long upper, unsigned long lower,
				     unsigned int weight)
{
	struct thermal_instance *dev;
	struct thermal_instance *pos;
	struct thermal_zone_device *pos1;
	struct thermal_cooling_device *pos2;
	unsigned long max_state;
	int result, ret;

	if (trip >= tz->trips || (trip < 0 && trip != THERMAL_TRIPS_NONE))
		return -EINVAL;

	list_for_each_entry(pos1, &thermal_tz_list, node) {
		if (pos1 == tz)
			break;
	}
	list_for_each_entry(pos2, &thermal_cdev_list, node) {
		if (pos2 == cdev)
			break;
	}

	if (tz != pos1 || cdev != pos2)
		return -EINVAL;

	ret = cdev->ops->get_max_state(cdev, &max_state);
	if (ret)
		return ret;

	/* lower default 0, upper default max_state */
	lower = lower == THERMAL_NO_LIMIT ? 0 : lower;
	upper = upper == THERMAL_NO_LIMIT ? max_state : upper;

	if (lower > upper || upper > max_state)
		return -EINVAL;

	dev =
	    kzalloc(sizeof(struct thermal_instance), GFP_KERNEL);
	if (!dev)
		return -ENOMEM;
	dev->tz = tz;
	dev->cdev = cdev;
	dev->trip = trip;
	dev->upper = upper;
	dev->lower = lower;
	dev->target = THERMAL_NO_TARGET;
	dev->weight = weight;

	result = get_idr(&tz->idr, &tz->lock, &dev->id);
	if (result)
		goto free_mem;

	sprintf(dev->name, "cdev%d", dev->id);
	result =
	    sysfs_create_link(&tz->device.kobj, &cdev->device.kobj, dev->name);
	if (result)
		goto release_idr;

	sprintf(dev->attr_name, "cdev%d_trip_point", dev->id);
	sysfs_attr_init(&dev->attr.attr);
	dev->attr.attr.name = dev->attr_name;
	dev->attr.attr.mode = 0444;
	dev->attr.show = thermal_cooling_device_trip_point_show;
	result = device_create_file(&tz->device, &dev->attr);
	if (result)
		goto remove_symbol_link;

	sprintf(dev->weight_attr_name, "cdev%d_weight", dev->id);
	sysfs_attr_init(&dev->weight_attr.attr);
	dev->weight_attr.attr.name = dev->weight_attr_name;
	dev->weight_attr.attr.mode = S_IWUSR | S_IRUGO;
	dev->weight_attr.show = thermal_cooling_device_weight_show;
	dev->weight_attr.store = thermal_cooling_device_weight_store;
	result = device_create_file(&tz->device, &dev->weight_attr);
	if (result)
		goto remove_trip_file;

	mutex_lock(&tz->lock);
	mutex_lock(&cdev->lock);
	list_for_each_entry(pos, &tz->thermal_instances, tz_node)
	    if (pos->tz == tz && pos->trip == trip && pos->cdev == cdev) {
		result = -EEXIST;
		break;
	}
	if (!result) {
		list_add_tail(&dev->tz_node, &tz->thermal_instances);
		list_add_tail(&dev->cdev_node, &cdev->thermal_instances);
		atomic_set(&tz->need_update, 1);
	}
	mutex_unlock(&cdev->lock);
	mutex_unlock(&tz->lock);

	if (!result)
		return 0;

	device_remove_file(&tz->device, &dev->weight_attr);
remove_trip_file:
	device_remove_file(&tz->device, &dev->attr);
remove_symbol_link:
	sysfs_remove_link(&tz->device.kobj, dev->name);
release_idr:
	release_idr(&tz->idr, &tz->lock, dev->id);
free_mem:
	kfree(dev);
	return result;
}
EXPORT_SYMBOL_GPL(thermal_zone_bind_cooling_device);

/**
 * thermal_zone_unbind_cooling_device() - unbind a cooling device from a
 *					  thermal zone.
 * @tz:		pointer to a struct thermal_zone_device.
 * @trip:	indicates which trip point the cooling devices is
 *		associated with in this thermal zone.
 * @cdev:	pointer to a struct thermal_cooling_device.
 *
 * This interface function unbind a thermal cooling device from the certain
 * trip point of a thermal zone device.
 * This function is usually called in the thermal zone device .unbind callback.
 *
 * Return: 0 on success, the proper error value otherwise.
 */
int thermal_zone_unbind_cooling_device(struct thermal_zone_device *tz,
				       int trip,
				       struct thermal_cooling_device *cdev)
{
	struct thermal_instance *pos, *next;

	mutex_lock(&tz->lock);
	mutex_lock(&cdev->lock);
	list_for_each_entry_safe(pos, next, &tz->thermal_instances, tz_node) {
		if (pos->tz == tz && pos->trip == trip && pos->cdev == cdev) {
			list_del(&pos->tz_node);
			list_del(&pos->cdev_node);
			mutex_unlock(&cdev->lock);
			mutex_unlock(&tz->lock);
			goto unbind;
		}
	}
	mutex_unlock(&cdev->lock);
	mutex_unlock(&tz->lock);

	return -ENODEV;

unbind:
	device_remove_file(&tz->device, &pos->weight_attr);
	device_remove_file(&tz->device, &pos->attr);
	sysfs_remove_link(&tz->device.kobj, pos->name);
	release_idr(&tz->idr, &tz->lock, pos->id);
	kfree(pos);
	return 0;
}
EXPORT_SYMBOL_GPL(thermal_zone_unbind_cooling_device);

static void thermal_release(struct device *dev)
{
	struct thermal_zone_device *tz;
	struct thermal_cooling_device *cdev;

	if (!strncmp(dev_name(dev), "thermal_zone",
		     sizeof("thermal_zone") - 1)) {
		tz = to_thermal_zone(dev);
		kfree(tz);
	} else if(!strncmp(dev_name(dev), "cooling_device",
			sizeof("cooling_device") - 1)){
		cdev = to_cooling_device(dev);
		kfree(cdev);
	}
}

static struct class thermal_class = {
	.name = "thermal",
	.dev_release = thermal_release,
};

/**
 * __thermal_cooling_device_register() - register a new thermal cooling device
 * @np:		a pointer to a device tree node.
 * @type:	the thermal cooling device type.
 * @devdata:	device private data.
 * @ops:		standard thermal cooling devices callbacks.
 *
 * This interface function adds a new thermal cooling device (fan/processor/...)
 * to /sys/class/thermal/ folder as cooling_device[0-*]. It tries to bind itself
 * to all the thermal zone devices registered at the same time.
 * It also gives the opportunity to link the cooling device to a device tree
 * node, so that it can be bound to a thermal zone created out of device tree.
 *
 * Return: a pointer to the created struct thermal_cooling_device or an
 * ERR_PTR. Caller must check return value with IS_ERR*() helpers.
 */
static struct thermal_cooling_device *
__thermal_cooling_device_register(struct device_node *np,
				  char *type, void *devdata,
				  const struct thermal_cooling_device_ops *ops)
{
	struct thermal_cooling_device *cdev;
	struct thermal_zone_device *pos = NULL;
	int result;

	if (type && strlen(type) >= THERMAL_NAME_LENGTH)
		return ERR_PTR(-EINVAL);

	if (!ops || !ops->get_max_state || !ops->get_cur_state ||
	    !ops->set_cur_state)
		return ERR_PTR(-EINVAL);

	cdev = kzalloc(sizeof(struct thermal_cooling_device), GFP_KERNEL);
	if (!cdev)
		return ERR_PTR(-ENOMEM);

	result = get_idr(&thermal_cdev_idr, &thermal_idr_lock, &cdev->id);
	if (result) {
		kfree(cdev);
		return ERR_PTR(result);
	}

	strlcpy(cdev->type, type ? : "", sizeof(cdev->type));
	mutex_init(&cdev->lock);
	INIT_LIST_HEAD(&cdev->thermal_instances);
	cdev->np = np;
	cdev->ops = ops;
	cdev->updated = false;
	cdev->device.class = &thermal_class;
	cdev->device.groups = cooling_device_attr_groups;
	cdev->devdata = devdata;
	dev_set_name(&cdev->device, "cooling_device%d", cdev->id);
	result = device_register(&cdev->device);
	if (result) {
		release_idr(&thermal_cdev_idr, &thermal_idr_lock, cdev->id);
		kfree(cdev);
		return ERR_PTR(result);
	}

	/* Add 'this' new cdev to the global cdev list */
	mutex_lock(&thermal_list_lock);
	list_add(&cdev->node, &thermal_cdev_list);
	mutex_unlock(&thermal_list_lock);

	/* Update binding information for 'this' new cdev */
	bind_cdev(cdev);

	mutex_lock(&thermal_list_lock);
	list_for_each_entry(pos, &thermal_tz_list, node)
		if (atomic_cmpxchg(&pos->need_update, 1, 0))
			thermal_zone_device_update(pos);
	mutex_unlock(&thermal_list_lock);

	return cdev;
}

/**
 * thermal_cooling_device_register() - register a new thermal cooling device
 * @type:	the thermal cooling device type.
 * @devdata:	device private data.
 * @ops:		standard thermal cooling devices callbacks.
 *
 * This interface function adds a new thermal cooling device (fan/processor/...)
 * to /sys/class/thermal/ folder as cooling_device[0-*]. It tries to bind itself
 * to all the thermal zone devices registered at the same time.
 *
 * Return: a pointer to the created struct thermal_cooling_device or an
 * ERR_PTR. Caller must check return value with IS_ERR*() helpers.
 */
struct thermal_cooling_device *
thermal_cooling_device_register(char *type, void *devdata,
				const struct thermal_cooling_device_ops *ops)
{
	return __thermal_cooling_device_register(NULL, type, devdata, ops);
}
EXPORT_SYMBOL_GPL(thermal_cooling_device_register);

/**
 * thermal_of_cooling_device_register() - register an OF thermal cooling device
 * @np:		a pointer to a device tree node.
 * @type:	the thermal cooling device type.
 * @devdata:	device private data.
 * @ops:		standard thermal cooling devices callbacks.
 *
 * This function will register a cooling device with device tree node reference.
 * This interface function adds a new thermal cooling device (fan/processor/...)
 * to /sys/class/thermal/ folder as cooling_device[0-*]. It tries to bind itself
 * to all the thermal zone devices registered at the same time.
 *
 * Return: a pointer to the created struct thermal_cooling_device or an
 * ERR_PTR. Caller must check return value with IS_ERR*() helpers.
 */
struct thermal_cooling_device *
thermal_of_cooling_device_register(struct device_node *np,
				   char *type, void *devdata,
				   const struct thermal_cooling_device_ops *ops)
{
	return __thermal_cooling_device_register(np, type, devdata, ops);
}
EXPORT_SYMBOL_GPL(thermal_of_cooling_device_register);

/**
 * thermal_cooling_device_unregister - removes the registered thermal cooling device
 * @cdev:	the thermal cooling device to remove.
 *
 * thermal_cooling_device_unregister() must be called when the device is no
 * longer needed.
 */
void thermal_cooling_device_unregister(struct thermal_cooling_device *cdev)
{
	int i;
	const struct thermal_zone_params *tzp;
	struct thermal_zone_device *tz;
	struct thermal_cooling_device *pos = NULL;

	if (!cdev)
		return;

	mutex_lock(&thermal_list_lock);
	list_for_each_entry(pos, &thermal_cdev_list, node)
	    if (pos == cdev)
		break;
	if (pos != cdev) {
		/* thermal cooling device not found */
		mutex_unlock(&thermal_list_lock);
		return;
	}
	list_del(&cdev->node);

	/* Unbind all thermal zones associated with 'this' cdev */
	list_for_each_entry(tz, &thermal_tz_list, node) {
		if (tz->ops->unbind) {
			tz->ops->unbind(tz, cdev);
			continue;
		}

		if (!tz->tzp || !tz->tzp->tbp)
			continue;

		tzp = tz->tzp;
		for (i = 0; i < tzp->num_tbps; i++) {
			if (tzp->tbp[i].cdev == cdev) {
				__unbind(tz, tzp->tbp[i].trip_mask, cdev);
				tzp->tbp[i].cdev = NULL;
			}
		}
	}

	mutex_unlock(&thermal_list_lock);

	if (cdev->type[0])
		device_remove_file(&cdev->device, &dev_attr_cdev_type);
	device_remove_file(&cdev->device, &dev_attr_max_state);
	device_remove_file(&cdev->device, &dev_attr_cur_state);

	release_idr(&thermal_cdev_idr, &thermal_idr_lock, cdev->id);
	device_unregister(&cdev->device);
	return;
}
EXPORT_SYMBOL_GPL(thermal_cooling_device_unregister);

void thermal_cdev_update(struct thermal_cooling_device *cdev)
{
	struct thermal_instance *instance;
	unsigned long target = 0;

	/* cooling device is updated*/
	if (cdev->updated)
		return;

	mutex_lock(&cdev->lock);
	/* Make sure cdev enters the deepest cooling state */
	list_for_each_entry(instance, &cdev->thermal_instances, cdev_node) {
		dev_dbg(&cdev->device, "zone%d->target=%lu\n",
				instance->tz->id, instance->target);
		if (instance->target == THERMAL_NO_TARGET)
			continue;
		if (instance->target > target)
			target = instance->target;
	}
	mutex_unlock(&cdev->lock);
	cdev->ops->set_cur_state(cdev, target);
	cdev->updated = true;
	trace_cdev_update(cdev, target);
	dev_dbg(&cdev->device, "set to state %lu\n", target);
}
EXPORT_SYMBOL(thermal_cdev_update);

/**
 * thermal_notify_framework - Sensor drivers use this API to notify framework
 * @tz:		thermal zone device
 * @trip:	indicates which trip point has been crossed
 *
 * This function handles the trip events from sensor drivers. It starts
 * throttling the cooling devices according to the policy configured.
 * For CRITICAL and HOT trip points, this notifies the respective drivers,
 * and does actual throttling for other trip points i.e ACTIVE and PASSIVE.
 * The throttling policy is based on the configured platform data; if no
 * platform data is provided, this uses the step_wise throttling policy.
 */
void thermal_notify_framework(struct thermal_zone_device *tz, int trip)
{
	handle_thermal_trip(tz, trip);
}
EXPORT_SYMBOL_GPL(thermal_notify_framework);

/**
 * create_trip_attrs() - create attributes for trip points
 * @tz:		the thermal zone device
 * @mask:	Writeable trip point bitmap.
 *
 * helper function to instantiate sysfs entries for every trip
 * point and its properties of a struct thermal_zone_device.
 *
 * Return: 0 on success, the proper error value otherwise.
 */
static int create_trip_attrs(struct thermal_zone_device *tz, int mask)
{
	int indx;
	int size = sizeof(struct thermal_attr) * tz->trips;

	tz->trip_type_attrs = kzalloc(size, GFP_KERNEL);
	if (!tz->trip_type_attrs)
		return -ENOMEM;

	tz->trip_temp_attrs = kzalloc(size, GFP_KERNEL);
	if (!tz->trip_temp_attrs) {
		kfree(tz->trip_type_attrs);
		return -ENOMEM;
	}

	if (tz->ops->get_trip_hyst) {
		tz->trip_hyst_attrs = kzalloc(size, GFP_KERNEL);
		if (!tz->trip_hyst_attrs) {
			kfree(tz->trip_type_attrs);
			kfree(tz->trip_temp_attrs);
			return -ENOMEM;
		}
	}


	for (indx = 0; indx < tz->trips; indx++) {
		/* create trip type attribute */
		snprintf(tz->trip_type_attrs[indx].name, THERMAL_NAME_LENGTH,
			 "trip_point_%d_type", indx);

		sysfs_attr_init(&tz->trip_type_attrs[indx].attr.attr);
		tz->trip_type_attrs[indx].attr.attr.name =
						tz->trip_type_attrs[indx].name;
		tz->trip_type_attrs[indx].attr.attr.mode = S_IRUGO;
		tz->trip_type_attrs[indx].attr.show = trip_point_type_show;

		device_create_file(&tz->device,
				   &tz->trip_type_attrs[indx].attr);

		/* create trip temp attribute */
		snprintf(tz->trip_temp_attrs[indx].name, THERMAL_NAME_LENGTH,
			 "trip_point_%d_temp", indx);

		sysfs_attr_init(&tz->trip_temp_attrs[indx].attr.attr);
		tz->trip_temp_attrs[indx].attr.attr.name =
						tz->trip_temp_attrs[indx].name;
		tz->trip_temp_attrs[indx].attr.attr.mode = S_IRUGO;
		tz->trip_temp_attrs[indx].attr.show = trip_point_temp_show;
		if (IS_ENABLED(CONFIG_THERMAL_WRITABLE_TRIPS) &&
		    mask & (1 << indx)) {
			tz->trip_temp_attrs[indx].attr.attr.mode |= S_IWUSR;
			tz->trip_temp_attrs[indx].attr.store =
							trip_point_temp_store;
		}

		device_create_file(&tz->device,
				   &tz->trip_temp_attrs[indx].attr);

		/* create Optional trip hyst attribute */
		if (!tz->ops->get_trip_hyst)
			continue;
		snprintf(tz->trip_hyst_attrs[indx].name, THERMAL_NAME_LENGTH,
			 "trip_point_%d_hyst", indx);

		sysfs_attr_init(&tz->trip_hyst_attrs[indx].attr.attr);
		tz->trip_hyst_attrs[indx].attr.attr.name =
					tz->trip_hyst_attrs[indx].name;
		tz->trip_hyst_attrs[indx].attr.attr.mode = S_IRUGO;
		tz->trip_hyst_attrs[indx].attr.show = trip_point_hyst_show;
		if (tz->ops->set_trip_hyst) {
			tz->trip_hyst_attrs[indx].attr.attr.mode |= S_IWUSR;
			tz->trip_hyst_attrs[indx].attr.store =
					trip_point_hyst_store;
		}

		device_create_file(&tz->device,
				   &tz->trip_hyst_attrs[indx].attr);
	}
	return 0;
}

static void remove_trip_attrs(struct thermal_zone_device *tz)
{
	int indx;

	for (indx = 0; indx < tz->trips; indx++) {
		device_remove_file(&tz->device,
				   &tz->trip_type_attrs[indx].attr);
		device_remove_file(&tz->device,
				   &tz->trip_temp_attrs[indx].attr);
		if (tz->ops->get_trip_hyst)
			device_remove_file(&tz->device,
				  &tz->trip_hyst_attrs[indx].attr);
	}
	kfree(tz->trip_type_attrs);
	kfree(tz->trip_temp_attrs);
	kfree(tz->trip_hyst_attrs);
}

/**
 * thermal_zone_device_register() - register a new thermal zone device
 * @type:	the thermal zone device type
 * @trips:	the number of trip points the thermal zone support
 * @mask:	a bit string indicating the writeablility of trip points
 * @devdata:	private device data
 * @ops:	standard thermal zone device callbacks
 * @tzp:	thermal zone platform parameters
 * @passive_delay: number of milliseconds to wait between polls when
 *		   performing passive cooling
 * @polling_delay: number of milliseconds to wait between polls when checking
 *		   whether trip points have been crossed (0 for interrupt
 *		   driven systems)
 *
 * This interface function adds a new thermal zone device (sensor) to
 * /sys/class/thermal folder as thermal_zone[0-*]. It tries to bind all the
 * thermal cooling devices registered at the same time.
 * thermal_zone_device_unregister() must be called when the device is no
 * longer needed. The passive cooling depends on the .get_trend() return value.
 *
 * Return: a pointer to the created struct thermal_zone_device or an
 * in case of error, an ERR_PTR. Caller must check return value with
 * IS_ERR*() helpers.
 */
struct thermal_zone_device *thermal_zone_device_register(const char *type,
	int trips, int mask, void *devdata,
	struct thermal_zone_device_ops *ops,
	struct thermal_zone_params *tzp,
	int passive_delay, int polling_delay)
{
	struct thermal_zone_device *tz;
	enum thermal_trip_type trip_type;
	int result;
	int count;
	int passive = 0;
	struct thermal_governor *governor;

	if (type && strlen(type) >= THERMAL_NAME_LENGTH)
		return ERR_PTR(-EINVAL);

	if (trips > THERMAL_MAX_TRIPS || trips < 0 || mask >> trips)
		return ERR_PTR(-EINVAL);

	if (!ops)
		return ERR_PTR(-EINVAL);

	if (trips > 0 && (!ops->get_trip_type || !ops->get_trip_temp))
		return ERR_PTR(-EINVAL);

	tz = kzalloc(sizeof(struct thermal_zone_device), GFP_KERNEL);
	if (!tz)
		return ERR_PTR(-ENOMEM);

	INIT_LIST_HEAD(&tz->thermal_instances);
	idr_init(&tz->idr);
	mutex_init(&tz->lock);
	result = get_idr(&thermal_tz_idr, &thermal_idr_lock, &tz->id);
	if (result) {
		kfree(tz);
		return ERR_PTR(result);
	}

	strlcpy(tz->type, type ? : "", sizeof(tz->type));
	tz->ops = ops;
	tz->tzp = tzp;
	tz->device.class = &thermal_class;
	tz->devdata = devdata;
	tz->trips = trips;
	tz->passive_delay = passive_delay;
	tz->polling_delay = polling_delay;
	/* A new thermal zone needs to be updated anyway. */
	atomic_set(&tz->need_update, 1);

	dev_set_name(&tz->device, "thermal_zone%d", tz->id);
	result = device_register(&tz->device);
	if (result) {
		release_idr(&thermal_tz_idr, &thermal_idr_lock, tz->id);
		kfree(tz);
		return ERR_PTR(result);
	}

	/* sys I/F */
	if (type) {
		result = device_create_file(&tz->device, &dev_attr_type);
		if (result)
			goto unregister;
	}

	result = device_create_file(&tz->device, &dev_attr_temp);
	if (result)
		goto unregister;

	if (ops->get_mode) {
		result = device_create_file(&tz->device, &dev_attr_mode);
		if (result)
			goto unregister;
	}

	result = create_trip_attrs(tz, mask);
	if (result)
		goto unregister;

	for (count = 0; count < trips; count++) {
		tz->ops->get_trip_type(tz, count, &trip_type);
		if (trip_type == THERMAL_TRIP_PASSIVE)
			passive = 1;
	}

	if (!passive) {
		result = device_create_file(&tz->device, &dev_attr_passive);
		if (result)
			goto unregister;
	}

	if (IS_ENABLED(CONFIG_THERMAL_EMULATION)) {
		result = device_create_file(&tz->device, &dev_attr_emul_temp);
		if (result)
			goto unregister;
	}

	/* Create policy attribute */
	result = device_create_file(&tz->device, &dev_attr_policy);
	if (result)
		goto unregister;

	/* Add thermal zone params */
	result = create_tzp_attrs(&tz->device);
	if (result)
		goto unregister;

	/* Create available_policies attribute */
	result = device_create_file(&tz->device, &dev_attr_available_policies);
	if (result)
		goto unregister;

	/* Update 'this' zone's governor information */
	mutex_lock(&thermal_governor_lock);

	if (tz->tzp)
		governor = __find_governor(tz->tzp->governor_name);
	else
		governor = def_governor;

	result = thermal_set_governor(tz, governor);
	if (result) {
		mutex_unlock(&thermal_governor_lock);
		goto unregister;
	}

	mutex_unlock(&thermal_governor_lock);

	if (!tz->tzp || !tz->tzp->no_hwmon) {
		result = thermal_add_hwmon_sysfs(tz);
		if (result)
			goto unregister;
	}

	mutex_lock(&thermal_list_lock);
	list_add_tail(&tz->node, &thermal_tz_list);
	mutex_unlock(&thermal_list_lock);

	/* Bind cooling devices for this zone */
	bind_tz(tz);

	INIT_DELAYED_WORK(&(tz->poll_queue), thermal_zone_device_check);

<<<<<<< HEAD
	thermal_zone_device_update(tz);
=======
	if (!tz->ops->get_temp)
		thermal_zone_device_set_polling(tz, 0);

	thermal_zone_device_reset(tz);
	/* Update the new thermal zone and mark it as already updated. */
	if (atomic_cmpxchg(&tz->need_update, 1, 0))
		thermal_zone_device_update(tz);
>>>>>>> 2c07053b

	return tz;

unregister:
	release_idr(&thermal_tz_idr, &thermal_idr_lock, tz->id);
	device_unregister(&tz->device);
	return ERR_PTR(result);
}
EXPORT_SYMBOL_GPL(thermal_zone_device_register);

/**
 * thermal_device_unregister - removes the registered thermal zone device
 * @tz: the thermal zone device to remove
 */
void thermal_zone_device_unregister(struct thermal_zone_device *tz)
{
	int i;
	const struct thermal_zone_params *tzp;
	struct thermal_cooling_device *cdev;
	struct thermal_zone_device *pos = NULL;

	if (!tz)
		return;

	tzp = tz->tzp;

	mutex_lock(&thermal_list_lock);
	list_for_each_entry(pos, &thermal_tz_list, node)
	    if (pos == tz)
		break;
	if (pos != tz) {
		/* thermal zone device not found */
		mutex_unlock(&thermal_list_lock);
		return;
	}
	list_del(&tz->node);

	/* Unbind all cdevs associated with 'this' thermal zone */
	list_for_each_entry(cdev, &thermal_cdev_list, node) {
		if (tz->ops->unbind) {
			tz->ops->unbind(tz, cdev);
			continue;
		}

		if (!tzp || !tzp->tbp)
			break;

		for (i = 0; i < tzp->num_tbps; i++) {
			if (tzp->tbp[i].cdev == cdev) {
				__unbind(tz, tzp->tbp[i].trip_mask, cdev);
				tzp->tbp[i].cdev = NULL;
			}
		}
	}

	mutex_unlock(&thermal_list_lock);

	thermal_zone_device_set_polling(tz, 0);

	if (tz->type[0])
		device_remove_file(&tz->device, &dev_attr_type);
	device_remove_file(&tz->device, &dev_attr_temp);
	if (tz->ops->get_mode)
		device_remove_file(&tz->device, &dev_attr_mode);
	device_remove_file(&tz->device, &dev_attr_policy);
	device_remove_file(&tz->device, &dev_attr_available_policies);
	remove_trip_attrs(tz);
	thermal_set_governor(tz, NULL);

	thermal_remove_hwmon_sysfs(tz);
	release_idr(&thermal_tz_idr, &thermal_idr_lock, tz->id);
	idr_destroy(&tz->idr);
	mutex_destroy(&tz->lock);
	device_unregister(&tz->device);
	return;
}
EXPORT_SYMBOL_GPL(thermal_zone_device_unregister);

/**
 * thermal_zone_get_zone_by_name() - search for a zone and returns its ref
 * @name: thermal zone name to fetch the temperature
 *
 * When only one zone is found with the passed name, returns a reference to it.
 *
 * Return: On success returns a reference to an unique thermal zone with
 * matching name equals to @name, an ERR_PTR otherwise (-EINVAL for invalid
 * paramenters, -ENODEV for not found and -EEXIST for multiple matches).
 */
struct thermal_zone_device *thermal_zone_get_zone_by_name(const char *name)
{
	struct thermal_zone_device *pos = NULL, *ref = ERR_PTR(-EINVAL);
	unsigned int found = 0;

	if (!name)
		goto exit;

	mutex_lock(&thermal_list_lock);
	list_for_each_entry(pos, &thermal_tz_list, node)
		if (!strncasecmp(name, pos->type, THERMAL_NAME_LENGTH)) {
			found++;
			ref = pos;
		}
	mutex_unlock(&thermal_list_lock);

	/* nothing has been found, thus an error code for it */
	if (found == 0)
		ref = ERR_PTR(-ENODEV);
	else if (found > 1)
	/* Success only when an unique zone is found */
		ref = ERR_PTR(-EEXIST);

exit:
	return ref;
}
EXPORT_SYMBOL_GPL(thermal_zone_get_zone_by_name);

/**
* thermal_zone_get_zone_by_node() - search for a zone and returns its ref
* @node: device node of the thermal zone
*
* When thermal zone is found with the passed device node, returns a reference
* to it.
*
* Return: On success returns a reference to an unique thermal zone with
* matching device node, an ERR_PTR otherwise (-EINVAL for invalid
* paramenters, -ENODEV for not found).
*/
struct thermal_zone_device *
thermal_zone_get_zone_by_node(struct device_node *node)
{
	struct thermal_zone_device *pos = NULL, *ref = ERR_PTR(-ENODEV);

	if (!node)
		return ERR_PTR(-EINVAL);

	mutex_lock(&thermal_list_lock);
	list_for_each_entry(pos, &thermal_tz_list, node)
		if (node == pos->np) {
			ref = pos;
			break;
		}
	mutex_unlock(&thermal_list_lock);

	return ref;
}
EXPORT_SYMBOL_GPL(thermal_zone_get_zone_by_node);

#ifdef CONFIG_NET
static const struct genl_multicast_group thermal_event_mcgrps[] = {
	{ .name = THERMAL_GENL_MCAST_GROUP_NAME, },
};

static struct genl_family thermal_event_genl_family = {
	.id = GENL_ID_GENERATE,
	.name = THERMAL_GENL_FAMILY_NAME,
	.version = THERMAL_GENL_VERSION,
	.maxattr = THERMAL_GENL_ATTR_MAX,
	.mcgrps = thermal_event_mcgrps,
	.n_mcgrps = ARRAY_SIZE(thermal_event_mcgrps),
};

int thermal_generate_netlink_event(struct thermal_zone_device *tz,
					enum events event)
{
	struct sk_buff *skb;
	struct nlattr *attr;
	struct thermal_genl_event *thermal_event;
	void *msg_header;
	int size;
	int result;
	static unsigned int thermal_event_seqnum;

	if (!tz)
		return -EINVAL;

	/* allocate memory */
	size = nla_total_size(sizeof(struct thermal_genl_event)) +
	       nla_total_size(0);

	skb = genlmsg_new(size, GFP_ATOMIC);
	if (!skb)
		return -ENOMEM;

	/* add the genetlink message header */
	msg_header = genlmsg_put(skb, 0, thermal_event_seqnum++,
				 &thermal_event_genl_family, 0,
				 THERMAL_GENL_CMD_EVENT);
	if (!msg_header) {
		nlmsg_free(skb);
		return -ENOMEM;
	}

	/* fill the data */
	attr = nla_reserve(skb, THERMAL_GENL_ATTR_EVENT,
			   sizeof(struct thermal_genl_event));

	if (!attr) {
		nlmsg_free(skb);
		return -EINVAL;
	}

	thermal_event = nla_data(attr);
	if (!thermal_event) {
		nlmsg_free(skb);
		return -EINVAL;
	}

	memset(thermal_event, 0, sizeof(struct thermal_genl_event));

	thermal_event->orig = tz->id;
	thermal_event->event = event;

	/* send multicast genetlink message */
	result = genlmsg_end(skb, msg_header);
	if (result < 0) {
		nlmsg_free(skb);
		return result;
	}

	result = genlmsg_multicast(&thermal_event_genl_family, skb, 0,
				   0, GFP_ATOMIC);
	if (result)
		dev_err(&tz->device, "Failed to send netlink event:%d", result);

	return result;
}
EXPORT_SYMBOL_GPL(thermal_generate_netlink_event);

static int genetlink_init(void)
{
	return genl_register_family(&thermal_event_genl_family);
}

static void genetlink_exit(void)
{
	genl_unregister_family(&thermal_event_genl_family);
}
#else /* !CONFIG_NET */
static inline int genetlink_init(void) { return 0; }
static inline void genetlink_exit(void) {}
#endif /* !CONFIG_NET */

static int __init thermal_register_governors(void)
{
	int result;

	result = thermal_gov_step_wise_register();
	if (result)
		return result;

	result = thermal_gov_fair_share_register();
	if (result)
		return result;

	result = thermal_gov_bang_bang_register();
	if (result)
		return result;

	result = thermal_gov_user_space_register();
	if (result)
		return result;

	result = thermal_gov_pd_register();
	if (result)
		return result;

	return thermal_gov_power_allocator_register();
}

static void thermal_unregister_governors(void)
{
	thermal_gov_step_wise_unregister();
	thermal_gov_fair_share_unregister();
	thermal_gov_bang_bang_unregister();
	thermal_gov_pd_unregister();
	thermal_gov_user_space_unregister();
	thermal_gov_power_allocator_unregister();
}

static int thermal_pm_notify(struct notifier_block *nb,
				unsigned long mode, void *_unused)
{
	struct thermal_zone_device *tz;

	switch (mode) {
	case PM_HIBERNATION_PREPARE:
	case PM_RESTORE_PREPARE:
	case PM_SUSPEND_PREPARE:
		atomic_set(&in_suspend, 1);
		break;
	case PM_POST_HIBERNATION:
	case PM_POST_RESTORE:
	case PM_POST_SUSPEND:
		atomic_set(&in_suspend, 0);
		list_for_each_entry(tz, &thermal_tz_list, node) {
			thermal_zone_device_reset(tz);
			thermal_zone_device_update(tz);
		}
		break;
	default:
		break;
	}
	return 0;
}

static struct notifier_block thermal_pm_nb = {
	.notifier_call = thermal_pm_notify,
};

static int __init thermal_init(void)
{
	int result;

	result = thermal_register_governors();
	if (result)
		goto error;

	result = class_register(&thermal_class);
	if (result)
		goto unregister_governors;

	result = genetlink_init();
	if (result)
		goto unregister_class;

	result = of_parse_thermal_zones();
	if (result)
		goto exit_netlink;

	result = register_pm_notifier(&thermal_pm_nb);
	if (result)
		pr_warn("Thermal: Can not register suspend notifier, return %d\n",
			result);

	return 0;

exit_netlink:
	genetlink_exit();
unregister_class:
	class_unregister(&thermal_class);
unregister_governors:
	thermal_unregister_governors();
error:
	idr_destroy(&thermal_tz_idr);
	idr_destroy(&thermal_cdev_idr);
	mutex_destroy(&thermal_idr_lock);
	mutex_destroy(&thermal_list_lock);
	mutex_destroy(&thermal_governor_lock);
	return result;
}

static void __exit thermal_exit(void)
{
	unregister_pm_notifier(&thermal_pm_nb);
	of_thermal_destroy_zones();
	genetlink_exit();
	class_unregister(&thermal_class);
	thermal_unregister_governors();
	idr_destroy(&thermal_tz_idr);
	idr_destroy(&thermal_cdev_idr);
	mutex_destroy(&thermal_idr_lock);
	mutex_destroy(&thermal_list_lock);
	mutex_destroy(&thermal_governor_lock);
}

fs_initcall(thermal_init);
module_exit(thermal_exit);<|MERGE_RESOLUTION|>--- conflicted
+++ resolved
@@ -1970,17 +1970,10 @@
 
 	INIT_DELAYED_WORK(&(tz->poll_queue), thermal_zone_device_check);
 
-<<<<<<< HEAD
-	thermal_zone_device_update(tz);
-=======
-	if (!tz->ops->get_temp)
-		thermal_zone_device_set_polling(tz, 0);
-
 	thermal_zone_device_reset(tz);
 	/* Update the new thermal zone and mark it as already updated. */
 	if (atomic_cmpxchg(&tz->need_update, 1, 0))
 		thermal_zone_device_update(tz);
->>>>>>> 2c07053b
 
 	return tz;
 
