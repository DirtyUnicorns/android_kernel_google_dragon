--- conflicted
+++ resolved
@@ -2594,8 +2594,6 @@
 }
 
 /*
-<<<<<<< HEAD
-=======
  * This is like a special single-page "expand_{down|up}wards()",
  * except we must first make sure that 'address{-|+}PAGE_SIZE'
  * doesn't hit another vma.
@@ -2630,7 +2628,6 @@
 }
 
 /*
->>>>>>> 219b188d
  * We enter with non-exclusive mmap_sem (to exclude vma changes,
  * but allow concurrent faults), and pte mapped but not yet locked.
  * We return with mmap_sem still held, but pte unmapped and unlocked.
@@ -2646,8 +2643,8 @@
 
 	pte_unmap(page_table);
 
-	/* File mapping without ->vm_ops ? */
-	if (vma->vm_flags & VM_SHARED)
+	/* Check if we need to add a guard page to the stack */
+	if (check_stack_guard_page(vma, address) < 0)
 		return VM_FAULT_SIGBUS;
 
 	/* Use the zero-page for reads */
@@ -3050,9 +3047,6 @@
 			- vma->vm_start) >> PAGE_SHIFT) + vma->vm_pgoff;
 
 	pte_unmap(page_table);
-	/* The VMA was not fully populated on mmap() or missing VM_DONTEXPAND */
-	if (!vma->vm_ops->fault)
-		return VM_FAULT_SIGBUS;
 	if (!(flags & FAULT_FLAG_WRITE))
 		return do_read_fault(mm, vma, address, pmd, pgoff, flags,
 				orig_pte);
@@ -3218,10 +3212,11 @@
 	entry = ACCESS_ONCE(*pte);
 	if (!pte_present(entry)) {
 		if (pte_none(entry)) {
-			if (vma->vm_ops)
-				return do_linear_fault(mm, vma, address,
+			if (vma->vm_ops) {
+				if (likely(vma->vm_ops->fault))
+					return do_linear_fault(mm, vma, address,
 						pte, pmd, flags, entry);
-
+			}
 			return do_anonymous_page(mm, vma, address,
 						 pte, pmd, flags);
 		}
