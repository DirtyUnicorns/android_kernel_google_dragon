#include <linux/kernel.h>
#include <linux/errno.h>
#include <linux/err.h>
#include <linux/spinlock.h>

#include <linux/hugetlb.h>
#include <linux/mm.h>
#include <linux/pagemap.h>
#include <linux/rmap.h>
#include <linux/swap.h>
#include <linux/swapops.h>

#include <linux/sched.h>
#include <linux/rwsem.h>
#include <asm/pgtable.h>

#include "internal.h"

static struct page *no_page_table(struct vm_area_struct *vma,
		unsigned int flags)
{
	/*
	 * When core dumping an enormous anonymous area that nobody
	 * has touched so far, we don't want to allocate unnecessary pages or
	 * page tables.  Return error instead of NULL to skip handle_mm_fault,
	 * then get_dump_page() will return NULL to leave a hole in the dump.
	 * But we can only make this optimization where a hole would surely
	 * be zero-filled if handle_mm_fault() actually did handle it.
	 */
	if ((flags & FOLL_DUMP) && (!vma->vm_ops || !vma->vm_ops->fault))
		return ERR_PTR(-EFAULT);
	return NULL;
}

/*
 * FOLL_FORCE can write to even unwritable pte's, but only
 * after we've gone through a COW cycle and they are dirty.
 */
static inline bool can_follow_write_pte(pte_t pte, unsigned int flags)
{
	return pte_write(pte) ||
		((flags & FOLL_FORCE) && (flags & FOLL_COW) && pte_dirty(pte));
}

static struct page *follow_page_pte(struct vm_area_struct *vma,
		unsigned long address, pmd_t *pmd, unsigned int flags)
{
	struct mm_struct *mm = vma->vm_mm;
	struct page *page;
	spinlock_t *ptl;
	pte_t *ptep, pte;

retry:
	if (unlikely(pmd_bad(*pmd)))
		return no_page_table(vma, flags);

	ptep = pte_offset_map_lock(mm, pmd, address, &ptl);
	pte = *ptep;
	if (!pte_present(pte)) {
		swp_entry_t entry;
		/*
		 * KSM's break_ksm() relies upon recognizing a ksm page
		 * even while it is being migrated, so for that case we
		 * need migration_entry_wait().
		 */
		if (likely(!(flags & FOLL_MIGRATION)))
			goto no_page;
		if (pte_none(pte) || pte_file(pte))
			goto no_page;
		entry = pte_to_swp_entry(pte);
		if (!is_migration_entry(entry))
			goto no_page;
		pte_unmap_unlock(ptep, ptl);
		migration_entry_wait(mm, pmd, address);
		goto retry;
	}
	if ((flags & FOLL_NUMA) && pte_numa(pte))
		goto no_page;
	if ((flags & FOLL_WRITE) && !can_follow_write_pte(pte, flags)) {
		pte_unmap_unlock(ptep, ptl);
		return NULL;
	}

	page = vm_normal_page(vma, address, pte);
	if (unlikely(!page)) {
		if ((flags & FOLL_DUMP) ||
		    !is_zero_pfn(pte_pfn(pte)))
			goto bad_page;
		page = pte_page(pte);
	}

	if (flags & FOLL_GET)
		get_page_foll(page);
	if (flags & FOLL_TOUCH) {
		if ((flags & FOLL_WRITE) &&
		    !pte_dirty(pte) && !PageDirty(page))
			set_page_dirty(page);
		/*
		 * pte_mkyoung() would be more correct here, but atomic care
		 * is needed to avoid losing the dirty bit: it is easier to use
		 * mark_page_accessed().
		 */
		mark_page_accessed(page);
	}
	if ((flags & FOLL_MLOCK) && (vma->vm_flags & VM_LOCKED)) {
		/*
		 * The preliminary mapping check is mainly to avoid the
		 * pointless overhead of lock_page on the ZERO_PAGE
		 * which might bounce very badly if there is contention.
		 *
		 * If the page is already locked, we don't need to
		 * handle it now - vmscan will handle it later if and
		 * when it attempts to reclaim the page.
		 */
		if (page->mapping && trylock_page(page)) {
			lru_add_drain();  /* push cached pages to LRU */
			/*
			 * Because we lock page here, and migration is
			 * blocked by the pte's page reference, and we
			 * know the page is still mapped, we don't even
			 * need to check for file-cache page truncation.
			 */
			mlock_vma_page(page);
			unlock_page(page);
		}
	}
	pte_unmap_unlock(ptep, ptl);
	return page;
bad_page:
	pte_unmap_unlock(ptep, ptl);
	return ERR_PTR(-EFAULT);

no_page:
	pte_unmap_unlock(ptep, ptl);
	if (!pte_none(pte))
		return NULL;
	return no_page_table(vma, flags);
}

/**
 * follow_page_mask - look up a page descriptor from a user-virtual address
 * @vma: vm_area_struct mapping @address
 * @address: virtual address to look up
 * @flags: flags modifying lookup behaviour
 * @page_mask: on output, *page_mask is set according to the size of the page
 *
 * @flags can have FOLL_ flags set, defined in <linux/mm.h>
 *
 * Returns the mapped (struct page *), %NULL if no mapping exists, or
 * an error pointer if there is a mapping to something not represented
 * by a page descriptor (see also vm_normal_page()).
 */
struct page *follow_page_mask(struct vm_area_struct *vma,
			      unsigned long address, unsigned int flags,
			      unsigned int *page_mask)
{
	pgd_t *pgd;
	pud_t *pud;
	pmd_t *pmd;
	spinlock_t *ptl;
	struct page *page;
	struct mm_struct *mm = vma->vm_mm;

	*page_mask = 0;

	page = follow_huge_addr(mm, address, flags & FOLL_WRITE);
	if (!IS_ERR(page)) {
		BUG_ON(flags & FOLL_GET);
		return page;
	}

	pgd = pgd_offset(mm, address);
	if (pgd_none(*pgd) || unlikely(pgd_bad(*pgd)))
		return no_page_table(vma, flags);

	pud = pud_offset(pgd, address);
	if (pud_none(*pud))
		return no_page_table(vma, flags);
	if (pud_huge(*pud) && vma->vm_flags & VM_HUGETLB) {
		if (flags & FOLL_GET)
			return NULL;
		page = follow_huge_pud(mm, address, pud, flags & FOLL_WRITE);
		return page;
	}
	if (unlikely(pud_bad(*pud)))
		return no_page_table(vma, flags);

	pmd = pmd_offset(pud, address);
	if (pmd_none(*pmd))
		return no_page_table(vma, flags);
	if (pmd_huge(*pmd) && vma->vm_flags & VM_HUGETLB) {
		page = follow_huge_pmd(mm, address, pmd, flags & FOLL_WRITE);
		if (flags & FOLL_GET) {
			/*
			 * Refcount on tail pages are not well-defined and
			 * shouldn't be taken. The caller should handle a NULL
			 * return when trying to follow tail pages.
			 */
			if (PageHead(page))
				get_page(page);
			else
				page = NULL;
		}
		return page;
	}
	if ((flags & FOLL_NUMA) && pmd_numa(*pmd))
		return no_page_table(vma, flags);
	if (pmd_trans_huge(*pmd)) {
		if (flags & FOLL_SPLIT) {
			split_huge_page_pmd(vma, address, pmd);
			return follow_page_pte(vma, address, pmd, flags);
		}
		ptl = pmd_lock(mm, pmd);
		if (likely(pmd_trans_huge(*pmd))) {
			if (unlikely(pmd_trans_splitting(*pmd))) {
				spin_unlock(ptl);
				wait_split_huge_page(vma->anon_vma, pmd);
			} else {
				page = follow_trans_huge_pmd(vma, address,
							     pmd, flags);
				spin_unlock(ptl);
				*page_mask = HPAGE_PMD_NR - 1;
				return page;
			}
		} else
			spin_unlock(ptl);
	}
	return follow_page_pte(vma, address, pmd, flags);
}

static int get_gate_page(struct mm_struct *mm, unsigned long address,
		unsigned int gup_flags, struct vm_area_struct **vma,
		struct page **page)
{
	pgd_t *pgd;
	pud_t *pud;
	pmd_t *pmd;
	pte_t *pte;
	int ret = -EFAULT;

	/* user gate pages are read-only */
	if (gup_flags & FOLL_WRITE)
		return -EFAULT;
	if (address > TASK_SIZE)
		pgd = pgd_offset_k(address);
	else
		pgd = pgd_offset_gate(mm, address);
	BUG_ON(pgd_none(*pgd));
	pud = pud_offset(pgd, address);
	BUG_ON(pud_none(*pud));
	pmd = pmd_offset(pud, address);
	if (pmd_none(*pmd))
		return -EFAULT;
	VM_BUG_ON(pmd_trans_huge(*pmd));
	pte = pte_offset_map(pmd, address);
	if (pte_none(*pte))
		goto unmap;
	*vma = get_gate_vma(mm);
	if (!page)
		goto out;
	*page = vm_normal_page(*vma, address, *pte);
	if (!*page) {
		if ((gup_flags & FOLL_DUMP) || !is_zero_pfn(pte_pfn(*pte)))
			goto unmap;
		*page = pte_page(*pte);
	}
	get_page(*page);
out:
	ret = 0;
unmap:
	pte_unmap(pte);
	return ret;
}

/*
 * mmap_sem must be held on entry.  If @nonblocking != NULL and
 * *@flags does not include FOLL_NOWAIT, the mmap_sem may be released.
 * If it is, *@nonblocking will be set to 0 and -EBUSY returned.
 */
static int faultin_page(struct task_struct *tsk, struct vm_area_struct *vma,
		unsigned long address, unsigned int *flags, int *nonblocking)
{
	struct mm_struct *mm = vma->vm_mm;
	unsigned int fault_flags = 0;
	int ret;

	/* For mlock, just skip the stack guard page. */
	if ((*flags & FOLL_MLOCK) &&
			(stack_guard_page_start(vma, address) ||
			 stack_guard_page_end(vma, address + PAGE_SIZE)))
		return -ENOENT;
	if (*flags & FOLL_WRITE)
		fault_flags |= FAULT_FLAG_WRITE;
	if (nonblocking)
		fault_flags |= FAULT_FLAG_ALLOW_RETRY;
	if (*flags & FOLL_NOWAIT)
		fault_flags |= FAULT_FLAG_ALLOW_RETRY | FAULT_FLAG_RETRY_NOWAIT;
	if (*flags & FOLL_TRIED) {
		VM_WARN_ON_ONCE(fault_flags & FAULT_FLAG_ALLOW_RETRY);
		fault_flags |= FAULT_FLAG_TRIED;
	}

	ret = handle_mm_fault(mm, vma, address, fault_flags);
	if (ret & VM_FAULT_ERROR) {
		if (ret & VM_FAULT_OOM)
			return -ENOMEM;
		if (ret & (VM_FAULT_HWPOISON | VM_FAULT_HWPOISON_LARGE))
			return *flags & FOLL_HWPOISON ? -EHWPOISON : -EFAULT;
		if (ret & VM_FAULT_SIGBUS)
			return -EFAULT;
		BUG();
	}

	if (tsk) {
		if (ret & VM_FAULT_MAJOR)
			tsk->maj_flt++;
		else
			tsk->min_flt++;
	}

	if (ret & VM_FAULT_RETRY) {
		if (nonblocking)
			*nonblocking = 0;
		return -EBUSY;
	}

	/*
	 * The VM_FAULT_WRITE bit tells us that do_wp_page has broken COW when
	 * necessary, even if maybe_mkwrite decided not to set pte_write. We
	 * can thus safely do subsequent page lookups as if they were reads.
	 * But only do so when looping for pte_write is futile: in some cases
	 * userspace may also be wanting to write to the gotten user page,
	 * which a read fault here might prevent (a readonly page might get
	 * reCOWed by userspace write).
	 */
	if ((ret & VM_FAULT_WRITE) && !(vma->vm_flags & VM_WRITE))
<<<<<<< HEAD
	        *flags |= FOLL_COW;
=======
		*flags |= FOLL_COW;
>>>>>>> 87699146
	return 0;
}

static int check_vma_flags(struct vm_area_struct *vma, unsigned long gup_flags)
{
	vm_flags_t vm_flags = vma->vm_flags;

	if (vm_flags & (VM_IO | VM_PFNMAP))
		return -EFAULT;

	if (gup_flags & FOLL_WRITE) {
		if (!(vm_flags & VM_WRITE)) {
			if (!(gup_flags & FOLL_FORCE))
				return -EFAULT;
			/*
			 * We used to let the write,force case do COW in a
			 * VM_MAYWRITE VM_SHARED !VM_WRITE vma, so ptrace could
			 * set a breakpoint in a read-only mapping of an
			 * executable, without corrupting the file (yet only
			 * when that file had been opened for writing!).
			 * Anon pages in shared mappings are surprising: now
			 * just reject it.
			 */
			if (!is_cow_mapping(vm_flags)) {
				WARN_ON_ONCE(vm_flags & VM_MAYWRITE);
				return -EFAULT;
			}
		}
	} else if (!(vm_flags & VM_READ)) {
		if (!(gup_flags & FOLL_FORCE))
			return -EFAULT;
		/*
		 * Is there actually any vma we can reach here which does not
		 * have VM_MAYREAD set?
		 */
		if (!(vm_flags & VM_MAYREAD))
			return -EFAULT;
	}
	return 0;
}

/**
 * __get_user_pages() - pin user pages in memory
 * @tsk:	task_struct of target task
 * @mm:		mm_struct of target mm
 * @start:	starting user address
 * @nr_pages:	number of pages from start to pin
 * @gup_flags:	flags modifying pin behaviour
 * @pages:	array that receives pointers to the pages pinned.
 *		Should be at least nr_pages long. Or NULL, if caller
 *		only intends to ensure the pages are faulted in.
 * @vmas:	array of pointers to vmas corresponding to each page.
 *		Or NULL if the caller does not require them.
 * @nonblocking: whether waiting for disk IO or mmap_sem contention
 *
 * Returns number of pages pinned. This may be fewer than the number
 * requested. If nr_pages is 0 or negative, returns 0. If no pages
 * were pinned, returns -errno. Each page returned must be released
 * with a put_page() call when it is finished with. vmas will only
 * remain valid while mmap_sem is held.
 *
 * Must be called with mmap_sem held.  It may be released.  See below.
 *
 * __get_user_pages walks a process's page tables and takes a reference to
 * each struct page that each user address corresponds to at a given
 * instant. That is, it takes the page that would be accessed if a user
 * thread accesses the given user virtual address at that instant.
 *
 * This does not guarantee that the page exists in the user mappings when
 * __get_user_pages returns, and there may even be a completely different
 * page there in some cases (eg. if mmapped pagecache has been invalidated
 * and subsequently re faulted). However it does guarantee that the page
 * won't be freed completely. And mostly callers simply care that the page
 * contains data that was valid *at some point in time*. Typically, an IO
 * or similar operation cannot guarantee anything stronger anyway because
 * locks can't be held over the syscall boundary.
 *
 * If @gup_flags & FOLL_WRITE == 0, the page must not be written to. If
 * the page is written to, set_page_dirty (or set_page_dirty_lock, as
 * appropriate) must be called after the page is finished with, and
 * before put_page is called.
 *
 * If @nonblocking != NULL, __get_user_pages will not wait for disk IO
 * or mmap_sem contention, and if waiting is needed to pin all pages,
 * *@nonblocking will be set to 0.  Further, if @gup_flags does not
 * include FOLL_NOWAIT, the mmap_sem will be released via up_read() in
 * this case.
 *
 * A caller using such a combination of @nonblocking and @gup_flags
 * must therefore hold the mmap_sem for reading only, and recognize
 * when it's been released.  Otherwise, it must be held for either
 * reading or writing and will not be released.
 *
 * In most cases, get_user_pages or get_user_pages_fast should be used
 * instead of __get_user_pages. __get_user_pages should be used only if
 * you need some special @gup_flags.
 */
long __get_user_pages(struct task_struct *tsk, struct mm_struct *mm,
		unsigned long start, unsigned long nr_pages,
		unsigned int gup_flags, struct page **pages,
		struct vm_area_struct **vmas, int *nonblocking)
{
	long i = 0;
	unsigned int page_mask;
	struct vm_area_struct *vma = NULL;

	if (!nr_pages)
		return 0;

	VM_BUG_ON(!!pages != !!(gup_flags & FOLL_GET));

	/*
	 * If FOLL_FORCE is set then do not force a full fault as the hinting
	 * fault information is unrelated to the reference behaviour of a task
	 * using the address space
	 */
	if (!(gup_flags & FOLL_FORCE))
		gup_flags |= FOLL_NUMA;

	do {
		struct page *page;
		unsigned int foll_flags = gup_flags;
		unsigned int page_increm;

		/* first iteration or cross vma bound */
		if (!vma || start >= vma->vm_end) {
			vma = find_extend_vma(mm, start);
			if (!vma && in_gate_area(mm, start)) {
				int ret;
				ret = get_gate_page(mm, start & PAGE_MASK,
						gup_flags, &vma,
						pages ? &pages[i] : NULL);
				if (ret)
					return i ? : ret;
				page_mask = 0;
				goto next_page;
			}

			if (!vma || check_vma_flags(vma, gup_flags))
				return i ? : -EFAULT;
			if (is_vm_hugetlb_page(vma)) {
				i = follow_hugetlb_page(mm, vma, pages, vmas,
						&start, &nr_pages, i,
						gup_flags);
				continue;
			}
		}
retry:
		/*
		 * If we have a pending SIGKILL, don't keep faulting pages and
		 * potentially allocating memory.
		 */
		if (unlikely(fatal_signal_pending(current)))
			return i ? i : -ERESTARTSYS;
		cond_resched();
		page = follow_page_mask(vma, start, foll_flags, &page_mask);
		if (!page) {
			int ret;
			ret = faultin_page(tsk, vma, start, &foll_flags,
					nonblocking);
			switch (ret) {
			case 0:
				goto retry;
			case -EFAULT:
			case -ENOMEM:
			case -EHWPOISON:
				return i ? i : ret;
			case -EBUSY:
				return i;
			case -ENOENT:
				goto next_page;
			}
			BUG();
		}
		if (IS_ERR(page))
			return i ? i : PTR_ERR(page);
		if (pages) {
			pages[i] = page;
			flush_anon_page(vma, page, start);
			flush_dcache_page(page);
			page_mask = 0;
		}
next_page:
		if (vmas) {
			vmas[i] = vma;
			page_mask = 0;
		}
		page_increm = 1 + (~(start >> PAGE_SHIFT) & page_mask);
		if (page_increm > nr_pages)
			page_increm = nr_pages;
		i += page_increm;
		start += page_increm * PAGE_SIZE;
		nr_pages -= page_increm;
	} while (nr_pages);
	return i;
}
EXPORT_SYMBOL(__get_user_pages);

/*
 * fixup_user_fault() - manually resolve a user page fault
 * @tsk:	the task_struct to use for page fault accounting, or
 *		NULL if faults are not to be recorded.
 * @mm:		mm_struct of target mm
 * @address:	user address
 * @fault_flags:flags to pass down to handle_mm_fault()
 *
 * This is meant to be called in the specific scenario where for locking reasons
 * we try to access user memory in atomic context (within a pagefault_disable()
 * section), this returns -EFAULT, and we want to resolve the user fault before
 * trying again.
 *
 * Typically this is meant to be used by the futex code.
 *
 * The main difference with get_user_pages() is that this function will
 * unconditionally call handle_mm_fault() which will in turn perform all the
 * necessary SW fixup of the dirty and young bits in the PTE, while
 * handle_mm_fault() only guarantees to update these in the struct page.
 *
 * This is important for some architectures where those bits also gate the
 * access permission to the page because they are maintained in software.  On
 * such architectures, gup() will not be enough to make a subsequent access
 * succeed.
 *
 * This has the same semantics wrt the @mm->mmap_sem as does filemap_fault().
 */
int fixup_user_fault(struct task_struct *tsk, struct mm_struct *mm,
		     unsigned long address, unsigned int fault_flags)
{
	struct vm_area_struct *vma;
	vm_flags_t vm_flags;
	int ret;

	vma = find_extend_vma(mm, address);
	if (!vma || address < vma->vm_start)
		return -EFAULT;

	vm_flags = (fault_flags & FAULT_FLAG_WRITE) ? VM_WRITE : VM_READ;
	if (!(vm_flags & vma->vm_flags))
		return -EFAULT;

	ret = handle_mm_fault(mm, vma, address, fault_flags);
	if (ret & VM_FAULT_ERROR) {
		if (ret & VM_FAULT_OOM)
			return -ENOMEM;
		if (ret & (VM_FAULT_HWPOISON | VM_FAULT_HWPOISON_LARGE))
			return -EHWPOISON;
		if (ret & VM_FAULT_SIGBUS)
			return -EFAULT;
		BUG();
	}
	if (tsk) {
		if (ret & VM_FAULT_MAJOR)
			tsk->maj_flt++;
		else
			tsk->min_flt++;
	}
	return 0;
}

/*
 * get_user_pages() - pin user pages in memory
 * @tsk:	the task_struct to use for page fault accounting, or
 *		NULL if faults are not to be recorded.
 * @mm:		mm_struct of target mm
 * @start:	starting user address
 * @nr_pages:	number of pages from start to pin
 * @write:	whether pages will be written to by the caller
 * @force:	whether to force access even when user mapping is currently
 *		protected (but never forces write access to shared mapping).
 * @pages:	array that receives pointers to the pages pinned.
 *		Should be at least nr_pages long. Or NULL, if caller
 *		only intends to ensure the pages are faulted in.
 * @vmas:	array of pointers to vmas corresponding to each page.
 *		Or NULL if the caller does not require them.
 *
 * Returns number of pages pinned. This may be fewer than the number
 * requested. If nr_pages is 0 or negative, returns 0. If no pages
 * were pinned, returns -errno. Each page returned must be released
 * with a put_page() call when it is finished with. vmas will only
 * remain valid while mmap_sem is held.
 *
 * Must be called with mmap_sem held for read or write.
 *
 * get_user_pages walks a process's page tables and takes a reference to
 * each struct page that each user address corresponds to at a given
 * instant. That is, it takes the page that would be accessed if a user
 * thread accesses the given user virtual address at that instant.
 *
 * This does not guarantee that the page exists in the user mappings when
 * get_user_pages returns, and there may even be a completely different
 * page there in some cases (eg. if mmapped pagecache has been invalidated
 * and subsequently re faulted). However it does guarantee that the page
 * won't be freed completely. And mostly callers simply care that the page
 * contains data that was valid *at some point in time*. Typically, an IO
 * or similar operation cannot guarantee anything stronger anyway because
 * locks can't be held over the syscall boundary.
 *
 * If write=0, the page must not be written to. If the page is written to,
 * set_page_dirty (or set_page_dirty_lock, as appropriate) must be called
 * after the page is finished with, and before put_page is called.
 *
 * get_user_pages is typically used for fewer-copy IO operations, to get a
 * handle on the memory by some means other than accesses via the user virtual
 * addresses. The pages may be submitted for DMA to devices or accessed via
 * their kernel linear mapping (via the kmap APIs). Care should be taken to
 * use the correct cache flushing APIs.
 *
 * See also get_user_pages_fast, for performance critical applications.
 */
long get_user_pages(struct task_struct *tsk, struct mm_struct *mm,
		unsigned long start, unsigned long nr_pages, int write,
		int force, struct page **pages, struct vm_area_struct **vmas)
{
	int flags = FOLL_TOUCH;

	if (pages)
		flags |= FOLL_GET;
	if (write)
		flags |= FOLL_WRITE;
	if (force)
		flags |= FOLL_FORCE;

	return __get_user_pages(tsk, mm, start, nr_pages, flags, pages, vmas,
				NULL);
}
EXPORT_SYMBOL(get_user_pages);

/**
 * get_dump_page() - pin user page in memory while writing it to core dump
 * @addr: user address
 *
 * Returns struct page pointer of user page pinned for dump,
 * to be freed afterwards by page_cache_release() or put_page().
 *
 * Returns NULL on any kind of failure - a hole must then be inserted into
 * the corefile, to preserve alignment with its headers; and also returns
 * NULL wherever the ZERO_PAGE, or an anonymous pte_none, has been found -
 * allowing a hole to be left in the corefile to save diskspace.
 *
 * Called without mmap_sem, but after all other threads have been killed.
 */
#ifdef CONFIG_ELF_CORE
struct page *get_dump_page(unsigned long addr)
{
	struct vm_area_struct *vma;
	struct page *page;

	if (__get_user_pages(current, current->mm, addr, 1,
			     FOLL_FORCE | FOLL_DUMP | FOLL_GET, &page, &vma,
			     NULL) < 1)
		return NULL;
	flush_cache_page(vma, addr, page_to_pfn(page));
	return page;
}
#endif /* CONFIG_ELF_CORE */

/*
 * Generic RCU Fast GUP
 *
 * get_user_pages_fast attempts to pin user pages by walking the page
 * tables directly and avoids taking locks. Thus the walker needs to be
 * protected from page table pages being freed from under it, and should
 * block any THP splits.
 *
 * One way to achieve this is to have the walker disable interrupts, and
 * rely on IPIs from the TLB flushing code blocking before the page table
 * pages are freed. This is unsuitable for architectures that do not need
 * to broadcast an IPI when invalidating TLBs.
 *
 * Another way to achieve this is to batch up page table containing pages
 * belonging to more than one mm_user, then rcu_sched a callback to free those
 * pages. Disabling interrupts will allow the fast_gup walker to both block
 * the rcu_sched callback, and an IPI that we broadcast for splitting THPs
 * (which is a relatively rare event). The code below adopts this strategy.
 *
 * Before activating this code, please be aware that the following assumptions
 * are currently made:
 *
 *  *) HAVE_RCU_TABLE_FREE is enabled, and tlb_remove_table is used to free
 *      pages containing page tables.
 *
 *  *) THP splits will broadcast an IPI, this can be achieved by overriding
 *      pmdp_splitting_flush.
 *
 *  *) ptes can be read atomically by the architecture.
 *
 *  *) access_ok is sufficient to validate userspace address ranges.
 *
 * The last two assumptions can be relaxed by the addition of helper functions.
 *
 * This code is based heavily on the PowerPC implementation by Nick Piggin.
 */
#ifdef CONFIG_HAVE_GENERIC_RCU_GUP

#ifdef __HAVE_ARCH_PTE_SPECIAL
static int gup_pte_range(pmd_t pmd, unsigned long addr, unsigned long end,
			 int write, struct page **pages, int *nr)
{
	pte_t *ptep, *ptem;
	int ret = 0;

	ptem = ptep = pte_offset_map(&pmd, addr);
	do {
		/*
		 * In the line below we are assuming that the pte can be read
		 * atomically. If this is not the case for your architecture,
		 * please wrap this in a helper function!
		 *
		 * for an example see gup_get_pte in arch/x86/mm/gup.c
		 */
		pte_t pte = ACCESS_ONCE(*ptep);
		struct page *page;

		/*
		 * Similar to the PMD case below, NUMA hinting must take slow
		 * path
		 */
		if (!pte_present(pte) || pte_special(pte) ||
			pte_numa(pte) || (write && !pte_write(pte)))
			goto pte_unmap;

		VM_BUG_ON(!pfn_valid(pte_pfn(pte)));
		page = pte_page(pte);

		if (!page_cache_get_speculative(page))
			goto pte_unmap;

		if (unlikely(pte_val(pte) != pte_val(*ptep))) {
			put_page(page);
			goto pte_unmap;
		}

		pages[*nr] = page;
		(*nr)++;

	} while (ptep++, addr += PAGE_SIZE, addr != end);

	ret = 1;

pte_unmap:
	pte_unmap(ptem);
	return ret;
}
#else

/*
 * If we can't determine whether or not a pte is special, then fail immediately
 * for ptes. Note, we can still pin HugeTLB and THP as these are guaranteed not
 * to be special.
 *
 * For a futex to be placed on a THP tail page, get_futex_key requires a
 * __get_user_pages_fast implementation that can pin pages. Thus it's still
 * useful to have gup_huge_pmd even if we can't operate on ptes.
 */
static int gup_pte_range(pmd_t pmd, unsigned long addr, unsigned long end,
			 int write, struct page **pages, int *nr)
{
	return 0;
}
#endif /* __HAVE_ARCH_PTE_SPECIAL */

static int gup_huge_pmd(pmd_t orig, pmd_t *pmdp, unsigned long addr,
		unsigned long end, int write, struct page **pages, int *nr)
{
	struct page *head, *page, *tail;
	int refs;

	if (write && !pmd_write(orig))
		return 0;

	refs = 0;
	head = pmd_page(orig);
	page = head + ((addr & ~PMD_MASK) >> PAGE_SHIFT);
	tail = page;
	do {
		VM_BUG_ON_PAGE(compound_head(page) != head, page);
		pages[*nr] = page;
		(*nr)++;
		page++;
		refs++;
	} while (addr += PAGE_SIZE, addr != end);

	if (!page_cache_add_speculative(head, refs)) {
		*nr -= refs;
		return 0;
	}

	if (unlikely(pmd_val(orig) != pmd_val(*pmdp))) {
		*nr -= refs;
		while (refs--)
			put_page(head);
		return 0;
	}

	/*
	 * Any tail pages need their mapcount reference taken before we
	 * return. (This allows the THP code to bump their ref count when
	 * they are split into base pages).
	 */
	while (refs--) {
		if (PageTail(tail))
			get_huge_page_tail(tail);
		tail++;
	}

	return 1;
}

static int gup_huge_pud(pud_t orig, pud_t *pudp, unsigned long addr,
		unsigned long end, int write, struct page **pages, int *nr)
{
	struct page *head, *page, *tail;
	int refs;

	if (write && !pud_write(orig))
		return 0;

	refs = 0;
	head = pud_page(orig);
	page = head + ((addr & ~PUD_MASK) >> PAGE_SHIFT);
	tail = page;
	do {
		VM_BUG_ON_PAGE(compound_head(page) != head, page);
		pages[*nr] = page;
		(*nr)++;
		page++;
		refs++;
	} while (addr += PAGE_SIZE, addr != end);

	if (!page_cache_add_speculative(head, refs)) {
		*nr -= refs;
		return 0;
	}

	if (unlikely(pud_val(orig) != pud_val(*pudp))) {
		*nr -= refs;
		while (refs--)
			put_page(head);
		return 0;
	}

	while (refs--) {
		if (PageTail(tail))
			get_huge_page_tail(tail);
		tail++;
	}

	return 1;
}

static int gup_pmd_range(pud_t pud, unsigned long addr, unsigned long end,
		int write, struct page **pages, int *nr)
{
	unsigned long next;
	pmd_t *pmdp;

	pmdp = pmd_offset(&pud, addr);
	do {
		pmd_t pmd = ACCESS_ONCE(*pmdp);

		next = pmd_addr_end(addr, end);
		if (pmd_none(pmd) || pmd_trans_splitting(pmd))
			return 0;

		if (unlikely(pmd_trans_huge(pmd) || pmd_huge(pmd))) {
			/*
			 * NUMA hinting faults need to be handled in the GUP
			 * slowpath for accounting purposes and so that they
			 * can be serialised against THP migration.
			 */
			if (pmd_numa(pmd))
				return 0;

			if (!gup_huge_pmd(pmd, pmdp, addr, next, write,
				pages, nr))
				return 0;

		} else if (!gup_pte_range(pmd, addr, next, write, pages, nr))
				return 0;
	} while (pmdp++, addr = next, addr != end);

	return 1;
}

static int gup_pud_range(pgd_t *pgdp, unsigned long addr, unsigned long end,
		int write, struct page **pages, int *nr)
{
	unsigned long next;
	pud_t *pudp;

	pudp = pud_offset(pgdp, addr);
	do {
		pud_t pud = ACCESS_ONCE(*pudp);

		next = pud_addr_end(addr, end);
		if (pud_none(pud))
			return 0;
		if (pud_huge(pud)) {
			if (!gup_huge_pud(pud, pudp, addr, next, write,
					pages, nr))
				return 0;
		} else if (!gup_pmd_range(pud, addr, next, write, pages, nr))
			return 0;
	} while (pudp++, addr = next, addr != end);

	return 1;
}

/*
 * Like get_user_pages_fast() except it's IRQ-safe in that it won't fall back to
 * the regular GUP. It will only return non-negative values.
 */
int __get_user_pages_fast(unsigned long start, int nr_pages, int write,
			  struct page **pages)
{
	struct mm_struct *mm = current->mm;
	unsigned long addr, len, end;
	unsigned long next, flags;
	pgd_t *pgdp;
	int nr = 0;

	start &= PAGE_MASK;
	addr = start;
	len = (unsigned long) nr_pages << PAGE_SHIFT;
	end = start + len;

	if (unlikely(!access_ok(write ? VERIFY_WRITE : VERIFY_READ,
					start, len)))
		return 0;

	/*
	 * Disable interrupts.  We use the nested form as we can already have
	 * interrupts disabled by get_futex_key.
	 *
	 * With interrupts disabled, we block page table pages from being
	 * freed from under us. See mmu_gather_tlb in asm-generic/tlb.h
	 * for more details.
	 *
	 * We do not adopt an rcu_read_lock(.) here as we also want to
	 * block IPIs that come from THPs splitting.
	 */

	local_irq_save(flags);
	pgdp = pgd_offset(mm, addr);
	do {
		next = pgd_addr_end(addr, end);
		if (pgd_none(*pgdp))
			break;
		else if (!gup_pud_range(pgdp, addr, next, write, pages, &nr))
			break;
	} while (pgdp++, addr = next, addr != end);
	local_irq_restore(flags);

	return nr;
}

/**
 * get_user_pages_fast() - pin user pages in memory
 * @start:	starting user address
 * @nr_pages:	number of pages from start to pin
 * @write:	whether pages will be written to
 * @pages:	array that receives pointers to the pages pinned.
 *		Should be at least nr_pages long.
 *
 * Attempt to pin user pages in memory without taking mm->mmap_sem.
 * If not successful, it will fall back to taking the lock and
 * calling get_user_pages().
 *
 * Returns number of pages pinned. This may be fewer than the number
 * requested. If nr_pages is 0 or negative, returns 0. If no pages
 * were pinned, returns -errno.
 */
int get_user_pages_fast(unsigned long start, int nr_pages, int write,
			struct page **pages)
{
	struct mm_struct *mm = current->mm;
	int nr, ret;

	start &= PAGE_MASK;
	nr = __get_user_pages_fast(start, nr_pages, write, pages);
	ret = nr;

	if (nr < nr_pages) {
		/* Try to get the remaining pages with get_user_pages */
		start += nr << PAGE_SHIFT;
		pages += nr;

		down_read(&mm->mmap_sem);
		ret = get_user_pages(current, mm, start,
				     nr_pages - nr, write, 0, pages, NULL);
		up_read(&mm->mmap_sem);

		/* Have to be a bit careful with return values */
		if (nr > 0) {
			if (ret < 0)
				ret = nr;
			else
				ret += nr;
		}
	}

	return ret;
}

#endif /* CONFIG_HAVE_GENERIC_RCU_GUP */<|MERGE_RESOLUTION|>--- conflicted
+++ resolved
@@ -334,11 +334,7 @@
 	 * reCOWed by userspace write).
 	 */
 	if ((ret & VM_FAULT_WRITE) && !(vma->vm_flags & VM_WRITE))
-<<<<<<< HEAD
-	        *flags |= FOLL_COW;
-=======
 		*flags |= FOLL_COW;
->>>>>>> 87699146
 	return 0;
 }
 
