--- conflicted
+++ resolved
@@ -54,7 +54,6 @@
 #define ESR_EL1_EC_BKPT32	(0x38)
 #define ESR_EL1_EC_BRK64	(0x3C)
 
-<<<<<<< HEAD
 #define ESR_ELx_EC_UNKNOWN	(0x00)
 #define ESR_ELx_EC_WFx		(0x01)
 /* Unallocated EC: 0x02 */
@@ -139,7 +138,7 @@
 
 const char *esr_get_class_string(u32 esr);
 #endif /* __ASSEMBLY */
-=======
+
 /* ISS field definitions for System instruction traps */
 #define ESR_ELx_SYS64_ISS_RES0_SHIFT	22
 #define ESR_ELx_SYS64_ISS_RES0_MASK	(UL(0x7) << ESR_ELx_SYS64_ISS_RES0_SHIFT)
@@ -179,6 +178,5 @@
 
 #define ESR_ELx_SYS64_ISS_SYS_CNTFRQ	(ESR_ELx_SYS64_ISS_SYS_VAL(3, 3, 0, 14, 0) | \
 					 ESR_ELx_SYS64_ISS_DIR_READ)
->>>>>>> 4b55b715
 
 #endif /* __ASM_ESR_H */