/*
 * Based on arch/arm/mm/init.c
 *
 * Copyright (C) 1995-2005 Russell King
 * Copyright (C) 2012 ARM Ltd.
 *
 * This program is free software; you can redistribute it and/or modify
 * it under the terms of the GNU General Public License version 2 as
 * published by the Free Software Foundation.
 *
 * This program is distributed in the hope that it will be useful,
 * but WITHOUT ANY WARRANTY; without even the implied warranty of
 * MERCHANTABILITY or FITNESS FOR A PARTICULAR PURPOSE.  See the
 * GNU General Public License for more details.
 *
 * You should have received a copy of the GNU General Public License
 * along with this program.  If not, see <http://www.gnu.org/licenses/>.
 */

#include <linux/kernel.h>
#include <linux/export.h>
#include <linux/errno.h>
#include <linux/swap.h>
#include <linux/init.h>
#include <linux/bootmem.h>
#include <linux/mman.h>
#include <linux/nodemask.h>
#include <linux/initrd.h>
#include <linux/gfp.h>
#include <linux/memblock.h>
#include <linux/sort.h>
#include <linux/of_fdt.h>
#include <linux/dma-mapping.h>
#include <linux/dma-contiguous.h>
#include <linux/efi.h>
#include <linux/swiotlb.h>

#include <asm/fixmap.h>
#include <asm/sections.h>
#include <asm/setup.h>
#include <asm/sizes.h>
#include <asm/tlb.h>
#include <asm/alternative.h>

#include "mm.h"

phys_addr_t memstart_addr __read_mostly = 0;
phys_addr_t arm64_dma_phys_limit __read_mostly;

#ifdef CONFIG_BLK_DEV_INITRD
static int __init early_initrd(char *p)
{
	unsigned long start, size;
	char *endp;

	start = memparse(p, &endp);
	if (*endp == ',') {
		size = memparse(endp + 1, NULL);

		initrd_start = (unsigned long)__va(start);
		initrd_end = (unsigned long)__va(start + size);
	}
	return 0;
}
early_param("initrd", early_initrd);
#endif

/*
 * Return the maximum physical address for ZONE_DMA (DMA_BIT_MASK(32)). It
 * currently assumes that for memory starting above 4G, 32-bit devices will
 * use a DMA offset.
 */
static phys_addr_t max_zone_dma_phys(void)
{
	phys_addr_t offset = memblock_start_of_DRAM() & GENMASK_ULL(63, 32);
	return min(offset + (1ULL << 32), memblock_end_of_DRAM());
}

static void __init zone_sizes_init(unsigned long min, unsigned long max)
{
	struct memblock_region *reg;
	unsigned long zone_size[MAX_NR_ZONES], zhole_size[MAX_NR_ZONES];
	unsigned long max_dma = min;

	memset(zone_size, 0, sizeof(zone_size));

	/* 4GB maximum for 32-bit only capable devices */
	if (IS_ENABLED(CONFIG_ZONE_DMA)) {
		max_dma = PFN_DOWN(arm64_dma_phys_limit);
		zone_size[ZONE_DMA] = max_dma - min;
	}
	zone_size[ZONE_NORMAL] = max - max_dma;

	memcpy(zhole_size, zone_size, sizeof(zhole_size));

	for_each_memblock(memory, reg) {
		unsigned long start = memblock_region_memory_base_pfn(reg);
		unsigned long end = memblock_region_memory_end_pfn(reg);

		if (start >= max)
			continue;

		if (IS_ENABLED(CONFIG_ZONE_DMA) && start < max_dma) {
			unsigned long dma_end = min(end, max_dma);
			zhole_size[ZONE_DMA] -= dma_end - start;
		}

		if (end > max_dma) {
			unsigned long normal_end = min(end, max);
			unsigned long normal_start = max(start, max_dma);
			zhole_size[ZONE_NORMAL] -= normal_end - normal_start;
		}
	}

	free_area_init_node(0, zone_size, min, zhole_size);
}

#ifdef CONFIG_HAVE_ARCH_PFN_VALID
#define PFN_MASK ((1UL << (64 - PAGE_SHIFT)) - 1)

int pfn_valid(unsigned long pfn)
{
<<<<<<< HEAD
	return (pfn & PFN_MASK) == pfn && memblock_is_memory(pfn << PAGE_SHIFT);
=======
	phys_addr_t addr = pfn << PAGE_SHIFT;

	if ((addr >> PAGE_SHIFT) != pfn)
		return 0;
	return memblock_is_memory(addr);
>>>>>>> ba6984fc
}
EXPORT_SYMBOL(pfn_valid);
#endif

#ifndef CONFIG_SPARSEMEM
static void arm64_memory_present(void)
{
}
#else
static void arm64_memory_present(void)
{
	struct memblock_region *reg;

	for_each_memblock(memory, reg)
		memory_present(0, memblock_region_memory_base_pfn(reg),
			       memblock_region_memory_end_pfn(reg));
}
#endif

static phys_addr_t memory_limit = (phys_addr_t)ULLONG_MAX;

/*
 * Limit the memory size that was specified via FDT.
 */
static int __init early_mem(char *p)
{
	if (!p)
		return 1;

	memory_limit = memparse(p, &p) & PAGE_MASK;
	pr_notice("Memory limited to %lldMB\n", memory_limit >> 20);

	return 0;
}
early_param("mem", early_mem);

void __init arm64_memblock_init(void)
{
	memblock_enforce_memory_limit(memory_limit);

	/*
	 * Register the kernel text, kernel data, initrd, and initial
	 * pagetables with memblock.
	 */
	memblock_reserve(__pa(_text), _end - _text);
#ifdef CONFIG_BLK_DEV_INITRD
	if (initrd_start)
		memblock_reserve(__virt_to_phys(initrd_start), initrd_end - initrd_start);
#endif

	early_init_fdt_scan_reserved_mem();

	/* 4GB maximum for 32-bit only capable devices */
	if (IS_ENABLED(CONFIG_ZONE_DMA))
		arm64_dma_phys_limit = max_zone_dma_phys();
	else
		arm64_dma_phys_limit = PHYS_MASK + 1;
	high_memory = __va(memblock_end_of_DRAM() - 1) + 1;
	dma_contiguous_reserve(arm64_dma_phys_limit);

	memblock_allow_resize();
	memblock_dump_all();
}

void __init bootmem_init(void)
{
	unsigned long min, max;

	min = PFN_UP(memblock_start_of_DRAM());
	max = PFN_DOWN(memblock_end_of_DRAM());

	/*
	 * Sparsemem tries to allocate bootmem in memory_present(), so must be
	 * done after the fixed reservations.
	 */
	arm64_memory_present();

	sparse_init();
	zone_sizes_init(min, max);

	max_pfn = max_low_pfn = max;
}

#ifndef CONFIG_SPARSEMEM_VMEMMAP
static inline void free_memmap(unsigned long start_pfn, unsigned long end_pfn)
{
	struct page *start_pg, *end_pg;
	unsigned long pg, pgend;

	/*
	 * Convert start_pfn/end_pfn to a struct page pointer.
	 */
	start_pg = pfn_to_page(start_pfn - 1) + 1;
	end_pg = pfn_to_page(end_pfn - 1) + 1;

	/*
	 * Convert to physical addresses, and round start upwards and end
	 * downwards.
	 */
	pg = (unsigned long)PAGE_ALIGN(__pa(start_pg));
	pgend = (unsigned long)__pa(end_pg) & PAGE_MASK;

	/*
	 * If there are free pages between these, free the section of the
	 * memmap array.
	 */
	if (pg < pgend)
		free_bootmem(pg, pgend - pg);
}

/*
 * The mem_map array can get very big. Free the unused area of the memory map.
 */
static void __init free_unused_memmap(void)
{
	unsigned long start, prev_end = 0;
	struct memblock_region *reg;

	for_each_memblock(memory, reg) {
		start = __phys_to_pfn(reg->base);

#ifdef CONFIG_SPARSEMEM
		/*
		 * Take care not to free memmap entries that don't exist due
		 * to SPARSEMEM sections which aren't present.
		 */
		start = min(start, ALIGN(prev_end, PAGES_PER_SECTION));
#endif
		/*
		 * If we had a previous bank, and there is a space between the
		 * current bank and the previous, free it.
		 */
		if (prev_end && prev_end < start)
			free_memmap(prev_end, start);

		/*
		 * Align up here since the VM subsystem insists that the
		 * memmap entries are valid from the bank end aligned to
		 * MAX_ORDER_NR_PAGES.
		 */
		prev_end = ALIGN(__phys_to_pfn(reg->base + reg->size),
				 MAX_ORDER_NR_PAGES);
	}

#ifdef CONFIG_SPARSEMEM
	if (!IS_ALIGNED(prev_end, PAGES_PER_SECTION))
		free_memmap(prev_end, ALIGN(prev_end, PAGES_PER_SECTION));
#endif
}
#endif	/* !CONFIG_SPARSEMEM_VMEMMAP */

/*
 * mem_init() marks the free areas in the mem_map and tells us how much memory
 * is free.  This is done after various parts of the system have claimed their
 * memory after the kernel image.
 */
void __init mem_init(void)
{
	swiotlb_init(1);

	set_max_mapnr(pfn_to_page(max_pfn) - mem_map);

#ifndef CONFIG_SPARSEMEM_VMEMMAP
	free_unused_memmap();
#endif
	/* this will put all unused low memory onto the freelists */
	free_all_bootmem();

	mem_init_print_info(NULL);

#define MLK(b, t) b, t, ((t) - (b)) >> 10
#define MLM(b, t) b, t, ((t) - (b)) >> 20
#define MLG(b, t) b, t, ((t) - (b)) >> 30
#define MLK_ROUNDUP(b, t) b, t, DIV_ROUND_UP(((t) - (b)), SZ_1K)

	pr_notice("Virtual kernel memory layout:\n"
#ifdef CONFIG_KASAN
		  "    kasan   : 0x%16lx - 0x%16lx   (%6ld GB)\n"
#endif
		  "    vmalloc : 0x%16lx - 0x%16lx   (%6ld GB)\n"
#ifdef CONFIG_SPARSEMEM_VMEMMAP
		  "    vmemmap : 0x%16lx - 0x%16lx   (%6ld GB maximum)\n"
		  "              0x%16lx - 0x%16lx   (%6ld MB actual)\n"
#endif
		  "    PCI I/O : 0x%16lx - 0x%16lx   (%6ld MB)\n"
		  "    fixed   : 0x%16lx - 0x%16lx   (%6ld KB)\n"
		  "    modules : 0x%16lx - 0x%16lx   (%6ld MB)\n"
		  "    memory  : 0x%16lx - 0x%16lx   (%6ld MB)\n"
		  "      .init : 0x%p" " - 0x%p" "   (%6ld KB)\n"
		  "      .text : 0x%p" " - 0x%p" "   (%6ld KB)\n"
		  "      .data : 0x%p" " - 0x%p" "   (%6ld KB)\n",
#ifdef CONFIG_KASAN
		  MLG(KASAN_SHADOW_START, KASAN_SHADOW_END),
#endif
		  MLG(VMALLOC_START, VMALLOC_END),
#ifdef CONFIG_SPARSEMEM_VMEMMAP
		  MLG(VMEMMAP_START,
		      VMEMMAP_START + VMEMMAP_SIZE),
		  MLM((unsigned long)virt_to_page(PAGE_OFFSET),
		      (unsigned long)virt_to_page(high_memory)),
#endif
		  MLM((unsigned long)PCI_IOBASE, (unsigned long)PCI_IOBASE + SZ_16M),
		  MLK(FIXADDR_START, FIXADDR_TOP),
		  MLM(MODULES_VADDR, MODULES_END),
		  MLM(PAGE_OFFSET, (unsigned long)high_memory),
		  MLK_ROUNDUP(__init_begin, __init_end),
		  MLK_ROUNDUP(_text, _etext),
		  MLK_ROUNDUP(_sdata, _edata));

#undef MLK
#undef MLM
#undef MLK_ROUNDUP

	/*
	 * Check boundaries twice: Some fundamental inconsistencies can be
	 * detected at build time already.
	 */
#ifdef CONFIG_COMPAT
	BUILD_BUG_ON(TASK_SIZE_32			> TASK_SIZE_64);
#endif
	BUILD_BUG_ON(TASK_SIZE_64			> MODULES_VADDR);
	BUG_ON(TASK_SIZE_64				> MODULES_VADDR);

	if (PAGE_SIZE >= 16384 && get_num_physpages() <= 128) {
		extern int sysctl_overcommit_memory;
		/*
		 * On a machine this small we won't get anywhere without
		 * overcommit, so turn it on by default.
		 */
		sysctl_overcommit_memory = OVERCOMMIT_ALWAYS;
	}
}

void free_initmem(void)
{
	fixup_init();
	free_initmem_default(0);
	free_alternatives_memory();
}

#ifdef CONFIG_BLK_DEV_INITRD

static int keep_initrd;

void free_initrd_mem(unsigned long start, unsigned long end)
{
	if (!keep_initrd)
		free_reserved_area((void *)start, (void *)end, 0, "initrd");
}

static int __init keepinitrd_setup(char *__unused)
{
	keep_initrd = 1;
	return 1;
}

__setup("keepinitrd", keepinitrd_setup);
#endif<|MERGE_RESOLUTION|>--- conflicted
+++ resolved
@@ -120,15 +120,11 @@
 
 int pfn_valid(unsigned long pfn)
 {
-<<<<<<< HEAD
-	return (pfn & PFN_MASK) == pfn && memblock_is_memory(pfn << PAGE_SHIFT);
-=======
 	phys_addr_t addr = pfn << PAGE_SHIFT;
 
 	if ((addr >> PAGE_SHIFT) != pfn)
 		return 0;
 	return memblock_is_memory(addr);
->>>>>>> ba6984fc
 }
 EXPORT_SYMBOL(pfn_valid);
 #endif
