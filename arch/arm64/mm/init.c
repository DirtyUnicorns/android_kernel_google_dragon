/*
 * Based on arch/arm/mm/init.c
 *
 * Copyright (C) 1995-2005 Russell King
 * Copyright (C) 2012 ARM Ltd.
 *
 * This program is free software; you can redistribute it and/or modify
 * it under the terms of the GNU General Public License version 2 as
 * published by the Free Software Foundation.
 *
 * This program is distributed in the hope that it will be useful,
 * but WITHOUT ANY WARRANTY; without even the implied warranty of
 * MERCHANTABILITY or FITNESS FOR A PARTICULAR PURPOSE.  See the
 * GNU General Public License for more details.
 *
 * You should have received a copy of the GNU General Public License
 * along with this program.  If not, see <http://www.gnu.org/licenses/>.
 */

#include <linux/kernel.h>
#include <linux/export.h>
#include <linux/errno.h>
#include <linux/swap.h>
#include <linux/init.h>
#include <linux/bootmem.h>
#include <linux/mman.h>
#include <linux/nodemask.h>
#include <linux/initrd.h>
#include <linux/gfp.h>
#include <linux/memblock.h>
#include <linux/sort.h>
#include <linux/of_fdt.h>
#include <linux/dma-mapping.h>
#include <linux/dma-contiguous.h>
#include <linux/efi.h>
#include <linux/swiotlb.h>

#include <asm/fixmap.h>
#include <asm/sections.h>
#include <asm/setup.h>
#include <asm/sizes.h>
#include <asm/tlb.h>
#include <asm/alternative.h>

#include "mm.h"

phys_addr_t memstart_addr __read_mostly = 0;
phys_addr_t arm64_dma_phys_limit __read_mostly;

#ifdef CONFIG_BLK_DEV_INITRD
static int __init early_initrd(char *p)
{
	unsigned long start, size;
	char *endp;

	start = memparse(p, &endp);
	if (*endp == ',') {
		size = memparse(endp + 1, NULL);

		initrd_start = (unsigned long)__va(start);
		initrd_end = (unsigned long)__va(start + size);
	}
	return 0;
}
early_param("initrd", early_initrd);
#endif

/*
 * Return the maximum physical address for ZONE_DMA (DMA_BIT_MASK(32)). It
 * currently assumes that for memory starting above 4G, 32-bit devices will
 * use a DMA offset.
 */
static phys_addr_t max_zone_dma_phys(void)
{
	phys_addr_t offset = memblock_start_of_DRAM() & GENMASK_ULL(63, 32);
	return min(offset + (1ULL << 32), memblock_end_of_DRAM());
}

static void __init zone_sizes_init(unsigned long min, unsigned long max)
{
	struct memblock_region *reg;
	unsigned long zone_size[MAX_NR_ZONES], zhole_size[MAX_NR_ZONES];
	unsigned long max_dma = min;

	memset(zone_size, 0, sizeof(zone_size));

	/* 4GB maximum for 32-bit only capable devices */
	if (IS_ENABLED(CONFIG_ZONE_DMA)) {
		max_dma = PFN_DOWN(arm64_dma_phys_limit);
		zone_size[ZONE_DMA] = max_dma - min;
	}
	zone_size[ZONE_NORMAL] = max - max_dma;

	memcpy(zhole_size, zone_size, sizeof(zhole_size));

	for_each_memblock(memory, reg) {
		unsigned long start = memblock_region_memory_base_pfn(reg);
		unsigned long end = memblock_region_memory_end_pfn(reg);

		if (start >= max)
			continue;

		if (IS_ENABLED(CONFIG_ZONE_DMA) && start < max_dma) {
			unsigned long dma_end = min(end, max_dma);
			zhole_size[ZONE_DMA] -= dma_end - start;
		}

		if (end > max_dma) {
			unsigned long normal_end = min(end, max);
			unsigned long normal_start = max(start, max_dma);
			zhole_size[ZONE_NORMAL] -= normal_end - normal_start;
		}
	}

	free_area_init_node(0, zone_size, min, zhole_size);
}

#ifdef CONFIG_HAVE_ARCH_PFN_VALID
#define PFN_MASK ((1UL << (64 - PAGE_SHIFT)) - 1)

int pfn_valid(unsigned long pfn)
{
	return (pfn & PFN_MASK) == pfn && memblock_is_memory(pfn << PAGE_SHIFT);
}
EXPORT_SYMBOL(pfn_valid);
#endif

#ifndef CONFIG_SPARSEMEM
static void arm64_memory_present(void)
{
}
#else
static void arm64_memory_present(void)
{
	struct memblock_region *reg;

	for_each_memblock(memory, reg)
		memory_present(0, memblock_region_memory_base_pfn(reg),
			       memblock_region_memory_end_pfn(reg));
}
#endif

static phys_addr_t memory_limit = (phys_addr_t)ULLONG_MAX;

/*
 * Limit the memory size that was specified via FDT.
 */
static int __init early_mem(char *p)
{
	if (!p)
		return 1;

	memory_limit = memparse(p, &p) & PAGE_MASK;
	pr_notice("Memory limited to %lldMB\n", memory_limit >> 20);

	return 0;
}
early_param("mem", early_mem);

void __init arm64_memblock_init(void)
{
	memblock_enforce_memory_limit(memory_limit);

	/*
	 * Register the kernel text, kernel data, initrd, and initial
	 * pagetables with memblock.
	 */
	memblock_reserve(__pa(_text), _end - _text);
#ifdef CONFIG_BLK_DEV_INITRD
	if (initrd_start)
		memblock_reserve(__virt_to_phys(initrd_start), initrd_end - initrd_start);
#endif

	early_init_fdt_scan_reserved_mem();

	/* 4GB maximum for 32-bit only capable devices */
	if (IS_ENABLED(CONFIG_ZONE_DMA))
<<<<<<< HEAD
		arm64_dma_phys_limit = max_zone_dma_phys();
	else
		arm64_dma_phys_limit = PHYS_MASK + 1;
	dma_contiguous_reserve(arm64_dma_phys_limit);
=======
		dma_phys_limit = max_zone_dma_phys();

	high_memory = __va(memblock_end_of_DRAM() - 1) + 1;
	dma_contiguous_reserve(dma_phys_limit);
>>>>>>> 8da23652

	memblock_allow_resize();
	memblock_dump_all();
}

void __init bootmem_init(void)
{
	unsigned long min, max;

	min = PFN_UP(memblock_start_of_DRAM());
	max = PFN_DOWN(memblock_end_of_DRAM());

	/*
	 * Sparsemem tries to allocate bootmem in memory_present(), so must be
	 * done after the fixed reservations.
	 */
	arm64_memory_present();

	sparse_init();
	zone_sizes_init(min, max);

	max_pfn = max_low_pfn = max;
}

#ifndef CONFIG_SPARSEMEM_VMEMMAP
static inline void free_memmap(unsigned long start_pfn, unsigned long end_pfn)
{
	struct page *start_pg, *end_pg;
	unsigned long pg, pgend;

	/*
	 * Convert start_pfn/end_pfn to a struct page pointer.
	 */
	start_pg = pfn_to_page(start_pfn - 1) + 1;
	end_pg = pfn_to_page(end_pfn - 1) + 1;

	/*
	 * Convert to physical addresses, and round start upwards and end
	 * downwards.
	 */
	pg = (unsigned long)PAGE_ALIGN(__pa(start_pg));
	pgend = (unsigned long)__pa(end_pg) & PAGE_MASK;

	/*
	 * If there are free pages between these, free the section of the
	 * memmap array.
	 */
	if (pg < pgend)
		free_bootmem(pg, pgend - pg);
}

/*
 * The mem_map array can get very big. Free the unused area of the memory map.
 */
static void __init free_unused_memmap(void)
{
	unsigned long start, prev_end = 0;
	struct memblock_region *reg;

	for_each_memblock(memory, reg) {
		start = __phys_to_pfn(reg->base);

#ifdef CONFIG_SPARSEMEM
		/*
		 * Take care not to free memmap entries that don't exist due
		 * to SPARSEMEM sections which aren't present.
		 */
		start = min(start, ALIGN(prev_end, PAGES_PER_SECTION));
#endif
		/*
		 * If we had a previous bank, and there is a space between the
		 * current bank and the previous, free it.
		 */
		if (prev_end && prev_end < start)
			free_memmap(prev_end, start);

		/*
		 * Align up here since the VM subsystem insists that the
		 * memmap entries are valid from the bank end aligned to
		 * MAX_ORDER_NR_PAGES.
		 */
		prev_end = ALIGN(__phys_to_pfn(reg->base + reg->size),
				 MAX_ORDER_NR_PAGES);
	}

#ifdef CONFIG_SPARSEMEM
	if (!IS_ALIGNED(prev_end, PAGES_PER_SECTION))
		free_memmap(prev_end, ALIGN(prev_end, PAGES_PER_SECTION));
#endif
}
#endif	/* !CONFIG_SPARSEMEM_VMEMMAP */

/*
 * mem_init() marks the free areas in the mem_map and tells us how much memory
 * is free.  This is done after various parts of the system have claimed their
 * memory after the kernel image.
 */
void __init mem_init(void)
{
	swiotlb_init(1);

	set_max_mapnr(pfn_to_page(max_pfn) - mem_map);

#ifndef CONFIG_SPARSEMEM_VMEMMAP
	free_unused_memmap();
#endif
	/* this will put all unused low memory onto the freelists */
	free_all_bootmem();

	mem_init_print_info(NULL);

#define MLK(b, t) b, t, ((t) - (b)) >> 10
#define MLM(b, t) b, t, ((t) - (b)) >> 20
#define MLG(b, t) b, t, ((t) - (b)) >> 30
#define MLK_ROUNDUP(b, t) b, t, DIV_ROUND_UP(((t) - (b)), SZ_1K)

	pr_notice("Virtual kernel memory layout:\n"
#ifdef CONFIG_KASAN
		  "    kasan   : 0x%16lx - 0x%16lx   (%6ld GB)\n"
#endif
		  "    vmalloc : 0x%16lx - 0x%16lx   (%6ld GB)\n"
#ifdef CONFIG_SPARSEMEM_VMEMMAP
		  "    vmemmap : 0x%16lx - 0x%16lx   (%6ld GB maximum)\n"
		  "              0x%16lx - 0x%16lx   (%6ld MB actual)\n"
#endif
		  "    PCI I/O : 0x%16lx - 0x%16lx   (%6ld MB)\n"
		  "    fixed   : 0x%16lx - 0x%16lx   (%6ld KB)\n"
		  "    modules : 0x%16lx - 0x%16lx   (%6ld MB)\n"
		  "    memory  : 0x%16lx - 0x%16lx   (%6ld MB)\n"
		  "      .init : 0x%p" " - 0x%p" "   (%6ld KB)\n"
		  "      .text : 0x%p" " - 0x%p" "   (%6ld KB)\n"
		  "      .data : 0x%p" " - 0x%p" "   (%6ld KB)\n",
#ifdef CONFIG_KASAN
		  MLG(KASAN_SHADOW_START, KASAN_SHADOW_END),
#endif
		  MLG(VMALLOC_START, VMALLOC_END),
#ifdef CONFIG_SPARSEMEM_VMEMMAP
		  MLG(VMEMMAP_START,
		      VMEMMAP_START + VMEMMAP_SIZE),
		  MLM((unsigned long)virt_to_page(PAGE_OFFSET),
		      (unsigned long)virt_to_page(high_memory)),
#endif
		  MLM((unsigned long)PCI_IOBASE, (unsigned long)PCI_IOBASE + SZ_16M),
		  MLK(FIXADDR_START, FIXADDR_TOP),
		  MLM(MODULES_VADDR, MODULES_END),
		  MLM(PAGE_OFFSET, (unsigned long)high_memory),
		  MLK_ROUNDUP(__init_begin, __init_end),
		  MLK_ROUNDUP(_text, _etext),
		  MLK_ROUNDUP(_sdata, _edata));

#undef MLK
#undef MLM
#undef MLK_ROUNDUP

	/*
	 * Check boundaries twice: Some fundamental inconsistencies can be
	 * detected at build time already.
	 */
#ifdef CONFIG_COMPAT
	BUILD_BUG_ON(TASK_SIZE_32			> TASK_SIZE_64);
#endif
	BUILD_BUG_ON(TASK_SIZE_64			> MODULES_VADDR);
	BUG_ON(TASK_SIZE_64				> MODULES_VADDR);

	if (PAGE_SIZE >= 16384 && get_num_physpages() <= 128) {
		extern int sysctl_overcommit_memory;
		/*
		 * On a machine this small we won't get anywhere without
		 * overcommit, so turn it on by default.
		 */
		sysctl_overcommit_memory = OVERCOMMIT_ALWAYS;
	}
}

void free_initmem(void)
{
	fixup_init();
	free_initmem_default(0);
	free_alternatives_memory();
}

#ifdef CONFIG_BLK_DEV_INITRD

static int keep_initrd;

void free_initrd_mem(unsigned long start, unsigned long end)
{
	if (!keep_initrd)
		free_reserved_area((void *)start, (void *)end, 0, "initrd");
}

static int __init keepinitrd_setup(char *__unused)
{
	keep_initrd = 1;
	return 1;
}

__setup("keepinitrd", keepinitrd_setup);
#endif<|MERGE_RESOLUTION|>--- conflicted
+++ resolved
@@ -175,17 +175,11 @@
 
 	/* 4GB maximum for 32-bit only capable devices */
 	if (IS_ENABLED(CONFIG_ZONE_DMA))
-<<<<<<< HEAD
 		arm64_dma_phys_limit = max_zone_dma_phys();
 	else
 		arm64_dma_phys_limit = PHYS_MASK + 1;
+	high_memory = __va(memblock_end_of_DRAM() - 1) + 1;
 	dma_contiguous_reserve(arm64_dma_phys_limit);
-=======
-		dma_phys_limit = max_zone_dma_phys();
-
-	high_memory = __va(memblock_end_of_DRAM() - 1) + 1;
-	dma_contiguous_reserve(dma_phys_limit);
->>>>>>> 8da23652
 
 	memblock_allow_resize();
 	memblock_dump_all();
