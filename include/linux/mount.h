/*
 *
 * Definitions for mount interface. This describes the in the kernel build 
 * linkedlist with mounted filesystems.
 *
 * Author:  Marco van Wieringen <mvw@planets.elm.net>
 *
 */
#ifndef _LINUX_MOUNT_H
#define _LINUX_MOUNT_H

#include <linux/types.h>
#include <linux/list.h>
#include <linux/nodemask.h>
#include <linux/spinlock.h>
#include <linux/seqlock.h>
#include <linux/atomic.h>

struct super_block;
struct vfsmount;
struct dentry;
struct mnt_namespace;

#define MNT_NOSUID	0x01
#define MNT_NODEV	0x02
#define MNT_NOEXEC	0x04
#define MNT_NOATIME	0x08
#define MNT_NODIRATIME	0x10
#define MNT_RELATIME	0x20
#define MNT_READONLY	0x40	/* does the user want this to be r/o? */

#define MNT_SHRINKABLE	0x100
#define MNT_WRITE_HOLD	0x200

#define MNT_SHARED	0x1000	/* if the vfsmount is a shared mount */
#define MNT_UNBINDABLE	0x2000	/* if the vfsmount is a unbindable mount */
/*
 * MNT_SHARED_MASK is the set of flags that should be cleared when a
 * mount becomes shared.  Currently, this is only the flag that says a
 * mount cannot be bind mounted, since this is how we create a mount
 * that shares events with another mount.  If you add a new MNT_*
 * flag, consider how it interacts with shared mounts.
 */
#define MNT_SHARED_MASK	(MNT_UNBINDABLE)
#define MNT_USER_SETTABLE_MASK  (MNT_NOSUID | MNT_NODEV | MNT_NOEXEC \
				 | MNT_NOATIME | MNT_NODIRATIME | MNT_RELATIME \
				 | MNT_READONLY)
#define MNT_ATIME_MASK (MNT_NOATIME | MNT_NODIRATIME | MNT_RELATIME )

#define MNT_INTERNAL_FLAGS (MNT_SHARED | MNT_WRITE_HOLD | MNT_INTERNAL | \
			    MNT_DOOMED | MNT_SYNC_UMOUNT | MNT_MARKED)

#define MNT_INTERNAL	0x4000

#define MNT_LOCK_ATIME		0x040000
#define MNT_LOCK_NOEXEC		0x080000
#define MNT_LOCK_NOSUID		0x100000
#define MNT_LOCK_NODEV		0x200000
#define MNT_LOCK_READONLY	0x400000
#define MNT_LOCKED		0x800000
#define MNT_DOOMED		0x1000000
#define MNT_SYNC_UMOUNT		0x2000000
#define MNT_MARKED		0x4000000

struct vfsmount {
	struct dentry *mnt_root;	/* root of the mounted tree */
	struct super_block *mnt_sb;	/* pointer to superblock */
	int mnt_flags;
};

struct file; /* forward dec */
struct path;

extern int mnt_want_write(struct vfsmount *mnt);
extern int mnt_want_write_file(struct file *file);
extern int mnt_clone_write(struct vfsmount *mnt);
extern void mnt_drop_write(struct vfsmount *mnt);
extern void mnt_drop_write_file(struct file *file);
extern void mntput(struct vfsmount *mnt);
extern struct vfsmount *mntget(struct vfsmount *mnt);
extern struct vfsmount *mnt_clone_internal(struct path *path);
extern int __mnt_is_readonly(struct vfsmount *mnt);

struct path;
extern struct vfsmount *clone_private_mount(struct path *path);

struct file_system_type;
extern struct vfsmount *vfs_kern_mount(struct file_system_type *type,
				      int flags, const char *name,
				      void *data);

extern void mnt_set_expiry(struct vfsmount *mnt, struct list_head *expiry_list);
extern void mark_mounts_for_expiry(struct list_head *mounts);

<<<<<<< HEAD
extern dev_t name_to_dev_t(const char *name);
=======
extern dev_t name_to_dev_t(char *name);
extern dev_t devt_from_partuuid(const char *uuid_str);
>>>>>>> a56f0691

#endif /* _LINUX_MOUNT_H */<|MERGE_RESOLUTION|>--- conflicted
+++ resolved
@@ -92,11 +92,7 @@
 extern void mnt_set_expiry(struct vfsmount *mnt, struct list_head *expiry_list);
 extern void mark_mounts_for_expiry(struct list_head *mounts);
 
-<<<<<<< HEAD
 extern dev_t name_to_dev_t(const char *name);
-=======
-extern dev_t name_to_dev_t(char *name);
 extern dev_t devt_from_partuuid(const char *uuid_str);
->>>>>>> a56f0691
 
 #endif /* _LINUX_MOUNT_H */