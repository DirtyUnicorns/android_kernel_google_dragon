#ifndef _LINUX_SCHED_H
#define _LINUX_SCHED_H

#include <uapi/linux/sched.h>

#include <linux/sched/prio.h>


struct sched_param {
	int sched_priority;
};

#include <asm/param.h>	/* for HZ */

#include <linux/capability.h>
#include <linux/threads.h>
#include <linux/kernel.h>
#include <linux/types.h>
#include <linux/timex.h>
#include <linux/jiffies.h>
#include <linux/plist.h>
#include <linux/rbtree.h>
#include <linux/thread_info.h>
#include <linux/cpumask.h>
#include <linux/errno.h>
#include <linux/nodemask.h>
#include <linux/mm_types.h>
#include <linux/preempt_mask.h>

#include <asm/page.h>
#include <asm/ptrace.h>
#include <linux/cputime.h>

#include <linux/smp.h>
#include <linux/sem.h>
#include <linux/shm.h>
#include <linux/signal.h>
#include <linux/compiler.h>
#include <linux/completion.h>
#include <linux/pid.h>
#include <linux/percpu.h>
#include <linux/topology.h>
#include <linux/proportions.h>
#include <linux/seccomp.h>
#include <linux/rcupdate.h>
#include <linux/rculist.h>
#include <linux/rtmutex.h>

#include <linux/time.h>
#include <linux/param.h>
#include <linux/resource.h>
#include <linux/timer.h>
#include <linux/hrtimer.h>
#include <linux/kcov.h>
#include <linux/task_io_accounting.h>
#include <linux/latencytop.h>
#include <linux/cred.h>
#include <linux/llist.h>
#include <linux/uidgid.h>
#include <linux/gfp.h>
#include <linux/magic.h>

#include <asm/processor.h>

#define SCHED_ATTR_SIZE_VER0	48	/* sizeof first published struct */

/*
 * Extended scheduling parameters data structure.
 *
 * This is needed because the original struct sched_param can not be
 * altered without introducing ABI issues with legacy applications
 * (e.g., in sched_getparam()).
 *
 * However, the possibility of specifying more than just a priority for
 * the tasks may be useful for a wide variety of application fields, e.g.,
 * multimedia, streaming, automation and control, and many others.
 *
 * This variant (sched_attr) is meant at describing a so-called
 * sporadic time-constrained task. In such model a task is specified by:
 *  - the activation period or minimum instance inter-arrival time;
 *  - the maximum (or average, depending on the actual scheduling
 *    discipline) computation time of all instances, a.k.a. runtime;
 *  - the deadline (relative to the actual activation time) of each
 *    instance.
 * Very briefly, a periodic (sporadic) task asks for the execution of
 * some specific computation --which is typically called an instance--
 * (at most) every period. Moreover, each instance typically lasts no more
 * than the runtime and must be completed by time instant t equal to
 * the instance activation time + the deadline.
 *
 * This is reflected by the actual fields of the sched_attr structure:
 *
 *  @size		size of the structure, for fwd/bwd compat.
 *
 *  @sched_policy	task's scheduling policy
 *  @sched_flags	for customizing the scheduler behaviour
 *  @sched_nice		task's nice value      (SCHED_NORMAL/BATCH)
 *  @sched_priority	task's static priority (SCHED_FIFO/RR)
 *  @sched_deadline	representative of the task's deadline
 *  @sched_runtime	representative of the task's runtime
 *  @sched_period	representative of the task's period
 *
 * Given this task model, there are a multiplicity of scheduling algorithms
 * and policies, that can be used to ensure all the tasks will make their
 * timing constraints.
 *
 * As of now, the SCHED_DEADLINE policy (sched_dl scheduling class) is the
 * only user of this new interface. More information about the algorithm
 * available in the scheduling class file or in Documentation/.
 */
struct sched_attr {
	u32 size;

	u32 sched_policy;
	u64 sched_flags;

	/* SCHED_NORMAL, SCHED_BATCH */
	s32 sched_nice;

	/* SCHED_FIFO, SCHED_RR */
	u32 sched_priority;

	/* SCHED_DEADLINE */
	u64 sched_runtime;
	u64 sched_deadline;
	u64 sched_period;
};

struct exec_domain;
struct futex_pi_state;
struct robust_list_head;
struct bio_list;
struct fs_struct;
struct perf_event_context;
struct blk_plug;
struct filename;

#define VMACACHE_BITS 2
#define VMACACHE_SIZE (1U << VMACACHE_BITS)
#define VMACACHE_MASK (VMACACHE_SIZE - 1)

/*
 * These are the constant used to fake the fixed-point load-average
 * counting. Some notes:
 *  - 11 bit fractions expand to 22 bits by the multiplies: this gives
 *    a load-average precision of 10 bits integer + 11 bits fractional
 *  - if you want to count load-averages more often, you need more
 *    precision, or rounding will get you. With 2-second counting freq,
 *    the EXP_n values would be 1981, 2034 and 2043 if still using only
 *    11 bit fractions.
 */
extern unsigned long avenrun[];		/* Load averages */
extern void get_avenrun(unsigned long *loads, unsigned long offset, int shift);

#define FSHIFT		11		/* nr of bits of precision */
#define FIXED_1		(1<<FSHIFT)	/* 1.0 as fixed-point */
#define LOAD_FREQ	(5*HZ+1)	/* 5 sec intervals */
#define EXP_1		1884		/* 1/exp(5sec/1min) as fixed-point */
#define EXP_5		2014		/* 1/exp(5sec/5min) */
#define EXP_15		2037		/* 1/exp(5sec/15min) */

#define CALC_LOAD(load,exp,n) \
	load *= exp; \
	load += n*(FIXED_1-exp); \
	load >>= FSHIFT;

extern unsigned long total_forks;
extern int nr_threads;
DECLARE_PER_CPU(unsigned long, process_counts);
extern int nr_processes(void);
extern unsigned long nr_running(void);
extern bool single_task_running(void);
extern unsigned long nr_iowait(void);
extern unsigned long nr_iowait_cpu(int cpu);
extern void get_iowait_load(unsigned long *nr_waiters, unsigned long *load);
#ifdef CONFIG_CPU_QUIET
extern u64 nr_running_integral(unsigned int cpu);
#endif

extern void calc_global_load(unsigned long ticks);

#if defined(CONFIG_SMP) && defined(CONFIG_NO_HZ_COMMON)
extern void update_cpu_load_nohz(void);
#else
static inline void update_cpu_load_nohz(void) { }
#endif

extern unsigned long get_parent_ip(unsigned long addr);

extern void dump_cpu_task(int cpu);

struct seq_file;
struct cfs_rq;
struct task_group;
#ifdef CONFIG_SCHED_DEBUG
extern void proc_sched_show_task(struct task_struct *p, struct seq_file *m);
extern void proc_sched_set_task(struct task_struct *p);
extern void
print_cfs_rq(struct seq_file *m, int cpu, struct cfs_rq *cfs_rq);
#endif

/*
 * Task state bitmask. NOTE! These bits are also
 * encoded in fs/proc/array.c: get_task_state().
 *
 * We have two separate sets of flags: task->state
 * is about runnability, while task->exit_state are
 * about the task exiting. Confusing, but this way
 * modifying one set can't modify the other one by
 * mistake.
 */
#define TASK_RUNNING		0
#define TASK_INTERRUPTIBLE	1
#define TASK_UNINTERRUPTIBLE	2
#define __TASK_STOPPED		4
#define __TASK_TRACED		8
/* in tsk->exit_state */
#define EXIT_DEAD		16
#define EXIT_ZOMBIE		32
#define EXIT_TRACE		(EXIT_ZOMBIE | EXIT_DEAD)
/* in tsk->state again */
#define TASK_DEAD		64
#define TASK_WAKEKILL		128
#define TASK_WAKING		256
#define TASK_PARKED		512
#define TASK_STATE_MAX		1024

#define TASK_STATE_TO_CHAR_STR "RSDTtXZxKWP"

extern char ___assert_task_state[1 - 2*!!(
		sizeof(TASK_STATE_TO_CHAR_STR)-1 != ilog2(TASK_STATE_MAX)+1)];

/* Convenience macros for the sake of set_task_state */
#define TASK_KILLABLE		(TASK_WAKEKILL | TASK_UNINTERRUPTIBLE)
#define TASK_STOPPED		(TASK_WAKEKILL | __TASK_STOPPED)
#define TASK_TRACED		(TASK_WAKEKILL | __TASK_TRACED)

/* Convenience macros for the sake of wake_up */
#define TASK_NORMAL		(TASK_INTERRUPTIBLE | TASK_UNINTERRUPTIBLE)
#define TASK_ALL		(TASK_NORMAL | __TASK_STOPPED | __TASK_TRACED)

/* get_task_state() */
#define TASK_REPORT		(TASK_RUNNING | TASK_INTERRUPTIBLE | \
				 TASK_UNINTERRUPTIBLE | __TASK_STOPPED | \
				 __TASK_TRACED | EXIT_ZOMBIE | EXIT_DEAD)

#define task_is_traced(task)	((task->state & __TASK_TRACED) != 0)
#define task_is_stopped(task)	((task->state & __TASK_STOPPED) != 0)
#define task_is_stopped_or_traced(task)	\
			((task->state & (__TASK_STOPPED | __TASK_TRACED)) != 0)
#define task_contributes_to_load(task)	\
				((task->state & TASK_UNINTERRUPTIBLE) != 0 && \
				 (task->flags & PF_FROZEN) == 0)

#define __set_task_state(tsk, state_value)		\
	do { (tsk)->state = (state_value); } while (0)
#define set_task_state(tsk, state_value)		\
	set_mb((tsk)->state, (state_value))

/*
 * set_current_state() includes a barrier so that the write of current->state
 * is correctly serialised wrt the caller's subsequent test of whether to
 * actually sleep:
 *
 *	set_current_state(TASK_UNINTERRUPTIBLE);
 *	if (do_i_need_to_sleep())
 *		schedule();
 *
 * If the caller does not need such serialisation then use __set_current_state()
 */
#define __set_current_state(state_value)			\
	do { current->state = (state_value); } while (0)
#define set_current_state(state_value)		\
	set_mb(current->state, (state_value))

/* Task command name length */
#define TASK_COMM_LEN 16

#include <linux/spinlock.h>

/*
 * This serializes "schedule()" and also protects
 * the run-queue from deletions/modifications (but
 * _adding_ to the beginning of the run-queue has
 * a separate lock).
 */
extern rwlock_t tasklist_lock;
extern spinlock_t mmlist_lock;

struct task_struct;

#ifdef CONFIG_PROVE_RCU
extern int lockdep_tasklist_lock_is_held(void);
#endif /* #ifdef CONFIG_PROVE_RCU */

extern void sched_init(void);
extern void sched_init_smp(void);
extern asmlinkage void schedule_tail(struct task_struct *prev);
extern void init_idle(struct task_struct *idle, int cpu);
extern void init_idle_bootup_task(struct task_struct *idle);

extern int runqueue_is_locked(int cpu);

#if defined(CONFIG_SMP) && defined(CONFIG_NO_HZ_COMMON)
extern void nohz_balance_enter_idle(int cpu);
extern void set_cpu_sd_state_idle(void);
extern int get_nohz_timer_target(int pinned);
#else
static inline void nohz_balance_enter_idle(int cpu) { }
static inline void set_cpu_sd_state_idle(void) { }
static inline int get_nohz_timer_target(int pinned)
{
	return smp_processor_id();
}
#endif

/*
 * Only dump TASK_* tasks. (0 for all tasks)
 */
extern void show_state_filter(unsigned long state_filter);

static inline void show_state(void)
{
	show_state_filter(0);
}

extern void show_regs(struct pt_regs *);

/*
 * TASK is a pointer to the task whose backtrace we want to see (or NULL for current
 * task), SP is the stack pointer of the first frame that should be shown in the back
 * trace (or NULL if the entire call-chain of the task should be shown).
 */
extern void show_stack(struct task_struct *task, unsigned long *sp);

extern void show_stack_dedup(struct task_struct *task, unsigned long *sp,
				pid_t dup_stack_pid);

void io_schedule(void);
long io_schedule_timeout(long timeout);

extern void cpu_init (void);
extern void trap_init(void);
extern void update_process_times(int user);
extern void scheduler_tick(void);

extern void sched_show_task(struct task_struct *p);

#ifdef CONFIG_LOCKUP_DETECTOR
extern void touch_softlockup_watchdog(void);
extern void touch_softlockup_watchdog_sync(void);
extern void touch_all_softlockup_watchdogs(void);
extern int proc_dowatchdog_thresh(struct ctl_table *table, int write,
				  void __user *buffer,
				  size_t *lenp, loff_t *ppos);
extern unsigned int  softlockup_panic;
void lockup_detector_init(void);
#else
static inline void touch_softlockup_watchdog(void)
{
}
static inline void touch_softlockup_watchdog_sync(void)
{
}
static inline void touch_all_softlockup_watchdogs(void)
{
}
static inline void lockup_detector_init(void)
{
}
#endif

#ifdef CONFIG_DETECT_HUNG_TASK
void reset_hung_task_detector(void);
#else
static inline void reset_hung_task_detector(void)
{
}
#endif

/* Attach to any functions which should be ignored in wchan output. */
#define __sched		__attribute__((__section__(".sched.text")))

/* Linker adds these: start and end of __sched functions */
extern char __sched_text_start[], __sched_text_end[];

/* Is this address in the __sched functions? */
extern int in_sched_functions(unsigned long addr);

#define	MAX_SCHEDULE_TIMEOUT	LONG_MAX
extern signed long schedule_timeout(signed long timeout);
extern signed long schedule_timeout_interruptible(signed long timeout);
extern signed long schedule_timeout_killable(signed long timeout);
extern signed long schedule_timeout_uninterruptible(signed long timeout);
asmlinkage void schedule(void);
extern void schedule_preempt_disabled(void);

struct nsproxy;
struct user_namespace;

#ifdef CONFIG_MMU
extern void arch_pick_mmap_layout(struct mm_struct *mm);
extern unsigned long
arch_get_unmapped_area(struct file *, unsigned long, unsigned long,
		       unsigned long, unsigned long);
extern unsigned long
arch_get_unmapped_area_topdown(struct file *filp, unsigned long addr,
			  unsigned long len, unsigned long pgoff,
			  unsigned long flags);
#else
static inline void arch_pick_mmap_layout(struct mm_struct *mm) {}
#endif

#define SUID_DUMP_DISABLE	0	/* No setuid dumping */
#define SUID_DUMP_USER		1	/* Dump as user of process */
#define SUID_DUMP_ROOT		2	/* Dump as root */

/* mm flags */

/* for SUID_DUMP_* above */
#define MMF_DUMPABLE_BITS 2
#define MMF_DUMPABLE_MASK ((1 << MMF_DUMPABLE_BITS) - 1)

extern void set_dumpable(struct mm_struct *mm, int value);
/*
 * This returns the actual value of the suid_dumpable flag. For things
 * that are using this for checking for privilege transitions, it must
 * test against SUID_DUMP_USER rather than treating it as a boolean
 * value.
 */
static inline int __get_dumpable(unsigned long mm_flags)
{
	return mm_flags & MMF_DUMPABLE_MASK;
}

static inline int get_dumpable(struct mm_struct *mm)
{
	return __get_dumpable(mm->flags);
}

/* coredump filter bits */
#define MMF_DUMP_ANON_PRIVATE	2
#define MMF_DUMP_ANON_SHARED	3
#define MMF_DUMP_MAPPED_PRIVATE	4
#define MMF_DUMP_MAPPED_SHARED	5
#define MMF_DUMP_ELF_HEADERS	6
#define MMF_DUMP_HUGETLB_PRIVATE 7
#define MMF_DUMP_HUGETLB_SHARED  8

#define MMF_DUMP_FILTER_SHIFT	MMF_DUMPABLE_BITS
#define MMF_DUMP_FILTER_BITS	7
#define MMF_DUMP_FILTER_MASK \
	(((1 << MMF_DUMP_FILTER_BITS) - 1) << MMF_DUMP_FILTER_SHIFT)
#define MMF_DUMP_FILTER_DEFAULT \
	((1 << MMF_DUMP_ANON_PRIVATE) |	(1 << MMF_DUMP_ANON_SHARED) |\
	 (1 << MMF_DUMP_HUGETLB_PRIVATE) | MMF_DUMP_MASK_DEFAULT_ELF)

#ifdef CONFIG_CORE_DUMP_DEFAULT_ELF_HEADERS
# define MMF_DUMP_MASK_DEFAULT_ELF	(1 << MMF_DUMP_ELF_HEADERS)
#else
# define MMF_DUMP_MASK_DEFAULT_ELF	0
#endif
					/* leave room for more dump flags */
#define MMF_VM_MERGEABLE	16	/* KSM may merge identical pages */
#define MMF_VM_HUGEPAGE		17	/* set when VM_HUGEPAGE is set on vma */
#define MMF_EXE_FILE_CHANGED	18	/* see prctl_set_mm_exe_file() */

#define MMF_HAS_UPROBES		19	/* has uprobes */
#define MMF_RECALC_UPROBES	20	/* MMF_HAS_UPROBES can be wrong */

#define MMF_INIT_MASK		(MMF_DUMPABLE_MASK | MMF_DUMP_FILTER_MASK)

struct sighand_struct {
	atomic_t		count;
	struct k_sigaction	action[_NSIG];
	spinlock_t		siglock;
	wait_queue_head_t	signalfd_wqh;
};

struct pacct_struct {
	int			ac_flag;
	long			ac_exitcode;
	unsigned long		ac_mem;
	cputime_t		ac_utime, ac_stime;
	unsigned long		ac_minflt, ac_majflt;
};

struct cpu_itimer {
	cputime_t expires;
	cputime_t incr;
	u32 error;
	u32 incr_error;
};

/**
 * struct cputime - snaphsot of system and user cputime
 * @utime: time spent in user mode
 * @stime: time spent in system mode
 *
 * Gathers a generic snapshot of user and system time.
 */
struct cputime {
	cputime_t utime;
	cputime_t stime;
};

/**
 * struct task_cputime - collected CPU time counts
 * @utime:		time spent in user mode, in &cputime_t units
 * @stime:		time spent in kernel mode, in &cputime_t units
 * @sum_exec_runtime:	total time spent on the CPU, in nanoseconds
 *
 * This is an extension of struct cputime that includes the total runtime
 * spent by the task from the scheduler point of view.
 *
 * As a result, this structure groups together three kinds of CPU time
 * that are tracked for threads and thread groups.  Most things considering
 * CPU time want to group these counts together and treat all three
 * of them in parallel.
 */
struct task_cputime {
	cputime_t utime;
	cputime_t stime;
	unsigned long long sum_exec_runtime;
};
/* Alternate field names when used to cache expirations. */
#define prof_exp	stime
#define virt_exp	utime
#define sched_exp	sum_exec_runtime

#define INIT_CPUTIME	\
	(struct task_cputime) {					\
		.utime = 0,					\
		.stime = 0,					\
		.sum_exec_runtime = 0,				\
	}

#ifdef CONFIG_PREEMPT_COUNT
#define PREEMPT_DISABLED	(1 + PREEMPT_ENABLED)
#else
#define PREEMPT_DISABLED	PREEMPT_ENABLED
#endif

/*
 * Disable preemption until the scheduler is running.
 * Reset by start_kernel()->sched_init()->init_idle().
 *
 * We include PREEMPT_ACTIVE to avoid cond_resched() from working
 * before the scheduler is active -- see should_resched().
 */
#define INIT_PREEMPT_COUNT	(PREEMPT_DISABLED + PREEMPT_ACTIVE)

/**
 * struct thread_group_cputimer - thread group interval timer counts
 * @cputime:		thread group interval timers.
 * @running:		non-zero when there are timers running and
 * 			@cputime receives updates.
 * @lock:		lock for fields in this struct.
 *
 * This structure contains the version of task_cputime, above, that is
 * used for thread group CPU timer calculations.
 */
struct thread_group_cputimer {
	struct task_cputime cputime;
	int running;
	raw_spinlock_t lock;
};

#include <linux/rwsem.h>
struct autogroup;

/*
 * NOTE! "signal_struct" does not have its own
 * locking, because a shared signal_struct always
 * implies a shared sighand_struct, so locking
 * sighand_struct is always a proper superset of
 * the locking of signal_struct.
 */
struct signal_struct {
	atomic_t		sigcnt;
	atomic_t		live;
	int			nr_threads;
	struct list_head	thread_head;

	wait_queue_head_t	wait_chldexit;	/* for wait4() */

	/* current thread group signal load-balancing target: */
	struct task_struct	*curr_target;

	/* shared signal handling: */
	struct sigpending	shared_pending;

	/* thread group exit support */
	int			group_exit_code;
	/* overloaded:
	 * - notify group_exit_task when ->count is equal to notify_count
	 * - everyone except group_exit_task is stopped during signal delivery
	 *   of fatal signals, group_exit_task processes the signal.
	 */
	int			notify_count;
	struct task_struct	*group_exit_task;

	/* thread group stop support, overloads group_exit_code too */
	int			group_stop_count;
	unsigned int		flags; /* see SIGNAL_* flags below */

	/*
	 * PR_SET_CHILD_SUBREAPER marks a process, like a service
	 * manager, to re-parent orphan (double-forking) child processes
	 * to this process instead of 'init'. The service manager is
	 * able to receive SIGCHLD signals and is able to investigate
	 * the process until it calls wait(). All children of this
	 * process will inherit a flag if they should look for a
	 * child_subreaper process at exit.
	 */
	unsigned int		is_child_subreaper:1;
	unsigned int		has_child_subreaper:1;

	/* POSIX.1b Interval Timers */
	int			posix_timer_id;
	struct list_head	posix_timers;

	/* ITIMER_REAL timer for the process */
	struct hrtimer real_timer;
	struct pid *leader_pid;
	ktime_t it_real_incr;

	/*
	 * ITIMER_PROF and ITIMER_VIRTUAL timers for the process, we use
	 * CPUCLOCK_PROF and CPUCLOCK_VIRT for indexing array as these
	 * values are defined to 0 and 1 respectively
	 */
	struct cpu_itimer it[2];

	/*
	 * Thread group totals for process CPU timers.
	 * See thread_group_cputimer(), et al, for details.
	 */
	struct thread_group_cputimer cputimer;

	/* Earliest-expiration cache. */
	struct task_cputime cputime_expires;

	struct list_head cpu_timers[3];

	struct pid *tty_old_pgrp;

	/* boolean value for session group leader */
	int leader;

	struct tty_struct *tty; /* NULL if no tty */

#ifdef CONFIG_SCHED_AUTOGROUP
	struct autogroup *autogroup;
#endif
	/*
	 * Cumulative resource counters for dead threads in the group,
	 * and for reaped dead child processes forked by this group.
	 * Live threads maintain their own counters and add to these
	 * in __exit_signal, except for the group leader.
	 */
	seqlock_t stats_lock;
	cputime_t utime, stime, cutime, cstime;
	cputime_t gtime;
	cputime_t cgtime;
#ifndef CONFIG_VIRT_CPU_ACCOUNTING_NATIVE
	struct cputime prev_cputime;
#endif
	unsigned long nvcsw, nivcsw, cnvcsw, cnivcsw;
	unsigned long min_flt, maj_flt, cmin_flt, cmaj_flt;
	unsigned long inblock, oublock, cinblock, coublock;
	unsigned long maxrss, cmaxrss;
	struct task_io_accounting ioac;

	/*
	 * Cumulative ns of schedule CPU time fo dead threads in the
	 * group, not including a zombie group leader, (This only differs
	 * from jiffies_to_ns(utime + stime) if sched_clock uses something
	 * other than jiffies.)
	 */
	unsigned long long sum_sched_runtime;

	/*
	 * We don't bother to synchronize most readers of this at all,
	 * because there is no reader checking a limit that actually needs
	 * to get both rlim_cur and rlim_max atomically, and either one
	 * alone is a single word that can safely be read normally.
	 * getrlimit/setrlimit use task_lock(current->group_leader) to
	 * protect this instead of the siglock, because they really
	 * have no need to disable irqs.
	 */
	struct rlimit rlim[RLIM_NLIMITS];

#ifdef CONFIG_BSD_PROCESS_ACCT
	struct pacct_struct pacct;	/* per-process accounting information */
#endif
#ifdef CONFIG_TASKSTATS
	struct taskstats *stats;
#endif
#ifdef CONFIG_AUDIT
	unsigned audit_tty;
	unsigned audit_tty_log_passwd;
	struct tty_audit_buf *tty_audit_buf;
#endif
#ifdef CONFIG_CGROUPS
	/*
	 * group_rwsem prevents new tasks from entering the threadgroup and
	 * member tasks from exiting,a more specifically, setting of
	 * PF_EXITING.  fork and exit paths are protected with this rwsem
	 * using threadgroup_change_begin/end().  Users which require
	 * threadgroup to remain stable should use threadgroup_[un]lock()
	 * which also takes care of exec path.  Currently, cgroup is the
	 * only user.
	 */
	struct rw_semaphore group_rwsem;
#endif

	oom_flags_t oom_flags;
	short oom_score_adj;		/* OOM kill score adjustment */
	short oom_score_adj_min;	/* OOM kill score adjustment min value.
					 * Only settable by CAP_SYS_RESOURCE. */

	struct mutex cred_guard_mutex;	/* guard against foreign influences on
					 * credential calculations
					 * (notably. ptrace) */
};

/*
 * Bits in flags field of signal_struct.
 */
#define SIGNAL_STOP_STOPPED	0x00000001 /* job control stop in effect */
#define SIGNAL_STOP_CONTINUED	0x00000002 /* SIGCONT since WCONTINUED reap */
#define SIGNAL_GROUP_EXIT	0x00000004 /* group exit in progress */
#define SIGNAL_GROUP_COREDUMP	0x00000008 /* coredump in progress */
/*
 * Pending notifications to parent.
 */
#define SIGNAL_CLD_STOPPED	0x00000010
#define SIGNAL_CLD_CONTINUED	0x00000020
#define SIGNAL_CLD_MASK		(SIGNAL_CLD_STOPPED|SIGNAL_CLD_CONTINUED)

#define SIGNAL_UNKILLABLE	0x00000040 /* for init: ignore fatal signals */

#define SIGNAL_STOP_MASK (SIGNAL_CLD_MASK | SIGNAL_STOP_STOPPED | \
			  SIGNAL_STOP_CONTINUED)

static inline void signal_set_stop_flags(struct signal_struct *sig,
					 unsigned int flags)
{
	WARN_ON(sig->flags & (SIGNAL_GROUP_EXIT|SIGNAL_GROUP_COREDUMP));
	sig->flags = (sig->flags & ~SIGNAL_STOP_MASK) | flags;
}

/* If true, all threads except ->group_exit_task have pending SIGKILL */
static inline int signal_group_exit(const struct signal_struct *sig)
{
	return	(sig->flags & SIGNAL_GROUP_EXIT) ||
		(sig->group_exit_task != NULL);
}

/*
 * Some day this will be a full-fledged user tracking system..
 */
struct user_struct {
	atomic_t __count;	/* reference count */
	atomic_t processes;	/* How many processes does this user have? */
	atomic_t sigpending;	/* How many pending signals does this user have? */
#ifdef CONFIG_INOTIFY_USER
	atomic_t inotify_watches; /* How many inotify watches does this user have? */
	atomic_t inotify_devs;	/* How many inotify devs does this user have opened? */
#endif
#ifdef CONFIG_FANOTIFY
	atomic_t fanotify_listeners;
#endif
#ifdef CONFIG_EPOLL
	atomic_long_t epoll_watches; /* The number of file descriptors currently watched */
#endif
#ifdef CONFIG_POSIX_MQUEUE
	/* protected by mq_lock	*/
	unsigned long mq_bytes;	/* How many bytes can be allocated to mqueue? */
#endif
	unsigned long locked_shm; /* How many pages of mlocked shm ? */
	unsigned long unix_inflight;	/* How many files in flight in unix sockets */
	atomic_long_t pipe_bufs;  /* how many pages are allocated in pipe buffers */

#ifdef CONFIG_KEYS
	struct key *uid_keyring;	/* UID specific keyring */
	struct key *session_keyring;	/* UID's default session keyring */
#endif

	/* Hash table maintenance information */
	struct hlist_node uidhash_node;
	kuid_t uid;

#ifdef CONFIG_PERF_EVENTS
	atomic_long_t locked_vm;
#endif
};

extern int uids_sysfs_init(void);

extern struct user_struct *find_user(kuid_t);

extern struct user_struct root_user;
#define INIT_USER (&root_user)


struct backing_dev_info;
struct reclaim_state;

#if defined(CONFIG_SCHEDSTATS) || defined(CONFIG_TASK_DELAY_ACCT)
struct sched_info {
	/* cumulative counters */
	unsigned long pcount;	      /* # of times run on this cpu */
	unsigned long long run_delay; /* time spent waiting on a runqueue */

	/* timestamps */
	unsigned long long last_arrival,/* when we last ran on a cpu */
			   last_queued;	/* when we were last queued to run */
};
#endif /* defined(CONFIG_SCHEDSTATS) || defined(CONFIG_TASK_DELAY_ACCT) */

#ifdef CONFIG_TASK_DELAY_ACCT
struct task_delay_info {
	spinlock_t	lock;
	unsigned int	flags;	/* Private per-task flags */

	/* For each stat XXX, add following, aligned appropriately
	 *
	 * struct timespec XXX_start, XXX_end;
	 * u64 XXX_delay;
	 * u32 XXX_count;
	 *
	 * Atomicity of updates to XXX_delay, XXX_count protected by
	 * single lock above (split into XXX_lock if contention is an issue).
	 */

	/*
	 * XXX_count is incremented on every XXX operation, the delay
	 * associated with the operation is added to XXX_delay.
	 * XXX_delay contains the accumulated delay time in nanoseconds.
	 */
	u64 blkio_start;	/* Shared by blkio, swapin */
	u64 blkio_delay;	/* wait for sync block io completion */
	u64 swapin_delay;	/* wait for swapin block io completion */
	u32 blkio_count;	/* total count of the number of sync block */
				/* io operations performed */
	u32 swapin_count;	/* total count of the number of swapin block */
				/* io operations performed */

	u64 freepages_start;
	u64 freepages_delay;	/* wait for memory reclaim */
	u32 freepages_count;	/* total count of memory reclaim */
};
#endif	/* CONFIG_TASK_DELAY_ACCT */

static inline int sched_info_on(void)
{
#ifdef CONFIG_SCHEDSTATS
	return 1;
#elif defined(CONFIG_TASK_DELAY_ACCT)
	extern int delayacct_on;
	return delayacct_on;
#else
	return 0;
#endif
}

enum cpu_idle_type {
	CPU_IDLE,
	CPU_NOT_IDLE,
	CPU_NEWLY_IDLE,
	CPU_MAX_IDLE_TYPES
};

/*
 * Increase resolution of cpu_capacity calculations
 */
#define SCHED_CAPACITY_SHIFT	10
#define SCHED_CAPACITY_SCALE	(1L << SCHED_CAPACITY_SHIFT)

/*
 * Wake-queues are lists of tasks with a pending wakeup, whose
 * callers have already marked the task as woken internally,
 * and can thus carry on. A common use case is being able to
 * do the wakeups once the corresponding user lock as been
 * released.
 *
 * We hold reference to each task in the list across the wakeup,
 * thus guaranteeing that the memory is still valid by the time
 * the actual wakeups are performed in wake_up_q().
 *
 * One per task suffices, because there's never a need for a task to be
 * in two wake queues simultaneously; it is forbidden to abandon a task
 * in a wake queue (a call to wake_up_q() _must_ follow), so if a task is
 * already in a wake queue, the wakeup will happen soon and the second
 * waker can just skip it.
 *
 * The WAKE_Q macro declares and initializes the list head.
 * wake_up_q() does NOT reinitialize the list; it's expected to be
 * called near the end of a function, where the fact that the queue is
 * not used again will be easy to see by inspection.
 *
 * Note that this can cause spurious wakeups. schedule() callers
 * must ensure the call is done inside a loop, confirming that the
 * wakeup condition has in fact occurred.
 */
struct wake_q_node {
	struct wake_q_node *next;
};

struct wake_q_head {
	struct wake_q_node *first;
	struct wake_q_node **lastp;
};

#define WAKE_Q_TAIL ((struct wake_q_node *) 0x01)

#define WAKE_Q(name)					\
	struct wake_q_head name = { WAKE_Q_TAIL, &name.first }

extern void wake_q_add(struct wake_q_head *head,
		       struct task_struct *task);
extern void wake_up_q(struct wake_q_head *head);

/*
 * sched-domains (multiprocessor balancing) declarations:
 */
#ifdef CONFIG_SMP
#define SD_LOAD_BALANCE		0x0001	/* Do load balancing on this domain. */
#define SD_BALANCE_NEWIDLE	0x0002	/* Balance when about to become idle */
#define SD_BALANCE_EXEC		0x0004	/* Balance on exec */
#define SD_BALANCE_FORK		0x0008	/* Balance on fork, clone */
#define SD_BALANCE_WAKE		0x0010  /* Balance on wakeup */
#define SD_WAKE_AFFINE		0x0020	/* Wake task to waking CPU */
#define SD_SHARE_CPUCAPACITY	0x0080	/* Domain members share cpu power */
#define SD_SHARE_POWERDOMAIN	0x0100	/* Domain members share power domain */
#define SD_SHARE_PKG_RESOURCES	0x0200	/* Domain members share cpu pkg resources */
#define SD_SERIALIZE		0x0400	/* Only a single load balancing instance */
#define SD_ASYM_PACKING		0x0800  /* Place busy groups earlier in the domain */
#define SD_PREFER_SIBLING	0x1000	/* Prefer to place tasks in a sibling domain */
#define SD_OVERLAP		0x2000	/* sched_domains of this level overlap */
#define SD_NUMA			0x4000	/* cross-node balancing */

#ifdef CONFIG_SCHED_SMT
static inline int cpu_smt_flags(void)
{
	return SD_SHARE_CPUCAPACITY | SD_SHARE_PKG_RESOURCES;
}
#endif

#ifdef CONFIG_SCHED_MC
static inline int cpu_core_flags(void)
{
	return SD_SHARE_PKG_RESOURCES;
}
#endif

#ifdef CONFIG_NUMA
static inline int cpu_numa_flags(void)
{
	return SD_NUMA;
}
#endif

struct sched_domain_attr {
	int relax_domain_level;
};

#define SD_ATTR_INIT	(struct sched_domain_attr) {	\
	.relax_domain_level = -1,			\
}

extern int sched_domain_level_max;

struct sched_group;

struct sched_domain {
	/* These fields must be setup */
	struct sched_domain *parent;	/* top domain must be null terminated */
	struct sched_domain *child;	/* bottom domain must be null terminated */
	struct sched_group *groups;	/* the balancing groups of the domain */
	unsigned long min_interval;	/* Minimum balance interval ms */
	unsigned long max_interval;	/* Maximum balance interval ms */
	unsigned int busy_factor;	/* less balancing by factor if busy */
	unsigned int imbalance_pct;	/* No balance until over watermark */
	unsigned int cache_nice_tries;	/* Leave cache hot tasks for # tries */
	unsigned int busy_idx;
	unsigned int idle_idx;
	unsigned int newidle_idx;
	unsigned int wake_idx;
	unsigned int forkexec_idx;
	unsigned int smt_gain;

	int nohz_idle;			/* NOHZ IDLE status */
	int flags;			/* See SD_* */
	int level;

	/* Runtime fields. */
	unsigned long last_balance;	/* init to jiffies. units in jiffies */
	unsigned int balance_interval;	/* initialise to 1. units in ms. */
	unsigned int nr_balance_failed; /* initialise to 0 */

	/* idle_balance() stats */
	u64 max_newidle_lb_cost;
	unsigned long next_decay_max_lb_cost;

#ifdef CONFIG_SCHEDSTATS
	/* load_balance() stats */
	unsigned int lb_count[CPU_MAX_IDLE_TYPES];
	unsigned int lb_failed[CPU_MAX_IDLE_TYPES];
	unsigned int lb_balanced[CPU_MAX_IDLE_TYPES];
	unsigned int lb_imbalance[CPU_MAX_IDLE_TYPES];
	unsigned int lb_gained[CPU_MAX_IDLE_TYPES];
	unsigned int lb_hot_gained[CPU_MAX_IDLE_TYPES];
	unsigned int lb_nobusyg[CPU_MAX_IDLE_TYPES];
	unsigned int lb_nobusyq[CPU_MAX_IDLE_TYPES];

	/* Active load balancing */
	unsigned int alb_count;
	unsigned int alb_failed;
	unsigned int alb_pushed;

	/* SD_BALANCE_EXEC stats */
	unsigned int sbe_count;
	unsigned int sbe_balanced;
	unsigned int sbe_pushed;

	/* SD_BALANCE_FORK stats */
	unsigned int sbf_count;
	unsigned int sbf_balanced;
	unsigned int sbf_pushed;

	/* try_to_wake_up() stats */
	unsigned int ttwu_wake_remote;
	unsigned int ttwu_move_affine;
	unsigned int ttwu_move_balance;
#endif
#ifdef CONFIG_SCHED_DEBUG
	char *name;
#endif
	union {
		void *private;		/* used during construction */
		struct rcu_head rcu;	/* used during destruction */
	};

	unsigned int span_weight;
	/*
	 * Span of all CPUs in this domain.
	 *
	 * NOTE: this field is variable length. (Allocated dynamically
	 * by attaching extra space to the end of the structure,
	 * depending on how many CPUs the kernel has booted up with)
	 */
	unsigned long span[0];
};

static inline struct cpumask *sched_domain_span(struct sched_domain *sd)
{
	return to_cpumask(sd->span);
}

extern void partition_sched_domains(int ndoms_new, cpumask_var_t doms_new[],
				    struct sched_domain_attr *dattr_new);

/* Allocate an array of sched domains, for partition_sched_domains(). */
cpumask_var_t *alloc_sched_domains(unsigned int ndoms);
void free_sched_domains(cpumask_var_t doms[], unsigned int ndoms);

bool cpus_share_cache(int this_cpu, int that_cpu);

typedef const struct cpumask *(*sched_domain_mask_f)(int cpu);
typedef int (*sched_domain_flags_f)(void);

#define SDTL_OVERLAP	0x01

struct sd_data {
	struct sched_domain **__percpu sd;
	struct sched_group **__percpu sg;
	struct sched_group_capacity **__percpu sgc;
};

struct sched_domain_topology_level {
	sched_domain_mask_f mask;
	sched_domain_flags_f sd_flags;
	int		    flags;
	int		    numa_level;
	struct sd_data      data;
#ifdef CONFIG_SCHED_DEBUG
	char                *name;
#endif
};

extern struct sched_domain_topology_level *sched_domain_topology;

extern void set_sched_topology(struct sched_domain_topology_level *tl);
extern void wake_up_if_idle(int cpu);

#ifdef CONFIG_SCHED_DEBUG
# define SD_INIT_NAME(type)		.name = #type
#else
# define SD_INIT_NAME(type)
#endif

#else /* CONFIG_SMP */

struct sched_domain_attr;

static inline void
partition_sched_domains(int ndoms_new, cpumask_var_t doms_new[],
			struct sched_domain_attr *dattr_new)
{
}

static inline bool cpus_share_cache(int this_cpu, int that_cpu)
{
	return true;
}

#endif	/* !CONFIG_SMP */


struct io_context;			/* See blkdev.h */


#ifdef ARCH_HAS_PREFETCH_SWITCH_STACK
extern void prefetch_stack(struct task_struct *t);
#else
static inline void prefetch_stack(struct task_struct *t) { }
#endif

struct audit_context;		/* See audit.c */
struct mempolicy;
struct pipe_inode_info;
struct uts_namespace;

struct load_weight {
	unsigned long weight;
	u32 inv_weight;
};

/*
 * The load_avg/util_avg accumulates an infinite geometric series.
 * 1) load_avg factors frequency scaling into the amount of time that a
 * sched_entity is runnable on a rq into its weight. For cfs_rq, it is the
 * aggregated such weights of all runnable and blocked sched_entities.
 * 2) util_avg factors frequency and cpu scaling into the amount of time
 * that a sched_entity is running on a CPU, in the range [0..SCHED_LOAD_SCALE].
 * For cfs_rq, it is the aggregated such times of all runnable and
 * blocked sched_entities.
 * The 64 bit load_sum can:
 * 1) for cfs_rq, afford 4353082796 (=2^64/47742/88761) entities with
 * the highest weight (=88761) always runnable, we should not overflow
 * 2) for entity, support any load.weight always runnable
 */
struct sched_avg {
	u64 last_update_time, load_sum;
	u32 util_sum, period_contrib;
	unsigned long load_avg, util_avg;
};

#ifdef CONFIG_SCHEDSTATS
struct sched_statistics {
	u64			wait_start;
	u64			wait_max;
	u64			wait_count;
	u64			wait_sum;
	u64			iowait_count;
	u64			iowait_sum;

	u64			sleep_start;
	u64			sleep_max;
	s64			sum_sleep_runtime;

	u64			block_start;
	u64			block_max;
	u64			exec_max;
	u64			slice_max;

	u64			nr_migrations_cold;
	u64			nr_failed_migrations_affine;
	u64			nr_failed_migrations_running;
	u64			nr_failed_migrations_hot;
	u64			nr_forced_migrations;

	u64			nr_wakeups;
	u64			nr_wakeups_sync;
	u64			nr_wakeups_migrate;
	u64			nr_wakeups_local;
	u64			nr_wakeups_remote;
	u64			nr_wakeups_affine;
	u64			nr_wakeups_affine_attempts;
	u64			nr_wakeups_passive;
	u64			nr_wakeups_idle;
};
#endif

struct sched_entity {
	struct load_weight	load;		/* for load-balancing */
	struct rb_node		run_node;
	struct list_head	group_node;
	unsigned int		on_rq;

	u64			exec_start;
	u64			sum_exec_runtime;
	u64			vruntime;
	u64			prev_sum_exec_runtime;

	u64			nr_migrations;

#ifdef CONFIG_SCHEDSTATS
	struct sched_statistics statistics;
#endif

#ifdef CONFIG_FAIR_GROUP_SCHED
	int			depth;
	struct sched_entity	*parent;
	/* rq on which this entity is (to be) queued: */
	struct cfs_rq		*cfs_rq;
	/* rq "owned" by this entity/group: */
	struct cfs_rq		*my_q;
#endif

#ifdef CONFIG_SMP
	/* Per entity load average tracking */
	struct sched_avg	avg;
#endif
};

struct sched_rt_entity {
	struct list_head run_list;
	unsigned long timeout;
	unsigned long watchdog_stamp;
	unsigned int time_slice;

	struct sched_rt_entity *back;
#ifdef CONFIG_RT_GROUP_SCHED
	struct sched_rt_entity	*parent;
	/* rq on which this entity is (to be) queued: */
	struct rt_rq		*rt_rq;
	/* rq "owned" by this entity/group: */
	struct rt_rq		*my_q;
#endif
};

struct sched_dl_entity {
	struct rb_node	rb_node;

	/*
	 * Original scheduling parameters. Copied here from sched_attr
	 * during sched_setattr(), they will remain the same until
	 * the next sched_setattr().
	 */
	u64 dl_runtime;		/* maximum runtime for each instance	*/
	u64 dl_deadline;	/* relative deadline of each instance	*/
	u64 dl_period;		/* separation of two instances (period) */
	u64 dl_bw;		/* dl_runtime / dl_deadline		*/

	/*
	 * Actual scheduling parameters. Initialized with the values above,
	 * they are continously updated during task execution. Note that
	 * the remaining runtime could be < 0 in case we are in overrun.
	 */
	s64 runtime;		/* remaining runtime for this instance	*/
	u64 deadline;		/* absolute deadline for this instance	*/
	unsigned int flags;	/* specifying the scheduler behaviour	*/

	/*
	 * Some bool flags:
	 *
	 * @dl_throttled tells if we exhausted the runtime. If so, the
	 * task has to wait for a replenishment to be performed at the
	 * next firing of dl_timer.
	 *
	 * @dl_new tells if a new instance arrived. If so we must
	 * start executing it with full runtime and reset its absolute
	 * deadline;
	 *
	 * @dl_boosted tells if we are boosted due to DI. If so we are
	 * outside bandwidth enforcement mechanism (but only until we
	 * exit the critical section);
	 *
	 * @dl_yielded tells if task gave up the cpu before consuming
	 * all its available runtime during the last job.
	 */
	int dl_throttled, dl_new, dl_boosted, dl_yielded;

	/*
	 * Bandwidth enforcement timer. Each -deadline task has its
	 * own bandwidth to be enforced, thus we need one timer per task.
	 */
	struct hrtimer dl_timer;
};

union rcu_special {
	struct {
		bool blocked;
		bool need_qs;
	} b;
	short s;
};
struct rcu_node;

enum perf_event_task_context {
	perf_invalid_context = -1,
	perf_hw_context = 0,
	perf_sw_context,
	perf_nr_task_contexts,
};

struct task_struct {
	volatile long state;	/* -1 unrunnable, 0 runnable, >0 stopped */
	void *stack;
	atomic_t usage;
	unsigned int flags;	/* per process flags, defined below */
	unsigned int ptrace;

#ifdef CONFIG_SMP
	struct llist_node wake_entry;
	int on_cpu;
	unsigned int wakee_flips;
	unsigned long wakee_flip_decay_ts;
	struct task_struct *last_wakee;

	int wake_cpu;
#endif
	int on_rq;

	int prio, static_prio, normal_prio;
	unsigned int rt_priority;
	const struct sched_class *sched_class;
	struct sched_entity se;
	struct sched_rt_entity rt;
#ifdef CONFIG_CGROUP_SCHED
	struct task_group *sched_task_group;
#endif
	struct sched_dl_entity dl;

#ifdef CONFIG_PREEMPT_NOTIFIERS
	/* list of struct preempt_notifier: */
	struct hlist_head preempt_notifiers;
#endif

#ifdef CONFIG_BLK_DEV_IO_TRACE
	unsigned int btrace_seq;
#endif

	unsigned int policy;
	int nr_cpus_allowed;
	cpumask_t cpus_allowed;

#ifdef CONFIG_PREEMPT_RCU
	int rcu_read_lock_nesting;
	union rcu_special rcu_read_unlock_special;
	struct list_head rcu_node_entry;
#endif /* #ifdef CONFIG_PREEMPT_RCU */
#ifdef CONFIG_TREE_PREEMPT_RCU
	struct rcu_node *rcu_blocked_node;
#endif /* #ifdef CONFIG_TREE_PREEMPT_RCU */
#ifdef CONFIG_TASKS_RCU
	unsigned long rcu_tasks_nvcsw;
	bool rcu_tasks_holdout;
	struct list_head rcu_tasks_holdout_list;
	int rcu_tasks_idle_cpu;
#endif /* #ifdef CONFIG_TASKS_RCU */

#if defined(CONFIG_SCHEDSTATS) || defined(CONFIG_TASK_DELAY_ACCT)
	struct sched_info sched_info;
#endif

	struct list_head tasks;
#ifdef CONFIG_SMP
	struct plist_node pushable_tasks;
	struct rb_node pushable_dl_tasks;
#endif

	struct mm_struct *mm, *active_mm;
#ifdef CONFIG_COMPAT_BRK
	unsigned brk_randomized:1;
#endif
	/* per-thread vma caching */
	u32 vmacache_seqnum;
	struct vm_area_struct *vmacache[VMACACHE_SIZE];
#if defined(SPLIT_RSS_COUNTING)
	struct task_rss_stat	rss_stat;
#endif
/* task state */
	int exit_state;
	int exit_code, exit_signal;
	int pdeath_signal;  /*  The signal sent when the parent dies  */
	unsigned int jobctl;	/* JOBCTL_*, siglock protected */

	/* Used for emulating ABI behavior of previous Linux versions */
	unsigned int personality;

	unsigned in_execve:1;	/* Tell the LSMs that the process is doing an
				 * execve */
	unsigned in_iowait:1;

	/* Revert to default priority/policy when forking */
	unsigned sched_reset_on_fork:1;
	unsigned sched_contributes_to_load:1;

	unsigned long atomic_flags; /* Flags needing atomic access. */

	pid_t pid;
	pid_t tgid;

#ifdef CONFIG_CC_STACKPROTECTOR
	/* Canary value for the -fstack-protector gcc feature */
	unsigned long stack_canary;
#endif
	/*
	 * pointers to (original) parent process, youngest child, younger sibling,
	 * older sibling, respectively.  (p->father can be replaced with
	 * p->real_parent->pid)
	 */
	struct task_struct __rcu *real_parent; /* real parent process */
	struct task_struct __rcu *parent; /* recipient of SIGCHLD, wait4() reports */
	/*
	 * children/sibling forms the list of my natural children
	 */
	struct list_head children;	/* list of my children */
	struct list_head sibling;	/* linkage in my parent's children list */
	struct task_struct *group_leader;	/* threadgroup leader */

	/*
	 * ptraced is the list of tasks this task is using ptrace on.
	 * This includes both natural children and PTRACE_ATTACH targets.
	 * p->ptrace_entry is p's link on the p->parent->ptraced list.
	 */
	struct list_head ptraced;
	struct list_head ptrace_entry;

	/* PID/PID hash table linkage. */
	struct pid_link pids[PIDTYPE_MAX];
	struct list_head thread_group;
	struct list_head thread_node;

	struct completion *vfork_done;		/* for vfork() */
	int __user *set_child_tid;		/* CLONE_CHILD_SETTID */
	int __user *clear_child_tid;		/* CLONE_CHILD_CLEARTID */

	cputime_t utime, stime, utimescaled, stimescaled;
	cputime_t gtime;
	unsigned long long cpu_power;
#ifndef CONFIG_VIRT_CPU_ACCOUNTING_NATIVE
	struct cputime prev_cputime;
#endif
#ifdef CONFIG_VIRT_CPU_ACCOUNTING_GEN
	seqlock_t vtime_seqlock;
	unsigned long long vtime_snap;
	enum {
		VTIME_SLEEPING = 0,
		VTIME_USER,
		VTIME_SYS,
	} vtime_snap_whence;
#endif
	unsigned long nvcsw, nivcsw; /* context switch counts */
	u64 start_time;		/* monotonic time in nsec */
	u64 real_start_time;	/* boot based time in nsec */
/* mm fault and swap info: this can arguably be seen as either mm-specific or thread-specific */
	unsigned long min_flt, maj_flt;

	struct task_cputime cputime_expires;
	struct list_head cpu_timers[3];

/* process credentials */
	const struct cred __rcu *real_cred; /* objective and real subjective task
					 * credentials (COW) */
	const struct cred __rcu *cred;	/* effective (overridable) subjective task
					 * credentials (COW) */
	char comm[TASK_COMM_LEN]; /* executable name excluding path
				     - access with [gs]et_task_comm (which lock
				       it with task_lock())
				     - initialized normally by setup_new_exec */
/* file system info */
	int link_count, total_link_count;
#ifdef CONFIG_SYSVIPC
/* ipc stuff */
	struct sysv_sem sysvsem;
	struct sysv_shm sysvshm;
#endif
#ifdef CONFIG_DETECT_HUNG_TASK
/* hung task detection */
	unsigned long last_switch_count;
#endif
/* CPU-specific state of this task */
	struct thread_struct thread;
/* filesystem information */
	struct fs_struct *fs;
/* open file information */
	struct files_struct *files;
/* namespaces */
	struct nsproxy *nsproxy;
/* signal handlers */
	struct signal_struct *signal;
	struct sighand_struct *sighand;

	sigset_t blocked, real_blocked;
	sigset_t saved_sigmask;	/* restored if set_restore_sigmask() was used */
	struct sigpending pending;

	unsigned long sas_ss_sp;
	size_t sas_ss_size;
	int (*notifier)(void *priv);
	void *notifier_data;
	sigset_t *notifier_mask;
	struct callback_head *task_works;

	struct audit_context *audit_context;
#ifdef CONFIG_AUDITSYSCALL
	kuid_t loginuid;
	unsigned int sessionid;
#endif
	struct seccomp seccomp;

/* Thread group tracking */
   	u32 parent_exec_id;
   	u32 self_exec_id;
/* Protection of (de-)allocation: mm, files, fs, tty, keyrings, mems_allowed,
 * mempolicy */
	spinlock_t alloc_lock;

	/* Protection of the PI data structures: */
	raw_spinlock_t pi_lock;

	struct wake_q_node wake_q;

#ifdef CONFIG_RT_MUTEXES
	/* PI waiters blocked on a rt_mutex held by this task */
	struct rb_root pi_waiters;
	struct rb_node *pi_waiters_leftmost;
	/* Deadlock detection and priority inheritance handling */
	struct rt_mutex_waiter *pi_blocked_on;
#endif

#ifdef CONFIG_DEBUG_MUTEXES
	/* mutex deadlock detection */
	struct mutex_waiter *blocked_on;
#endif
#ifdef CONFIG_TRACE_IRQFLAGS
	unsigned int irq_events;
	unsigned long hardirq_enable_ip;
	unsigned long hardirq_disable_ip;
	unsigned int hardirq_enable_event;
	unsigned int hardirq_disable_event;
	int hardirqs_enabled;
	int hardirq_context;
	unsigned long softirq_disable_ip;
	unsigned long softirq_enable_ip;
	unsigned int softirq_disable_event;
	unsigned int softirq_enable_event;
	int softirqs_enabled;
	int softirq_context;
#endif
#ifdef CONFIG_LOCKDEP
# define MAX_LOCK_DEPTH 48UL
	u64 curr_chain_key;
	int lockdep_depth;
	unsigned int lockdep_recursion;
	struct held_lock held_locks[MAX_LOCK_DEPTH];
	gfp_t lockdep_reclaim_gfp;
#endif

/* journalling filesystem info */
	void *journal_info;

/* stacked block device info */
	struct bio_list *bio_list;

#ifdef CONFIG_BLOCK
/* stack plugging */
	struct blk_plug *plug;
#endif

/* VM state */
	struct reclaim_state *reclaim_state;

	struct backing_dev_info *backing_dev_info;

	struct io_context *io_context;

	unsigned long ptrace_message;
	siginfo_t *last_siginfo; /* For ptrace use.  */
	struct task_io_accounting ioac;
#if defined(CONFIG_TASK_XACCT)
	u64 acct_rss_mem1;	/* accumulated rss usage */
	u64 acct_vm_mem1;	/* accumulated virtual memory usage */
	cputime_t acct_timexpd;	/* stime + utime since last update */
#endif
#ifdef CONFIG_CPUSETS
	nodemask_t mems_allowed;	/* Protected by alloc_lock */
	seqcount_t mems_allowed_seq;	/* Seqence no to catch updates */
	int cpuset_mem_spread_rotor;
	int cpuset_slab_spread_rotor;
#endif
#ifdef CONFIG_CGROUPS
	/* Control Group info protected by css_set_lock */
	struct css_set __rcu *cgroups;
	/* cg_list protected by css_set_lock and tsk->alloc_lock */
	struct list_head cg_list;
#endif
#ifdef CONFIG_FUTEX
	struct robust_list_head __user *robust_list;
#ifdef CONFIG_COMPAT
	struct compat_robust_list_head __user *compat_robust_list;
#endif
	struct list_head pi_state_list;
	struct futex_pi_state *pi_state_cache;
#endif
#ifdef CONFIG_PERF_EVENTS
	struct perf_event_context *perf_event_ctxp[perf_nr_task_contexts];
	struct mutex perf_event_mutex;
	struct list_head perf_event_list;
#endif
#ifdef CONFIG_DEBUG_PREEMPT
	unsigned long preempt_disable_ip;
#endif
#ifdef CONFIG_NUMA
	struct mempolicy *mempolicy;	/* Protected by alloc_lock */
	short il_next;
	short pref_node_fork;
#endif
#ifdef CONFIG_NUMA_BALANCING
	int numa_scan_seq;
	unsigned int numa_scan_period;
	unsigned int numa_scan_period_max;
	int numa_preferred_nid;
	unsigned long numa_migrate_retry;
	u64 node_stamp;			/* migration stamp  */
	u64 last_task_numa_placement;
	u64 last_sum_exec_runtime;
	struct callback_head numa_work;

	struct list_head numa_entry;
	struct numa_group *numa_group;

	/*
	 * Exponential decaying average of faults on a per-node basis.
	 * Scheduling placement decisions are made based on the these counts.
	 * The values remain static for the duration of a PTE scan
	 */
	unsigned long *numa_faults_memory;
	unsigned long total_numa_faults;

	/*
	 * numa_faults_buffer records faults per node during the current
	 * scan window. When the scan completes, the counts in
	 * numa_faults_memory decay and these values are copied.
	 */
	unsigned long *numa_faults_buffer_memory;

	/*
	 * Track the nodes the process was running on when a NUMA hinting
	 * fault was incurred.
	 */
	unsigned long *numa_faults_cpu;
	unsigned long *numa_faults_buffer_cpu;

	/*
	 * numa_faults_locality tracks if faults recorded during the last
	 * scan window were remote/local. The task scan period is adapted
	 * based on the locality of the faults with different weights
	 * depending on whether they were shared or private faults
	 */
	unsigned long numa_faults_locality[2];

	unsigned long numa_pages_migrated;
#endif /* CONFIG_NUMA_BALANCING */

	struct rcu_head rcu;

	/*
	 * cache last used pipe for splice
	 */
	struct pipe_inode_info *splice_pipe;

	struct page_frag task_frag;

#ifdef	CONFIG_TASK_DELAY_ACCT
	struct task_delay_info *delays;
#endif
#ifdef CONFIG_FAULT_INJECTION
	int make_it_fail;
#endif
	/*
	 * when (nr_dirtied >= nr_dirtied_pause), it's time to call
	 * balance_dirty_pages() for some dirty throttling pause
	 */
	int nr_dirtied;
	int nr_dirtied_pause;
	unsigned long dirty_paused_when; /* start of a write-and-pause period */

#ifdef CONFIG_LATENCYTOP
	int latency_record_count;
	struct latency_record latency_record[LT_SAVECOUNT];
#endif
	/*
	 * time slack values; these are used to round up poll() and
	 * select() etc timeout values. These are in nanoseconds.
	 */
	unsigned long timer_slack_ns;
	unsigned long default_timer_slack_ns;

#ifdef CONFIG_KASAN
	unsigned int kasan_depth;
#endif
#ifdef CONFIG_FUNCTION_GRAPH_TRACER
	/* Index of current stored address in ret_stack */
	int curr_ret_stack;
	/* Stack of return addresses for return function tracing */
	struct ftrace_ret_stack	*ret_stack;
	/* time stamp for last schedule */
	unsigned long long ftrace_timestamp;
	/*
	 * Number of functions that haven't been traced
	 * because of depth overrun.
	 */
	atomic_t trace_overrun;
	/* Pause for the tracing */
	atomic_t tracing_graph_pause;
#endif
#ifdef CONFIG_TRACING
	/* state flags for use by tracers */
	unsigned long trace;
	/* bitmask and counter of trace recursion */
	unsigned long trace_recursion;
#endif /* CONFIG_TRACING */
#ifdef CONFIG_KCOV
	/* Coverage collection mode enabled for this task (0 if disabled). */
	enum kcov_mode kcov_mode;
	/* Size of the kcov_area. */
	unsigned	kcov_size;
	/* Buffer for coverage collection. */
	void		*kcov_area;
	/* kcov desciptor wired with this task or NULL. */
	struct kcov	*kcov;
#endif
#ifdef CONFIG_MEMCG /* memcg uses this to do batch job */
	unsigned int memcg_kmem_skip_account;
	struct memcg_oom_info {
		struct mem_cgroup *memcg;
		gfp_t gfp_mask;
		int order;
		unsigned int may_oom:1;
	} memcg_oom;
#endif
#ifdef CONFIG_UPROBES
	struct uprobe_task *utask;
#endif
#if defined(CONFIG_BCACHE) || defined(CONFIG_BCACHE_MODULE)
	unsigned int	sequential_io;
	unsigned int	sequential_io_avg;
#endif
};

/* Future-safe accessor for struct task_struct's cpus_allowed. */
#define tsk_cpus_allowed(tsk) (&(tsk)->cpus_allowed)

#define TNF_MIGRATED	0x01
#define TNF_NO_GROUP	0x02
#define TNF_SHARED	0x04
#define TNF_FAULT_LOCAL	0x08

#ifdef CONFIG_NUMA_BALANCING
extern void task_numa_fault(int last_node, int node, int pages, int flags);
extern pid_t task_numa_group_id(struct task_struct *p);
extern void set_numabalancing_state(bool enabled);
extern void task_numa_free(struct task_struct *p);
extern bool should_numa_migrate_memory(struct task_struct *p, struct page *page,
					int src_nid, int dst_cpu);
#else
static inline void task_numa_fault(int last_node, int node, int pages,
				   int flags)
{
}
static inline pid_t task_numa_group_id(struct task_struct *p)
{
	return 0;
}
static inline void set_numabalancing_state(bool enabled)
{
}
static inline void task_numa_free(struct task_struct *p)
{
}
static inline bool should_numa_migrate_memory(struct task_struct *p,
				struct page *page, int src_nid, int dst_cpu)
{
	return true;
}
#endif

static inline struct pid *task_pid(struct task_struct *task)
{
	return task->pids[PIDTYPE_PID].pid;
}

static inline struct pid *task_tgid(struct task_struct *task)
{
	return task->group_leader->pids[PIDTYPE_PID].pid;
}

/*
 * Without tasklist or rcu lock it is not safe to dereference
 * the result of task_pgrp/task_session even if task == current,
 * we can race with another thread doing sys_setsid/sys_setpgid.
 */
static inline struct pid *task_pgrp(struct task_struct *task)
{
	return task->group_leader->pids[PIDTYPE_PGID].pid;
}

static inline struct pid *task_session(struct task_struct *task)
{
	return task->group_leader->pids[PIDTYPE_SID].pid;
}

struct pid_namespace;

/*
 * the helpers to get the task's different pids as they are seen
 * from various namespaces
 *
 * task_xid_nr()     : global id, i.e. the id seen from the init namespace;
 * task_xid_vnr()    : virtual id, i.e. the id seen from the pid namespace of
 *                     current.
 * task_xid_nr_ns()  : id seen from the ns specified;
 *
 * set_task_vxid()   : assigns a virtual id to a task;
 *
 * see also pid_nr() etc in include/linux/pid.h
 */
pid_t __task_pid_nr_ns(struct task_struct *task, enum pid_type type,
			struct pid_namespace *ns);

static inline pid_t task_pid_nr(struct task_struct *tsk)
{
	return tsk->pid;
}

static inline pid_t task_pid_nr_ns(struct task_struct *tsk,
					struct pid_namespace *ns)
{
	return __task_pid_nr_ns(tsk, PIDTYPE_PID, ns);
}

static inline pid_t task_pid_vnr(struct task_struct *tsk)
{
	return __task_pid_nr_ns(tsk, PIDTYPE_PID, NULL);
}


static inline pid_t task_tgid_nr(struct task_struct *tsk)
{
	return tsk->tgid;
}

<<<<<<< HEAD
=======
static inline pid_t task_tgid_nr_ns(struct task_struct *tsk, struct pid_namespace *ns)
{
	return __task_pid_nr_ns(tsk, __PIDTYPE_TGID, ns);
}

static inline pid_t task_tgid_vnr(struct task_struct *tsk)
{
	return __task_pid_nr_ns(tsk, __PIDTYPE_TGID, NULL);
}
>>>>>>> 561745ad

static inline int pid_alive(const struct task_struct *p);

static inline pid_t task_pgrp_nr_ns(struct task_struct *tsk,
					struct pid_namespace *ns)
{
	return __task_pid_nr_ns(tsk, PIDTYPE_PGID, ns);
}

static inline pid_t task_pgrp_vnr(struct task_struct *tsk)
{
	return __task_pid_nr_ns(tsk, PIDTYPE_PGID, NULL);
}


static inline pid_t task_session_nr_ns(struct task_struct *tsk,
					struct pid_namespace *ns)
{
	return __task_pid_nr_ns(tsk, PIDTYPE_SID, ns);
}

static inline pid_t task_session_vnr(struct task_struct *tsk)
{
	return __task_pid_nr_ns(tsk, PIDTYPE_SID, NULL);
}

static inline pid_t task_tgid_nr_ns(struct task_struct *tsk, struct pid_namespace *ns)
{
	return __task_pid_nr_ns(tsk, __PIDTYPE_TGID, ns);
}

static inline pid_t task_tgid_vnr(struct task_struct *tsk)
{
	return __task_pid_nr_ns(tsk, __PIDTYPE_TGID, NULL);
}

static inline pid_t task_ppid_nr_ns(const struct task_struct *tsk, struct pid_namespace *ns)
{
	pid_t pid = 0;

	rcu_read_lock();
	if (pid_alive(tsk))
		pid = task_tgid_nr_ns(rcu_dereference(tsk->real_parent), ns);
	rcu_read_unlock();

	return pid;
}

static inline pid_t task_ppid_nr(const struct task_struct *tsk)
{
	return task_ppid_nr_ns(tsk, &init_pid_ns);
}

/* obsolete, do not use */
static inline pid_t task_pgrp_nr(struct task_struct *tsk)
{
	return task_pgrp_nr_ns(tsk, &init_pid_ns);
}

/**
 * pid_alive - check that a task structure is not stale
 * @p: Task structure to be checked.
 *
 * Test if a process is not yet dead (at most zombie state)
 * If pid_alive fails, then pointers within the task structure
 * can be stale and must not be dereferenced.
 *
 * Return: 1 if the process is alive. 0 otherwise.
 */
static inline int pid_alive(const struct task_struct *p)
{
	return p->pids[PIDTYPE_PID].pid != NULL;
}

/**
 * is_global_init - check if a task structure is init
 * @tsk: Task structure to be checked.
 *
 * Check if a task structure is the first user space task the kernel created.
 *
 * Return: 1 if the task structure is init. 0 otherwise.
 */
static inline int is_global_init(struct task_struct *tsk)
{
	return tsk->pid == 1;
}

extern struct pid *cad_pid;

extern void free_task(struct task_struct *tsk);
#define get_task_struct(tsk) do { atomic_inc(&(tsk)->usage); } while(0)

extern void __put_task_struct(struct task_struct *t);

static inline void put_task_struct(struct task_struct *t)
{
	if (atomic_dec_and_test(&t->usage))
		__put_task_struct(t);
}

#ifdef CONFIG_VIRT_CPU_ACCOUNTING_GEN
extern void task_cputime(struct task_struct *t,
			 cputime_t *utime, cputime_t *stime);
extern void task_cputime_scaled(struct task_struct *t,
				cputime_t *utimescaled, cputime_t *stimescaled);
extern cputime_t task_gtime(struct task_struct *t);
#else
static inline void task_cputime(struct task_struct *t,
				cputime_t *utime, cputime_t *stime)
{
	if (utime)
		*utime = t->utime;
	if (stime)
		*stime = t->stime;
}

static inline void task_cputime_scaled(struct task_struct *t,
				       cputime_t *utimescaled,
				       cputime_t *stimescaled)
{
	if (utimescaled)
		*utimescaled = t->utimescaled;
	if (stimescaled)
		*stimescaled = t->stimescaled;
}

static inline cputime_t task_gtime(struct task_struct *t)
{
	return t->gtime;
}
#endif
extern void task_cputime_adjusted(struct task_struct *p, cputime_t *ut, cputime_t *st);
extern void thread_group_cputime_adjusted(struct task_struct *p, cputime_t *ut, cputime_t *st);

extern int task_free_register(struct notifier_block *n);
extern int task_free_unregister(struct notifier_block *n);

/*
 * Per process flags
 */
#define PF_EXITING	0x00000004	/* getting shut down */
#define PF_EXITPIDONE	0x00000008	/* pi exit done on shut down */
#define PF_VCPU		0x00000010	/* I'm a virtual CPU */
#define PF_WQ_WORKER	0x00000020	/* I'm a workqueue worker */
#define PF_FORKNOEXEC	0x00000040	/* forked but didn't exec */
#define PF_MCE_PROCESS  0x00000080      /* process policy on mce errors */
#define PF_SUPERPRIV	0x00000100	/* used super-user privileges */
#define PF_DUMPCORE	0x00000200	/* dumped core */
#define PF_SIGNALED	0x00000400	/* killed by a signal */
#define PF_MEMALLOC	0x00000800	/* Allocating memory */
#define PF_NPROC_EXCEEDED 0x00001000	/* set_user noticed that RLIMIT_NPROC was exceeded */
#define PF_USED_MATH	0x00002000	/* if unset the fpu must be initialized before use */
#define PF_USED_ASYNC	0x00004000	/* used async_schedule*(), used by module init */
#define PF_NOFREEZE	0x00008000	/* this thread should not be frozen */
#define PF_FROZEN	0x00010000	/* frozen for system suspend */
#define PF_FSTRANS	0x00020000	/* inside a filesystem transaction */
#define PF_KSWAPD	0x00040000	/* I am kswapd */
#define PF_MEMALLOC_NOIO 0x00080000	/* Allocating memory without IO involved */
#define PF_LESS_THROTTLE 0x00100000	/* Throttle me less: I clean memory */
#define PF_KTHREAD	0x00200000	/* I am a kernel thread */
#define PF_RANDOMIZE	0x00400000	/* randomize virtual address space */
#define PF_SWAPWRITE	0x00800000	/* Allowed to write to swap */
#define PF_NO_SETAFFINITY 0x04000000	/* Userland is not allowed to meddle with cpus_allowed */
#define PF_MCE_EARLY    0x08000000      /* Early kill for mce process policy */
#define PF_MUTEX_TESTER	0x20000000	/* Thread belongs to the rt mutex tester */
#define PF_FREEZER_SKIP	0x40000000	/* Freezer should not count it as freezable */
#define PF_SUSPEND_TASK 0x80000000      /* this thread called freeze_processes and should not be frozen */

/*
 * Only the _current_ task can read/write to tsk->flags, but other
 * tasks can access tsk->flags in readonly mode for example
 * with tsk_used_math (like during threaded core dumping).
 * There is however an exception to this rule during ptrace
 * or during fork: the ptracer task is allowed to write to the
 * child->flags of its traced child (same goes for fork, the parent
 * can write to the child->flags), because we're guaranteed the
 * child is not running and in turn not changing child->flags
 * at the same time the parent does it.
 */
#define clear_stopped_child_used_math(child) do { (child)->flags &= ~PF_USED_MATH; } while (0)
#define set_stopped_child_used_math(child) do { (child)->flags |= PF_USED_MATH; } while (0)
#define clear_used_math() clear_stopped_child_used_math(current)
#define set_used_math() set_stopped_child_used_math(current)
#define conditional_stopped_child_used_math(condition, child) \
	do { (child)->flags &= ~PF_USED_MATH, (child)->flags |= (condition) ? PF_USED_MATH : 0; } while (0)
#define conditional_used_math(condition) \
	conditional_stopped_child_used_math(condition, current)
#define copy_to_stopped_child_used_math(child) \
	do { (child)->flags &= ~PF_USED_MATH, (child)->flags |= current->flags & PF_USED_MATH; } while (0)
/* NOTE: this will return 0 or PF_USED_MATH, it will never return 1 */
#define tsk_used_math(p) ((p)->flags & PF_USED_MATH)
#define used_math() tsk_used_math(current)

/* __GFP_IO isn't allowed if PF_MEMALLOC_NOIO is set in current->flags
 * __GFP_FS is also cleared as it implies __GFP_IO.
 */
static inline gfp_t memalloc_noio_flags(gfp_t flags)
{
	if (unlikely(current->flags & PF_MEMALLOC_NOIO))
		flags &= ~(__GFP_IO | __GFP_FS);
	return flags;
}

static inline unsigned int memalloc_noio_save(void)
{
	unsigned int flags = current->flags & PF_MEMALLOC_NOIO;
	current->flags |= PF_MEMALLOC_NOIO;
	return flags;
}

static inline void memalloc_noio_restore(unsigned int flags)
{
	current->flags = (current->flags & ~PF_MEMALLOC_NOIO) | flags;
}

/* Per-process atomic flags. */
#define PFA_NO_NEW_PRIVS 0	/* May not gain new privileges. */
#define PFA_SPREAD_PAGE  1      /* Spread page cache over cpuset */
#define PFA_SPREAD_SLAB  2      /* Spread some slab caches over cpuset */


#define TASK_PFA_TEST(name, func)					\
	static inline bool task_##func(struct task_struct *p)		\
	{ return test_bit(PFA_##name, &p->atomic_flags); }
#define TASK_PFA_SET(name, func)					\
	static inline void task_set_##func(struct task_struct *p)	\
	{ set_bit(PFA_##name, &p->atomic_flags); }
#define TASK_PFA_CLEAR(name, func)					\
	static inline void task_clear_##func(struct task_struct *p)	\
	{ clear_bit(PFA_##name, &p->atomic_flags); }

TASK_PFA_TEST(NO_NEW_PRIVS, no_new_privs)
TASK_PFA_SET(NO_NEW_PRIVS, no_new_privs)

TASK_PFA_TEST(SPREAD_PAGE, spread_page)
TASK_PFA_SET(SPREAD_PAGE, spread_page)
TASK_PFA_CLEAR(SPREAD_PAGE, spread_page)

TASK_PFA_TEST(SPREAD_SLAB, spread_slab)
TASK_PFA_SET(SPREAD_SLAB, spread_slab)
TASK_PFA_CLEAR(SPREAD_SLAB, spread_slab)

/*
 * task->jobctl flags
 */
#define JOBCTL_STOP_SIGMASK	0xffff	/* signr of the last group stop */

#define JOBCTL_STOP_DEQUEUED_BIT 16	/* stop signal dequeued */
#define JOBCTL_STOP_PENDING_BIT	17	/* task should stop for group stop */
#define JOBCTL_STOP_CONSUME_BIT	18	/* consume group stop count */
#define JOBCTL_TRAP_STOP_BIT	19	/* trap for STOP */
#define JOBCTL_TRAP_NOTIFY_BIT	20	/* trap for NOTIFY */
#define JOBCTL_TRAPPING_BIT	21	/* switching to TRACED */
#define JOBCTL_LISTENING_BIT	22	/* ptracer is listening for events */

#define JOBCTL_STOP_DEQUEUED	(1 << JOBCTL_STOP_DEQUEUED_BIT)
#define JOBCTL_STOP_PENDING	(1 << JOBCTL_STOP_PENDING_BIT)
#define JOBCTL_STOP_CONSUME	(1 << JOBCTL_STOP_CONSUME_BIT)
#define JOBCTL_TRAP_STOP	(1 << JOBCTL_TRAP_STOP_BIT)
#define JOBCTL_TRAP_NOTIFY	(1 << JOBCTL_TRAP_NOTIFY_BIT)
#define JOBCTL_TRAPPING		(1 << JOBCTL_TRAPPING_BIT)
#define JOBCTL_LISTENING	(1 << JOBCTL_LISTENING_BIT)

#define JOBCTL_TRAP_MASK	(JOBCTL_TRAP_STOP | JOBCTL_TRAP_NOTIFY)
#define JOBCTL_PENDING_MASK	(JOBCTL_STOP_PENDING | JOBCTL_TRAP_MASK)

extern bool task_set_jobctl_pending(struct task_struct *task,
				    unsigned int mask);
extern void task_clear_jobctl_trapping(struct task_struct *task);
extern void task_clear_jobctl_pending(struct task_struct *task,
				      unsigned int mask);

static inline void rcu_copy_process(struct task_struct *p)
{
#ifdef CONFIG_PREEMPT_RCU
	p->rcu_read_lock_nesting = 0;
	p->rcu_read_unlock_special.s = 0;
	p->rcu_blocked_node = NULL;
	INIT_LIST_HEAD(&p->rcu_node_entry);
#endif /* #ifdef CONFIG_PREEMPT_RCU */
#ifdef CONFIG_TASKS_RCU
	p->rcu_tasks_holdout = false;
	INIT_LIST_HEAD(&p->rcu_tasks_holdout_list);
	p->rcu_tasks_idle_cpu = -1;
#endif /* #ifdef CONFIG_TASKS_RCU */
}

static inline void tsk_restore_flags(struct task_struct *task,
				unsigned long orig_flags, unsigned long flags)
{
	task->flags &= ~flags;
	task->flags |= orig_flags & flags;
}

#ifdef CONFIG_SMP
extern void do_set_cpus_allowed(struct task_struct *p,
			       const struct cpumask *new_mask);

extern int set_cpus_allowed_ptr(struct task_struct *p,
				const struct cpumask *new_mask);
#else
static inline void do_set_cpus_allowed(struct task_struct *p,
				      const struct cpumask *new_mask)
{
}
static inline int set_cpus_allowed_ptr(struct task_struct *p,
				       const struct cpumask *new_mask)
{
	if (!cpumask_test_cpu(0, new_mask))
		return -EINVAL;
	return 0;
}
#endif

#ifdef CONFIG_NO_HZ_COMMON
void calc_load_enter_idle(void);
void calc_load_exit_idle(void);
#else
static inline void calc_load_enter_idle(void) { }
static inline void calc_load_exit_idle(void) { }
#endif /* CONFIG_NO_HZ_COMMON */

/*
 * Do not use outside of architecture code which knows its limitations.
 *
 * sched_clock() has no promise of monotonicity or bounded drift between
 * CPUs, use (which you should not) requires disabling IRQs.
 *
 * Please use one of the three interfaces below.
 */
extern unsigned long long notrace sched_clock(void);
/*
 * See the comment in kernel/sched/clock.c
 */
extern u64 cpu_clock(int cpu);
extern u64 local_clock(void);
extern u64 sched_clock_cpu(int cpu);


extern void sched_clock_init(void);

#ifndef CONFIG_HAVE_UNSTABLE_SCHED_CLOCK
static inline void sched_clock_tick(void)
{
}

static inline void sched_clock_idle_sleep_event(void)
{
}

static inline void sched_clock_idle_wakeup_event(u64 delta_ns)
{
}
#else
/*
 * Architectures can set this to 1 if they have specified
 * CONFIG_HAVE_UNSTABLE_SCHED_CLOCK in their arch Kconfig,
 * but then during bootup it turns out that sched_clock()
 * is reliable after all:
 */
extern int sched_clock_stable(void);
extern void set_sched_clock_stable(void);
extern void clear_sched_clock_stable(void);

extern void sched_clock_tick(void);
extern void sched_clock_idle_sleep_event(void);
extern void sched_clock_idle_wakeup_event(u64 delta_ns);
#endif

#ifdef CONFIG_IRQ_TIME_ACCOUNTING
/*
 * An i/f to runtime opt-in for irq time accounting based off of sched_clock.
 * The reason for this explicit opt-in is not to have perf penalty with
 * slow sched_clocks.
 */
extern void enable_sched_clock_irqtime(void);
extern void disable_sched_clock_irqtime(void);
#else
static inline void enable_sched_clock_irqtime(void) {}
static inline void disable_sched_clock_irqtime(void) {}
#endif

extern unsigned long long
task_sched_runtime(struct task_struct *task);

/* sched_exec is called by processes performing an exec */
#ifdef CONFIG_SMP
extern void sched_exec(void);
#else
#define sched_exec()   {}
#endif

extern void sched_clock_idle_sleep_event(void);
extern void sched_clock_idle_wakeup_event(u64 delta_ns);

#ifdef CONFIG_HOTPLUG_CPU
extern void idle_task_exit(void);
#else
static inline void idle_task_exit(void) {}
#endif

#if defined(CONFIG_NO_HZ_COMMON) && defined(CONFIG_SMP)
extern void wake_up_nohz_cpu(int cpu);
#else
static inline void wake_up_nohz_cpu(int cpu) { }
#endif

#ifdef CONFIG_NO_HZ_FULL
extern bool sched_can_stop_tick(void);
extern u64 scheduler_tick_max_deferment(void);
#else
static inline bool sched_can_stop_tick(void) { return false; }
#endif

#ifdef CONFIG_SCHED_AUTOGROUP
extern void sched_autogroup_create_attach(struct task_struct *p);
extern void sched_autogroup_detach(struct task_struct *p);
extern void sched_autogroup_fork(struct signal_struct *sig);
extern void sched_autogroup_exit(struct signal_struct *sig);
#ifdef CONFIG_PROC_FS
extern void proc_sched_autogroup_show_task(struct task_struct *p, struct seq_file *m);
extern int proc_sched_autogroup_set_nice(struct task_struct *p, int nice);
#endif
#else
static inline void sched_autogroup_create_attach(struct task_struct *p) { }
static inline void sched_autogroup_detach(struct task_struct *p) { }
static inline void sched_autogroup_fork(struct signal_struct *sig) { }
static inline void sched_autogroup_exit(struct signal_struct *sig) { }
#endif

extern int yield_to(struct task_struct *p, bool preempt);
extern void set_user_nice(struct task_struct *p, long nice);
extern int task_prio(const struct task_struct *p);
/**
 * task_nice - return the nice value of a given task.
 * @p: the task in question.
 *
 * Return: The nice value [ -20 ... 0 ... 19 ].
 */
static inline int task_nice(const struct task_struct *p)
{
	return PRIO_TO_NICE((p)->static_prio);
}
extern int can_nice(const struct task_struct *p, const int nice);
extern int task_curr(const struct task_struct *p);
extern int idle_cpu(int cpu);
extern int sched_setscheduler(struct task_struct *, int,
			      const struct sched_param *);
extern int sched_setscheduler_nocheck(struct task_struct *, int,
				      const struct sched_param *);
extern int sched_setattr(struct task_struct *,
			 const struct sched_attr *);
extern struct task_struct *idle_task(int cpu);
/**
 * is_idle_task - is the specified task an idle task?
 * @p: the task in question.
 *
 * Return: 1 if @p is an idle task. 0 otherwise.
 */
static inline bool is_idle_task(const struct task_struct *p)
{
	return p->pid == 0;
}
extern struct task_struct *curr_task(int cpu);
extern void set_curr_task(int cpu, struct task_struct *p);

void yield(void);

/*
 * The default (Linux) execution domain.
 */
extern struct exec_domain	default_exec_domain;

union thread_union {
	struct thread_info thread_info;
	unsigned long stack[THREAD_SIZE/sizeof(long)];
};

#ifndef __HAVE_ARCH_KSTACK_END
static inline int kstack_end(void *addr)
{
	/* Reliable end of stack detection:
	 * Some APM bios versions misalign the stack
	 */
	return !(((unsigned long)addr+sizeof(void*)-1) & (THREAD_SIZE-sizeof(void*)));
}
#endif

extern union thread_union init_thread_union;
extern struct task_struct init_task;

extern struct   mm_struct init_mm;

extern struct pid_namespace init_pid_ns;

/*
 * find a task by one of its numerical ids
 *
 * find_task_by_pid_ns():
 *      finds a task by its pid in the specified namespace
 * find_task_by_vpid():
 *      finds a task by its virtual pid
 *
 * see also find_vpid() etc in include/linux/pid.h
 */

extern struct task_struct *find_task_by_vpid(pid_t nr);
extern struct task_struct *find_task_by_pid_ns(pid_t nr,
		struct pid_namespace *ns);

/* per-UID process charging. */
extern struct user_struct * alloc_uid(kuid_t);
static inline struct user_struct *get_uid(struct user_struct *u)
{
	atomic_inc(&u->__count);
	return u;
}
extern void free_uid(struct user_struct *);

#include <asm/current.h>

extern void xtime_update(unsigned long ticks);

extern int wake_up_state(struct task_struct *tsk, unsigned int state);
extern int wake_up_process(struct task_struct *tsk);
extern void wake_up_new_task(struct task_struct *tsk);
#ifdef CONFIG_SMP
 extern void kick_process(struct task_struct *tsk);
#else
 static inline void kick_process(struct task_struct *tsk) { }
#endif
extern int sched_fork(unsigned long clone_flags, struct task_struct *p);
extern void sched_dead(struct task_struct *p);

extern void proc_caches_init(void);
extern void flush_signals(struct task_struct *);
extern void __flush_signals(struct task_struct *);
extern void ignore_signals(struct task_struct *);
extern void flush_signal_handlers(struct task_struct *, int force_default);
extern int dequeue_signal(struct task_struct *tsk, sigset_t *mask, siginfo_t *info);

static inline int dequeue_signal_lock(struct task_struct *tsk, sigset_t *mask, siginfo_t *info)
{
	unsigned long flags;
	int ret;

	spin_lock_irqsave(&tsk->sighand->siglock, flags);
	ret = dequeue_signal(tsk, mask, info);
	spin_unlock_irqrestore(&tsk->sighand->siglock, flags);

	return ret;
}

extern void block_all_signals(int (*notifier)(void *priv), void *priv,
			      sigset_t *mask);
extern void unblock_all_signals(void);
extern void release_task(struct task_struct * p);
extern int send_sig_info(int, struct siginfo *, struct task_struct *);
extern int force_sigsegv(int, struct task_struct *);
extern int force_sig_info(int, struct siginfo *, struct task_struct *);
extern int __kill_pgrp_info(int sig, struct siginfo *info, struct pid *pgrp);
extern int kill_pid_info(int sig, struct siginfo *info, struct pid *pid);
extern int kill_pid_info_as_cred(int, struct siginfo *, struct pid *,
				const struct cred *, u32);
extern int kill_pgrp(struct pid *pid, int sig, int priv);
extern int kill_pid(struct pid *pid, int sig, int priv);
extern int kill_proc_info(int, struct siginfo *, pid_t);
extern __must_check bool do_notify_parent(struct task_struct *, int);
extern void __wake_up_parent(struct task_struct *p, struct task_struct *parent);
extern void force_sig(int, struct task_struct *);
extern int send_sig(int, struct task_struct *, int);
extern int zap_other_threads(struct task_struct *p);
extern struct sigqueue *sigqueue_alloc(void);
extern void sigqueue_free(struct sigqueue *);
extern int send_sigqueue(struct sigqueue *,  struct task_struct *, int group);
extern int do_sigaction(int, struct k_sigaction *, struct k_sigaction *);

static inline void restore_saved_sigmask(void)
{
	if (test_and_clear_restore_sigmask())
		__set_current_blocked(&current->saved_sigmask);
}

static inline sigset_t *sigmask_to_save(void)
{
	sigset_t *res = &current->blocked;
	if (unlikely(test_restore_sigmask()))
		res = &current->saved_sigmask;
	return res;
}

static inline int kill_cad_pid(int sig, int priv)
{
	return kill_pid(cad_pid, sig, priv);
}

/* These can be the second arg to send_sig_info/send_group_sig_info.  */
#define SEND_SIG_NOINFO ((struct siginfo *) 0)
#define SEND_SIG_PRIV	((struct siginfo *) 1)
#define SEND_SIG_FORCED	((struct siginfo *) 2)

/*
 * True if we are on the alternate signal stack.
 */
static inline int on_sig_stack(unsigned long sp)
{
#ifdef CONFIG_STACK_GROWSUP
	return sp >= current->sas_ss_sp &&
		sp - current->sas_ss_sp < current->sas_ss_size;
#else
	return sp > current->sas_ss_sp &&
		sp - current->sas_ss_sp <= current->sas_ss_size;
#endif
}

static inline int sas_ss_flags(unsigned long sp)
{
	if (!current->sas_ss_size)
		return SS_DISABLE;

	return on_sig_stack(sp) ? SS_ONSTACK : 0;
}

static inline unsigned long sigsp(unsigned long sp, struct ksignal *ksig)
{
	if (unlikely((ksig->ka.sa.sa_flags & SA_ONSTACK)) && ! sas_ss_flags(sp))
#ifdef CONFIG_STACK_GROWSUP
		return current->sas_ss_sp;
#else
		return current->sas_ss_sp + current->sas_ss_size;
#endif
	return sp;
}

/*
 * Routines for handling mm_structs
 */
extern struct mm_struct * mm_alloc(void);

/* mmdrop drops the mm and the page tables */
extern void __mmdrop(struct mm_struct *);
static inline void mmdrop(struct mm_struct * mm)
{
	if (unlikely(atomic_dec_and_test(&mm->mm_count)))
		__mmdrop(mm);
}

/* mmput gets rid of the mappings and all user-space */
extern void mmput(struct mm_struct *);
/* Grab a reference to a task's mm, if it is not already going away */
extern struct mm_struct *get_task_mm(struct task_struct *task);
/*
 * Grab a reference to a task's mm, if it is not already going away
 * and ptrace_may_access with the mode parameter passed to it
 * succeeds.
 */
extern struct mm_struct *mm_access(struct task_struct *task, unsigned int mode);
/* Remove the current tasks stale references to the old mm_struct */
extern void mm_release(struct task_struct *, struct mm_struct *);

extern int copy_thread(unsigned long, unsigned long, unsigned long,
			struct task_struct *);
extern void flush_thread(void);
extern void exit_thread(void);

extern void exit_files(struct task_struct *);
extern void __cleanup_sighand(struct sighand_struct *);

extern void exit_itimers(struct signal_struct *);
extern void flush_itimer_signals(void);

extern void do_group_exit(int);

extern int do_execve(struct filename *,
		     const char __user * const __user *,
		     const char __user * const __user *);
extern long do_fork(unsigned long, unsigned long, unsigned long, int __user *, int __user *);
struct task_struct *fork_idle(int);
extern pid_t kernel_thread(int (*fn)(void *), void *arg, unsigned long flags);

extern void __set_task_comm(struct task_struct *tsk, const char *from, bool exec);
static inline void set_task_comm(struct task_struct *tsk, const char *from)
{
	__set_task_comm(tsk, from, false);
}
extern char *get_task_comm(char *to, struct task_struct *tsk);

#ifdef CONFIG_SMP
void scheduler_ipi(void);
extern unsigned long wait_task_inactive(struct task_struct *, long match_state);
#else
static inline void scheduler_ipi(void) { }
static inline unsigned long wait_task_inactive(struct task_struct *p,
					       long match_state)
{
	return 1;
}
#endif

#define next_task(p) \
	list_entry_rcu((p)->tasks.next, struct task_struct, tasks)

#define for_each_process(p) \
	for (p = &init_task ; (p = next_task(p)) != &init_task ; )

extern bool current_is_single_threaded(void);

/*
 * Careful: do_each_thread/while_each_thread is a double loop so
 *          'break' will not work as expected - use goto instead.
 */
#define do_each_thread(g, t) \
	for (g = t = &init_task ; (g = t = next_task(g)) != &init_task ; ) do

#define while_each_thread(g, t) \
	while ((t = next_thread(t)) != g)

#define __for_each_thread(signal, t)	\
	list_for_each_entry_rcu(t, &(signal)->thread_head, thread_node)

#define for_each_thread(p, t)		\
	__for_each_thread((p)->signal, t)

/* Careful: this is a double loop, 'break' won't work as expected. */
#define for_each_process_thread(p, t)	\
	for_each_process(p) for_each_thread(p, t)

static inline int get_nr_threads(struct task_struct *tsk)
{
	return tsk->signal->nr_threads;
}

static inline bool thread_group_leader(struct task_struct *p)
{
	return p->exit_signal >= 0;
}

/* Do to the insanities of de_thread it is possible for a process
 * to have the pid of the thread group leader without actually being
 * the thread group leader.  For iteration through the pids in proc
 * all we care about is that we have a task with the appropriate
 * pid, we don't actually care if we have the right task.
 */
static inline bool has_group_leader_pid(struct task_struct *p)
{
	return task_pid(p) == p->signal->leader_pid;
}

static inline
bool same_thread_group(struct task_struct *p1, struct task_struct *p2)
{
	return p1->signal == p2->signal;
}

static inline struct task_struct *next_thread(const struct task_struct *p)
{
	return list_entry_rcu(p->thread_group.next,
			      struct task_struct, thread_group);
}

static inline int thread_group_empty(struct task_struct *p)
{
	return list_empty(&p->thread_group);
}

#define delay_group_leader(p) \
		(thread_group_leader(p) && !thread_group_empty(p))

/*
 * Protects ->fs, ->files, ->mm, ->group_info, ->comm, keyring
 * subscriptions and synchronises with wait4().  Also used in procfs.  Also
 * pins the final release of task.io_context.  Also protects ->cpuset and
 * ->cgroup.subsys[]. And ->vfork_done.
 *
 * Nests both inside and outside of read_lock(&tasklist_lock).
 * It must not be nested with write_lock_irq(&tasklist_lock),
 * neither inside nor outside.
 */
static inline void task_lock(struct task_struct *p)
{
	spin_lock(&p->alloc_lock);
}

static inline void task_unlock(struct task_struct *p)
{
	spin_unlock(&p->alloc_lock);
}

extern struct sighand_struct *__lock_task_sighand(struct task_struct *tsk,
							unsigned long *flags);

static inline struct sighand_struct *lock_task_sighand(struct task_struct *tsk,
						       unsigned long *flags)
{
	struct sighand_struct *ret;

	ret = __lock_task_sighand(tsk, flags);
	(void)__cond_lock(&tsk->sighand->siglock, ret);
	return ret;
}

static inline void unlock_task_sighand(struct task_struct *tsk,
						unsigned long *flags)
{
	spin_unlock_irqrestore(&tsk->sighand->siglock, *flags);
}

#ifdef CONFIG_CGROUPS
static inline void threadgroup_change_begin(struct task_struct *tsk)
{
	down_read(&tsk->signal->group_rwsem);
}
static inline void threadgroup_change_end(struct task_struct *tsk)
{
	up_read(&tsk->signal->group_rwsem);
}

/**
 * threadgroup_lock - lock threadgroup
 * @tsk: member task of the threadgroup to lock
 *
 * Lock the threadgroup @tsk belongs to.  No new task is allowed to enter
 * and member tasks aren't allowed to exit (as indicated by PF_EXITING) or
 * change ->group_leader/pid.  This is useful for cases where the threadgroup
 * needs to stay stable across blockable operations.
 *
 * fork and exit paths explicitly call threadgroup_change_{begin|end}() for
 * synchronization.  While held, no new task will be added to threadgroup
 * and no existing live task will have its PF_EXITING set.
 *
 * de_thread() does threadgroup_change_{begin|end}() when a non-leader
 * sub-thread becomes a new leader.
 */
static inline void threadgroup_lock(struct task_struct *tsk)
{
	down_write(&tsk->signal->group_rwsem);
}

/**
 * threadgroup_unlock - unlock threadgroup
 * @tsk: member task of the threadgroup to unlock
 *
 * Reverse threadgroup_lock().
 */
static inline void threadgroup_unlock(struct task_struct *tsk)
{
	up_write(&tsk->signal->group_rwsem);
}
#else
static inline void threadgroup_change_begin(struct task_struct *tsk) {}
static inline void threadgroup_change_end(struct task_struct *tsk) {}
static inline void threadgroup_lock(struct task_struct *tsk) {}
static inline void threadgroup_unlock(struct task_struct *tsk) {}
#endif

#ifndef __HAVE_THREAD_FUNCTIONS

#define task_thread_info(task)	((struct thread_info *)(task)->stack)
#define task_stack_page(task)	((task)->stack)

static inline void setup_thread_stack(struct task_struct *p, struct task_struct *org)
{
	*task_thread_info(p) = *task_thread_info(org);
	task_thread_info(p)->task = p;
}

/*
 * Return the address of the last usable long on the stack.
 *
 * When the stack grows down, this is just above the thread
 * info struct. Going any lower will corrupt the threadinfo.
 *
 * When the stack grows up, this is the highest address.
 * Beyond that position, we corrupt data on the next page.
 */
static inline unsigned long *end_of_stack(struct task_struct *p)
{
#ifdef CONFIG_STACK_GROWSUP
	return (unsigned long *)((unsigned long)task_thread_info(p) + THREAD_SIZE) - 1;
#else
	return (unsigned long *)(task_thread_info(p) + 1);
#endif
}

#endif
#define task_stack_end_corrupted(task) \
		(*(end_of_stack(task)) != STACK_END_MAGIC)

static inline int object_is_on_stack(void *obj)
{
	void *stack = task_stack_page(current);

	return (obj >= stack) && (obj < (stack + THREAD_SIZE));
}

extern void thread_info_cache_init(void);

#ifdef CONFIG_DEBUG_STACK_USAGE
static inline unsigned long stack_not_used(struct task_struct *p)
{
	unsigned long *n = end_of_stack(p);

	do { 	/* Skip over canary */
		n++;
	} while (!*n);

	return (unsigned long)n - (unsigned long)end_of_stack(p);
}
#endif
extern void set_task_stack_end_magic(struct task_struct *tsk);

/* set thread flags in other task's structures
 * - see asm/thread_info.h for TIF_xxxx flags available
 */
static inline void set_tsk_thread_flag(struct task_struct *tsk, int flag)
{
	set_ti_thread_flag(task_thread_info(tsk), flag);
}

static inline void clear_tsk_thread_flag(struct task_struct *tsk, int flag)
{
	clear_ti_thread_flag(task_thread_info(tsk), flag);
}

static inline int test_and_set_tsk_thread_flag(struct task_struct *tsk, int flag)
{
	return test_and_set_ti_thread_flag(task_thread_info(tsk), flag);
}

static inline int test_and_clear_tsk_thread_flag(struct task_struct *tsk, int flag)
{
	return test_and_clear_ti_thread_flag(task_thread_info(tsk), flag);
}

static inline int test_tsk_thread_flag(struct task_struct *tsk, int flag)
{
	return test_ti_thread_flag(task_thread_info(tsk), flag);
}

static inline void set_tsk_need_resched(struct task_struct *tsk)
{
	set_tsk_thread_flag(tsk,TIF_NEED_RESCHED);
}

static inline void clear_tsk_need_resched(struct task_struct *tsk)
{
	clear_tsk_thread_flag(tsk,TIF_NEED_RESCHED);
}

static inline int test_tsk_need_resched(struct task_struct *tsk)
{
	return unlikely(test_tsk_thread_flag(tsk,TIF_NEED_RESCHED));
}

static inline int restart_syscall(void)
{
	set_tsk_thread_flag(current, TIF_SIGPENDING);
	return -ERESTARTNOINTR;
}

static inline int signal_pending(struct task_struct *p)
{
	return unlikely(test_tsk_thread_flag(p,TIF_SIGPENDING));
}

static inline int __fatal_signal_pending(struct task_struct *p)
{
	return unlikely(sigismember(&p->pending.signal, SIGKILL));
}

static inline int fatal_signal_pending(struct task_struct *p)
{
	return signal_pending(p) && __fatal_signal_pending(p);
}

static inline int signal_pending_state(long state, struct task_struct *p)
{
	if (!(state & (TASK_INTERRUPTIBLE | TASK_WAKEKILL)))
		return 0;
	if (!signal_pending(p))
		return 0;

	return (state & TASK_INTERRUPTIBLE) || __fatal_signal_pending(p);
}

/*
 * cond_resched() and cond_resched_lock(): latency reduction via
 * explicit rescheduling in places that are safe. The return
 * value indicates whether a reschedule was done in fact.
 * cond_resched_lock() will drop the spinlock before scheduling,
 * cond_resched_softirq() will enable bhs before scheduling.
 */
extern int _cond_resched(void);

#define cond_resched() ({			\
	__might_sleep(__FILE__, __LINE__, 0);	\
	_cond_resched();			\
})

extern int __cond_resched_lock(spinlock_t *lock);

#ifdef CONFIG_PREEMPT_COUNT
#define PREEMPT_LOCK_OFFSET	PREEMPT_OFFSET
#else
#define PREEMPT_LOCK_OFFSET	0
#endif

#define cond_resched_lock(lock) ({				\
	__might_sleep(__FILE__, __LINE__, PREEMPT_LOCK_OFFSET);	\
	__cond_resched_lock(lock);				\
})

extern int __cond_resched_softirq(void);

#define cond_resched_softirq() ({					\
	__might_sleep(__FILE__, __LINE__, SOFTIRQ_DISABLE_OFFSET);	\
	__cond_resched_softirq();					\
})

static inline void cond_resched_rcu(void)
{
#if defined(CONFIG_DEBUG_ATOMIC_SLEEP) || !defined(CONFIG_PREEMPT_RCU)
	rcu_read_unlock();
	cond_resched();
	rcu_read_lock();
#endif
}

/*
 * Does a critical section need to be broken due to another
 * task waiting?: (technically does not depend on CONFIG_PREEMPT,
 * but a general need for low latency)
 */
static inline int spin_needbreak(spinlock_t *lock)
{
#ifdef CONFIG_PREEMPT
	return spin_is_contended(lock);
#else
	return 0;
#endif
}

/*
 * Idle thread specific functions to determine the need_resched
 * polling state.
 */
#ifdef TIF_POLLING_NRFLAG
static inline int tsk_is_polling(struct task_struct *p)
{
	return test_tsk_thread_flag(p, TIF_POLLING_NRFLAG);
}

static inline void __current_set_polling(void)
{
	set_thread_flag(TIF_POLLING_NRFLAG);
}

static inline bool __must_check current_set_polling_and_test(void)
{
	__current_set_polling();

	/*
	 * Polling state must be visible before we test NEED_RESCHED,
	 * paired by resched_curr()
	 */
	smp_mb__after_atomic();

	return unlikely(tif_need_resched());
}

static inline void __current_clr_polling(void)
{
	clear_thread_flag(TIF_POLLING_NRFLAG);
}

static inline bool __must_check current_clr_polling_and_test(void)
{
	__current_clr_polling();

	/*
	 * Polling state must be visible before we test NEED_RESCHED,
	 * paired by resched_curr()
	 */
	smp_mb__after_atomic();

	return unlikely(tif_need_resched());
}

#else
static inline int tsk_is_polling(struct task_struct *p) { return 0; }
static inline void __current_set_polling(void) { }
static inline void __current_clr_polling(void) { }

static inline bool __must_check current_set_polling_and_test(void)
{
	return unlikely(tif_need_resched());
}
static inline bool __must_check current_clr_polling_and_test(void)
{
	return unlikely(tif_need_resched());
}
#endif

static inline void current_clr_polling(void)
{
	__current_clr_polling();

	/*
	 * Ensure we check TIF_NEED_RESCHED after we clear the polling bit.
	 * Once the bit is cleared, we'll get IPIs with every new
	 * TIF_NEED_RESCHED and the IPI handler, scheduler_ipi(), will also
	 * fold.
	 */
	smp_mb(); /* paired with resched_curr() */

	preempt_fold_need_resched();
}

static __always_inline bool need_resched(void)
{
	return unlikely(tif_need_resched());
}

/*
 * Thread group CPU time accounting.
 */
void thread_group_cputime(struct task_struct *tsk, struct task_cputime *times);
void thread_group_cputimer(struct task_struct *tsk, struct task_cputime *times);

static inline void thread_group_cputime_init(struct signal_struct *sig)
{
	raw_spin_lock_init(&sig->cputimer.lock);
}

/*
 * Reevaluate whether the task has signals pending delivery.
 * Wake the task if so.
 * This is required every time the blocked sigset_t changes.
 * callers must hold sighand->siglock.
 */
extern void recalc_sigpending_and_wake(struct task_struct *t);
extern void recalc_sigpending(void);

extern void signal_wake_up_state(struct task_struct *t, unsigned int state);

static inline void signal_wake_up(struct task_struct *t, bool resume)
{
	signal_wake_up_state(t, resume ? TASK_WAKEKILL : 0);
}
static inline void ptrace_signal_wake_up(struct task_struct *t, bool resume)
{
	signal_wake_up_state(t, resume ? __TASK_TRACED : 0);
}

/*
 * Wrappers for p->thread_info->cpu access. No-op on UP.
 */
#ifdef CONFIG_SMP

static inline unsigned int task_cpu(const struct task_struct *p)
{
	return task_thread_info(p)->cpu;
}

static inline int task_node(const struct task_struct *p)
{
	return cpu_to_node(task_cpu(p));
}

extern void set_task_cpu(struct task_struct *p, unsigned int cpu);

#else

static inline unsigned int task_cpu(const struct task_struct *p)
{
	return 0;
}

static inline void set_task_cpu(struct task_struct *p, unsigned int cpu)
{
}

#endif /* CONFIG_SMP */

extern long sched_setaffinity(pid_t pid, const struct cpumask *new_mask);
extern long sched_getaffinity(pid_t pid, struct cpumask *mask);

#ifdef CONFIG_CGROUP_SCHED
extern struct task_group root_task_group;
#endif /* CONFIG_CGROUP_SCHED */

extern int task_can_switch_user(struct user_struct *up,
					struct task_struct *tsk);

#ifdef CONFIG_TASK_XACCT
static inline void add_rchar(struct task_struct *tsk, ssize_t amt)
{
	tsk->ioac.rchar += amt;
}

static inline void add_wchar(struct task_struct *tsk, ssize_t amt)
{
	tsk->ioac.wchar += amt;
}

static inline void inc_syscr(struct task_struct *tsk)
{
	tsk->ioac.syscr++;
}

static inline void inc_syscw(struct task_struct *tsk)
{
	tsk->ioac.syscw++;
}
#else
static inline void add_rchar(struct task_struct *tsk, ssize_t amt)
{
}

static inline void add_wchar(struct task_struct *tsk, ssize_t amt)
{
}

static inline void inc_syscr(struct task_struct *tsk)
{
}

static inline void inc_syscw(struct task_struct *tsk)
{
}
#endif

#ifndef TASK_SIZE_OF
#define TASK_SIZE_OF(tsk)	TASK_SIZE
#endif

#ifdef CONFIG_MEMCG
extern void mm_update_next_owner(struct mm_struct *mm);
#else
static inline void mm_update_next_owner(struct mm_struct *mm)
{
}
#endif /* CONFIG_MEMCG */

static inline unsigned long task_rlimit(const struct task_struct *tsk,
		unsigned int limit)
{
	return READ_ONCE(tsk->signal->rlim[limit].rlim_cur);
}

static inline unsigned long task_rlimit_max(const struct task_struct *tsk,
		unsigned int limit)
{
	return READ_ONCE(tsk->signal->rlim[limit].rlim_max);
}

static inline unsigned long rlimit(unsigned int limit)
{
	return task_rlimit(current, limit);
}

static inline unsigned long rlimit_max(unsigned int limit)
{
	return task_rlimit_max(current, limit);
}

#endif<|MERGE_RESOLUTION|>--- conflicted
+++ resolved
@@ -1857,8 +1857,6 @@
 	return tsk->tgid;
 }
 
-<<<<<<< HEAD
-=======
 static inline pid_t task_tgid_nr_ns(struct task_struct *tsk, struct pid_namespace *ns)
 {
 	return __task_pid_nr_ns(tsk, __PIDTYPE_TGID, ns);
@@ -1868,7 +1866,6 @@
 {
 	return __task_pid_nr_ns(tsk, __PIDTYPE_TGID, NULL);
 }
->>>>>>> 561745ad
 
 static inline int pid_alive(const struct task_struct *p);
 
@@ -1893,16 +1890,6 @@
 static inline pid_t task_session_vnr(struct task_struct *tsk)
 {
 	return __task_pid_nr_ns(tsk, PIDTYPE_SID, NULL);
-}
-
-static inline pid_t task_tgid_nr_ns(struct task_struct *tsk, struct pid_namespace *ns)
-{
-	return __task_pid_nr_ns(tsk, __PIDTYPE_TGID, ns);
-}
-
-static inline pid_t task_tgid_vnr(struct task_struct *tsk)
-{
-	return __task_pid_nr_ns(tsk, __PIDTYPE_TGID, NULL);
 }
 
 static inline pid_t task_ppid_nr_ns(const struct task_struct *tsk, struct pid_namespace *ns)
